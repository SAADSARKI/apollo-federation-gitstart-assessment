--- conflicted
+++ resolved
@@ -114,9 +114,6 @@
           - 10.00
           - 20.00
 ```
-
-<<<<<<< HEAD
-=======
 
 ### `attributes`
 
@@ -194,7 +191,6 @@
 
 </Note>
 
->>>>>>> a12d9888
 ### `views`
 
 You can override default attributes and default buckets for specific metrics thanks to this configuration.
