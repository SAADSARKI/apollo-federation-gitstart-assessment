--- conflicted
+++ resolved
@@ -567,101 +567,6 @@
 - You can configure a Redis-backed _distributed_ cache that enables multiple router instances to share cached values. For details, see [Distributed caching in the GraphOS Router](/router/configuration/distributed-caching/).
 - You can configure a Redis-backed _entity_ cache that enables a client query to retrieve cached entity data split between subgraph reponses. For details, see [Subgraph entity caching in the GraphOS Router](/router/configuration/entity-caching/).
 
-<<<<<<< HEAD
-<MinVersion version ="1.49.0">
-
-### Native query planner
-
-</MinVersion>
-
-Starting with v1.49.0, the router can run a Rust-native query planner. This native query planner can be run by itself to plan all queries, replacing the legacy JavaScript implementation.
-
-<Tip>
-
-Starting with v1.57.0, to run the most performant and resource-efficient native query planner and to disable the V8 JavaScript runtime in the router, set the following options in your `router.yaml`:
-
-```yaml title="router.yaml"
-experimental_query_planner_mode: new
-```
-
-You can also improve throughput by reducing the size of queries sent to subgraphs with the following option:
-
-```yaml title="router.yaml"
-supergraph:
-  generate_query_fragments: true
-```
-
-</Tip>
-
-Learn more in [Native Query Planner](/router/executing-operations/native-query-planner) docs.
-
-<MinVersion version ="1.49.0">
-
-### Native query planner
-
-</MinVersion>
-
-Starting with v1.49.0, the router can run a Rust-native query planner. This native query planner can be run by itself to plan all queries, replacing the legacy JavaScript implementation.
-
-<Tip>
-
-Starting with v1.57.0, to run the most performant and resource-efficient native query planner and to disable the V8 JavaScript runtime in the router, set the following option in your `router.yaml`:
-
-```yaml title="router.yaml"
-experimental_query_planner_mode: new
-```
-
-<Note>
-
-In router v1.56, running the most performant and resource-efficient native query planner also requires setting `experimental_introspection_mode: new`.
-
-</Note>
-
-You can also improve throughput by reducing the size of queries sent to subgraphs with the following option:
-
-```yaml title="router.yaml"
-supergraph:
-  generate_query_fragments: true
-```
- 
-</Tip>
-
-Learn more in [Native Query Planner](/router/executing-operations/native-query-planner) docs.
-
-
-<MinVersion version="1.44.0">
-
-### Query planner pools
-
-</MinVersion>
-
-<ExperimentalFeature appendText="And join the [GitHub discussion about query planner pools](https://github.com/apollographql/router/discussions/4917)."
-/>
-
-You can improve the performance of the router's query planner by configuring parallelized query planning.
-
-By default, the query planner plans one operation at a time. It plans one operation to completion before planning the next one. This serial planning can be problematic when an operation takes a long time to plan and consequently blocks the query planner from working on other operations.
-
-To resolve such blocking scenarios, you can enable parallel query planning. Configure it in `router.yaml` with `supergraph.query_planning.experimental_parallelism`:
-
-```yaml title="router.yaml"
-supergraph:
-  query_planning:
-    experimental_parallelism: auto # number of available cpus 
-```
-
-The value of `experimental_parallelism` is the number of query planners in the router's _query planner pool_. A query planner pool is a preallocated set of query planners from which the router can use to plan operations. The total number of pools is the maximum number of query planners that can run in parallel and therefore the maximum number of operations that can be worked on simultaneously. 
-
-Valid values of `experimental_parallelism`:
-- Any integer starting from `1`
-- The special value `auto`, which sets the number of query planners equal to the number of available CPUs on the router's host machine
-
-The default value of `experimental_parallelism` is `1`.
-
-In practice, you should tune `experimental_parallelism` based on metrics and benchmarks gathered from your router.
-
-=======
->>>>>>> a12d9888
 <MinVersion version="1.49.0">
 
 ### Enhanced operation signature normalization
