--- conflicted
+++ resolved
@@ -412,192 +412,6 @@
 
 If _every_ requested field requires authentication and a request is unauthenticated, the router generates an error indicating that the query is unauthorized.
 
-<<<<<<< HEAD
-
-### `@policy`
-
-The `@policy` directive marks fields and types as restricted based on authorization policies evaluated in a [Rhai script](../customizations/rhai/) or [coprocessor](../customizations/coprocessor). This enables custom authorization validation beyond authentication and scopes.
-
-The `@policy` directive includes a `policies` argument that defines an array of the required policies. The following example shows a policy that requires all roles from the claims object to contain the string `"support"`:
-
-```graphql
-@policy(policies: [["claims[`roles`].contains(`support`)"]])
-```
-
-At the [`RouterService` level](../customizations/overview#the-request-lifecycle), the Apollo Router extracts the list of policies relevant to a request from the schema and then stores them in the request's context in `apollo_authorization::policies::required` as a map `policy -> null|true|false`.
-
-At the `SupergraphService` level, you must provide a Rhai script or coprocessor to evaluate the map. If the policy is validated, the script or coprocessor should set its value to `true` or otherwise set it to `false`. Afterward, the router filters the requests' types and fields to only those where the policy is `true`.
-
-If no field of a subgraph query passes its authorization policies, the router stops further processing of the query and precludes unauthorized subgraph requests. This efficiency gain is a key benefit of the `@policy` and other authorization directives.
-
-#### Usage
-
-To use the `@policy` directive in a subgraph, you can [import it from the `@link` directive](/federation/federated-types/federated-directives/#importing-directives) like so:
-
-```graphql
-extend schema
-  @link(
-    url: "https://specs.apollo.dev/federation/v2.5",
-    import: [..., "@policy"])
-```
-
-The `@policy` directive is defined as follows:
-
-```graphql
-scalar federation__Policy
-directive @policy(policies: [[federation__Policy!]!]!) on OBJECT | FIELD_DEFINITION | INTERFACE | SCALAR | ENUM
-```
-
-Using the `@policy` directive requires a [Supergraph plugin](../customizations/overview) to evaluate the authorization policies. You can do this with a [Rhai script](../customizations/rhai/) or [coprocessor](../customizations/coprocessor). Refer to the following [Rhai script](#usage-with-a-rhai-script) and [coprocessor](#usage-with-a-coprocessor) examples for more information. (Although a [native plugin](../customizations/native) can also evaluate authorization policies, we don't recommend using it.)
-
-#### Combining policies with `AND`/`OR` logic
-
-Authorization validation uses **AND** logic between the elements in the inner-level `policies` array, where a request must include _all_ elements in the inner-level `policies` array to resolve the associated field or type. For the following example, a request would need `policy1` **AND** `policy2` **AND** `policy3` to be authorized:
-
-```graphql
-@policy(policies: [["policy1", "policy2", "policy3"]])
-```
-
-Alternatively, to introduce **OR** logic you can use nested arrays. For the following example, a request would need `policy1` **OR** `policy2` **OR** `policy3` to be authorized:
-
-```graphql
-@policy(policies: [["policy1"], ["policy2"], ["policy3"]])
-```
-
-You can nest arrays and elements as needed to achieve your desired logic. For the following example, its syntax requires requests to have either (`policy1` **AND** `policy2`) **OR** just `policy3` to be authorized:
-
-```graphql
-@policy(policies: [["policy", "policy2"], ["policy3"]])
-```
-
-##### Usage with a Rhai script
-
-The `policies` argument contains a list of strings with no formatting constraints, meaning you can use them to store Rhai code.
-
-<ExpansionPanel title="Click to expand">
-
-As an example, the following schema defines policies as boolean expressions that can be evaluated in Rhai:
-
-```graphql
-type Query {
-  me: User @join__field(graph: ACCOUNTS) @policy(policies: [["claims[`kind`] == `user`"]])
-}
-
-type User
-  @join__owner(graph: ACCOUNTS)
-  @join__type(graph: ACCOUNTS, key: "id") {
-  id: ID! @join__field(graph: ACCOUNTS)
-  username: String @join__field(graph: ACCOUNTS)
-  username: String @join__field(graph: ACCOUNTS) @policy(policies: [["claims[`roles`].contains(`support`)"]])
-}
-```
-
-You can then use the following Rhai script to evaluate the policies:
-
-```
-fn supergraph_service(service) {
-  let request_callback = |request| {
-    let claims = request.context["apollo_authentication::JWT::claims"];
-    let policies = request.context["apollo_authorization::policies::required"];
-    for key in policies.keys() {
-      let result = eval(key);
-      policies[key] = result;
-    }
-    request.context["apollo_authorization::policies::required"] = policies;
-  };
-  service.map_request(request_callback);
-}
-```
-
-The script uses the [`eval` function](https://rhai.rs/book/ref/eval.html) to evaluate each policy and store the result in the `apollo_authorization::policies::required` map.
-
-</ExpansionPanel>
-
-##### Usage with a coprocessor
-
-You can use a [coprocessor](../customizations/coprocessor) called at the Supergraph request stage to receive and execute the list of policies. This is useful to bridge router authorization with an existing authorization stack or link policy execution with lookups in a database.
-
-<ExpansionPanel title="Click to expand">
-
-Suppose you only want a user with a `read_profile` policy to have access to their own information. An additional policy `read_credit_card` is required to access credit card information. Your schema may look something like this:
-
-```graphql
-type Query {
-  me: User @join__field(graph: ACCOUNTS) @policy(policies: [["read_profile"]])
-}
-
-type User
-  @join__owner(graph: ACCOUNTS)
-  @join__type(graph: ACCOUNTS, key: "id") {
-  id: ID! @join__field(graph: ACCOUNTS)
-  username: String @join__field(graph: ACCOUNTS)
-  credit_card: String @join__field(graph: ACCOUNTS) @policy(policies: [["read_credit_card"]])
-}
-```
-
-If you configure your router like this:
-
-```yaml title="router.yaml"
-coprocessor:
-  url: http://127.0.0.1:8081
-  supergraph:
-    request:
-      context: true
-```
-
-A coprocessor can then receive a request with this format:
-
-```json
-{
-    "version": 1,
-    "stage": "SupergraphRequest",
-    "control": "continue",
-    "id": "d0a8245df0efe8aa38a80dba1147fb2e",
-    "context": {
-        "entries": {
-            "apollo_authentication::JWT::claims": {
-                "exp": 10000000000,
-                "sub": "457f6bb6-789c-4e8b-8560-f3943a09e72a"
-            },
-            "apollo_authorization::policies::required": {
-                "read_profile": null,
-                "read_address": null
-            }
-        }
-    },
-    "method": "POST"
-}
-```
-
-A user can read their own profile, so `read_profile` will succeed. But only the billing system should be able to see the credit card, so `read_credit_card` will fail. The corpocessor will then return:
-
-
-```json
-{
-    // Control properties
-    "version": 1,
-    "stage": "SupergraphRequest",
-    "control": "continue",
-    "id": "d0a8245df0efe8aa38a80dba1147fb2e",
-    "context": {
-        "entries": {
-            "apollo_authentication::JWT::claims": {
-                "exp": 10000000000,
-                "sub": "457f6bb6-789c-4e8b-8560-f3943a09e72a"
-            },
-            "apollo_authorization::policies::required": {
-                "read_profile": true,
-                "read_address": false
-            }
-        }
-    }
-}
-```
-
-</ExpansionPanel>
-
-=======
->>>>>>> ee2aa5a4
 ## Composition and federation
 
 GraphOS's composition strategy for authorization directives is intentionally accumulative. When you define authorization directives on fields and types in subgraphs, GraphOS composes them into the supergraph schema. In other words, if subgraph fields or types include `@requiresScopes` or `@authenticated` directives, they are set on the supergraph too.
