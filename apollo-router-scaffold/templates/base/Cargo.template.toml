--- conflicted
+++ resolved
@@ -5,30 +5,26 @@
 edition = "2021"
 
 [workspace]
-members = ["xtask"]
+members = [
+    "xtask",
+]
 
 [[bin]]
 name = "router"
 path = "src/main.rs"
 
 [dependencies]
-
+anyhow = "1.0.58"
 {{#if integration_test}}
+apollo-router = { path ="{{integration_test}}apollo-router" }
 {{else}}
 {{#if branch}}
+apollo-router = { git="https://github.com/apollographql/router.git", branch="{{branch}}" }
 {{else}}
-anyhow = "1.0.58"
-apollo-router = { path = "{{integration_test}}apollo-router" }
-apollo-router = { git = "https://github.com/apollographql/router.git", branch = "{{branch}}" }
 # Note if you update these dependencies then also update xtask/Cargo.toml
-<<<<<<< HEAD
-
-=======
-apollo-router = "1.56.0"
->>>>>>> c7d90e9b
+apollo-router = "2.0.0-alpha.7"
 {{/if}}
 {{/if}}
-apollo-router = "2.0.0-alpha.7"
 async-trait = "0.1.52"
 schemars = "0.8.10"
 serde = "1.0.149"
