--- conflicted
+++ resolved
@@ -2107,178 +2107,9 @@
     };
 }
 
-<<<<<<< HEAD
-=======
 ////////////////////////////////////////////////////////////////////////////////
 /// @join__directive extraction
-static JOIN_DIRECTIVE: &str = "join__directive";
-
-/// Converts `@join__directive(graphs: [A], name: "foo")` to `@foo` in the A subgraph.
-/// If the directive is a link directive on the schema definition, we also need
-/// to update the metadata and add the imported definitions.
-fn extract_join_directives(
-    supergraph_schema: &FederationSchema,
-    subgraphs: &mut FederationSubgraphs,
-    graph_enum_value_name_to_subgraph_name: &IndexMap<Name, Arc<str>>,
-) -> Result<(), FederationError> {
-    let join_directives = match supergraph_schema
-        .referencers()
-        .get_directive(JOIN_DIRECTIVE)
-    {
-        Ok(directives) => directives,
-        Err(_) => {
-            // No join directives found, nothing to do.
-            return Ok(());
-        }
-    };
-
-    if let Some(schema_def_pos) = &join_directives.schema {
-        let schema_def = schema_def_pos.get(supergraph_schema.schema());
-        let directives = schema_def
-            .directives
-            .iter()
-            .filter_map(|d| {
-                if d.name == JOIN_DIRECTIVE {
-                    Some(join_directive_to_real_directive(d))
-                } else {
-                    None
-                }
-            })
-            .collect_vec();
-
-        // TODO: Do we need to handle the link directive being renamed?
-        let (links, others) = directives
-            .into_iter()
-            .partition::<Vec<_>, _>(|(d, _)| d.name == DEFAULT_LINK_NAME);
-
-        // After adding links, we'll check the link against a safelist of
-        // specs and check_or_add the spec definitions if necessary.
-        for (link_directive, subgraph_enum_values) in links {
-            for subgraph_enum_value in subgraph_enum_values {
-                let subgraph = get_subgraph(
-                    subgraphs,
-                    graph_enum_value_name_to_subgraph_name,
-                    &subgraph_enum_value,
-                )?;
-
-                schema_def_pos.insert_directive(
-                    &mut subgraph.schema,
-                    Component::new(link_directive.clone()),
-                )?;
-
-                // TODO: add imported definitions from relevant specs
-            }
-        }
-
-        // Other directives are added normally.
-        for (directive, subgraph_enum_values) in others {
-            for subgraph_enum_value in subgraph_enum_values {
-                let subgraph = get_subgraph(
-                    subgraphs,
-                    graph_enum_value_name_to_subgraph_name,
-                    &subgraph_enum_value,
-                )?;
-
-                schema_def_pos
-                    .insert_directive(&mut subgraph.schema, Component::new(directive.clone()))?;
-            }
-        }
-    }
-
-    for object_field_pos in &join_directives.object_fields {
-        let object_field = object_field_pos.get(supergraph_schema.schema())?;
-        let directives = object_field
-            .directives
-            .iter()
-            .filter_map(|d| {
-                if d.name == JOIN_DIRECTIVE {
-                    Some(join_directive_to_real_directive(d))
-                } else {
-                    None
-                }
-            })
-            .collect_vec();
-
-        for (directive, subgraph_enum_values) in directives {
-            for subgraph_enum_value in subgraph_enum_values {
-                let subgraph = get_subgraph(
-                    subgraphs,
-                    graph_enum_value_name_to_subgraph_name,
-                    &subgraph_enum_value,
-                )?;
-
-                object_field_pos
-                    .insert_directive(&mut subgraph.schema, Node::new(directive.clone()))?;
-            }
-        }
-    }
-
-    // TODO
-    // - join_directives.directive_arguments
-    // - join_directives.enum_types
-    // - join_directives.enum_values
-    // - join_directives.input_object_fields
-    // - join_directives.input_object_types
-    // - join_directives.interface_field_arguments
-    // - join_directives.interface_fields
-    // - join_directives.interface_types
-    // - join_directives.object_field_arguments
-    // - join_directives.object_types
-    // - join_directives.scalar_types
-    // - join_directives.union_types
-
-    Ok(())
-}
-
-fn join_directive_to_real_directive(directive: &Node<Directive>) -> (Directive, Vec<Name>) {
-    let subgraph_enum_values = directive
-        .specified_argument_by_name("graphs")
-        .and_then(|arg| arg.as_list())
-        .map(|list| {
-            list.iter()
-                .map(|node| {
-                    Name::new(
-                        node.as_enum()
-                            .expect("join__directive(graphs:) value is an enum")
-                            .as_str(),
-                    )
-                    .expect("join__directive(graphs:) value is a valid name")
-                })
-                .collect()
-        })
-        .expect("join__directive(graphs:) missing");
-
-    let name = directive
-        .specified_argument_by_name("name")
-        .expect("join__directive(name:) is present")
-        .as_str()
-        .expect("join__directive(name:) is a string");
-
-    let arguments = directive
-        .specified_argument_by_name("args")
-        .and_then(|a| a.as_object())
-        .map(|args| {
-            args.iter()
-                .map(|(k, v)| {
-                    Argument {
-                        name: k.clone(),
-                        value: v.clone(),
-                    }
-                    .into()
-                })
-                .collect()
-        })
-        .unwrap_or_default();
-
-    let directive = Directive {
-        name: Name::new(name).expect("join__directive(name:) is a valid name"),
-        arguments,
-    };
-
-    (directive, subgraph_enum_values)
-}
-
->>>>>>> a12d9888
+
 #[cfg(test)]
 mod tests {
     use apollo_compiler::name;
