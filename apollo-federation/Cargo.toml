[package]
name = "apollo-federation"
<<<<<<< HEAD
version = "2.0.0-preview.1"
=======
version = "1.58.1"
>>>>>>> b42ead68
authors = ["The Apollo GraphQL Contributors"]
edition = "2021"
description = "Apollo Federation"
documentation = "https://docs.rs/apollo-federation"
repository = "https://github.com/apollographql/router"
license = "Elastic-2.0"
autotests = false                                      # Integration tests are modules of tests/main.rs

[features]
# This feature adds the `#[instrument]` macro to many function as well as
# logging statements that capture serialized versions of key data structures.
# This logging is gated behind a feature to avoid any unnecessary (even if
# small) runtime costs where this data will not be desired.
snapshot_tracing = ["ron"]

[dependencies]
apollo-compiler.workspace = true
time = { version = "0.3.34", default-features = false, features = [
    "local-offset",
] }
derive_more = "0.99.17"
<<<<<<< HEAD
http.workspace = true
hashbrown = "0.15.0"
=======
hashbrown = "0.15.1"
>>>>>>> b42ead68
indexmap = { version = "2.2.6", features = ["serde"] }
itertools = "0.13.0"
lazy_static = "1.4.0"
line-col = "0.2.1"
multimap = "0.10.0"
nom = "7.1.3"
nom_locate = "4.2.0"
once_cell = "1.19.0"
petgraph = { version = "0.6.4", features = ["serde-1"] }
regex = "1.11.1"
serde.workspace = true
serde_json.workspace = true
serde_json_bytes.workspace = true
strum = "0.26.0"
strum_macros = "0.26.0"
thiserror = "1.0"
url = "2"
either = "1.13.0"
tracing = "0.1.40"
ron = { version = "0.8.1", optional = true }

[dev-dependencies]
hex.workspace = true
insta.workspace = true
sha1.workspace = true
tempfile.workspace = true
pretty_assertions = "1.4.0"
rstest = "0.22.0"

[[test]]
name = "main"<|MERGE_RESOLUTION|>--- conflicted
+++ resolved
@@ -1,10 +1,6 @@
 [package]
 name = "apollo-federation"
-<<<<<<< HEAD
 version = "2.0.0-preview.1"
-=======
-version = "1.58.1"
->>>>>>> b42ead68
 authors = ["The Apollo GraphQL Contributors"]
 edition = "2021"
 description = "Apollo Federation"
@@ -26,12 +22,8 @@
     "local-offset",
 ] }
 derive_more = "0.99.17"
-<<<<<<< HEAD
 http.workspace = true
-hashbrown = "0.15.0"
-=======
 hashbrown = "0.15.1"
->>>>>>> b42ead68
 indexmap = { version = "2.2.6", features = ["serde"] }
 itertools = "0.13.0"
 lazy_static = "1.4.0"
