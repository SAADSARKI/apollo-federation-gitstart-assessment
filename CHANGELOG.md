# Changelog

All notable changes to Router will be documented in this file.

This project adheres to [Semantic Versioning v2.0.0](https://semver.org/spec/v2.0.0.html).

<<<<<<< HEAD
# [1.24.0] - 2023-07-13

## 🚀 Features

### Add support for delta aggregation to otlp metrics ([PR #3412](https://github.com/apollographql/router/pull/3412))

Add a new configuration option (Temporality) to the otlp metrics configuration.

This may be useful to fix problems with metrics when being processed by datadog which tends to expect Delta, rather than Cumulative, aggregations.

See:
 - https://github.com/open-telemetry/opentelemetry-collector-contrib/issues/6129
 - https://github.com/DataDog/documentation/pull/15840

for more details.

By [@garypen](https://github.com/garypen) in https://github.com/apollographql/router/pull/3412

## 🐛 Fixes

### Fix error handling for subgraphs ([Issue #3141](https://github.com/apollographql/router/issues/3141))

The GraphQL spec is rather light on what should happen when we process responses from subgraphs. The current behaviour within the Router was inconsistently short circuiting response processing and this producing confusing errors.
> #### Processing the response
> 
> If the response uses a non-200 status code and the media type of the response payload is application/json then the client MUST NOT rely on the body to be a well-formed GraphQL response since the source of the response may not be the server but instead some intermediary such as API gateways, proxies, firewalls, etc.

The logic has been simplified and made consistent using the following rules:
1. If the content type of the response is not `application/json` or `application/graphql-response+json` then we won't try to parse.
2. If an HTTP status is not 2xx it will always be attached as a graphql error.
3. If the response type is `application/json` and status is not 2xx and the body is not valid grapqhql the entire subgraph response will be attached as an error.

By [@BrynCooke](https://github.com/BrynCooke) in https://github.com/apollographql/router/pull/3328

## 🛠 Maintenance

### chore: router-bridge 0.3.0+v2.4.8 -> =0.3.1+2.4.9 ([PR #3407](https://github.com/apollographql/router/pull/3407))

Updates `router-bridge` from ` = "0.3.0+v2.4.8"` to ` = "0.3.1+v2.4.9"`, note that with this PR, this dependency is now pinned to an exact version. This version update started failing tests because of a minor ordering change and it was not immediately clear why the test was failing. Pinning this dependency (that we own) allows us to only bring in the update at the proper time and will make test failures caused by the update to be more easily identified.

By [@EverlastingBugstopper](https://github.com/EverlastingBugstopper) in https://github.com/apollographql/router/pull/3407

### remove the compiler from Query ([Issue #3373](https://github.com/apollographql/router/issues/3373))

The `Query` object caches information extracted from the query that is used to format responses. It was carrying an `ApolloCompiler` instance, but now we don't really need it anymore, since it is now cached at the query analysis layer. We also should not carry it in the supergraph request and execution request, because that makes the builders hard to manipulate for plugin authors. Since we are not exposing the compiler in the public API yet, we move it inside the context's private entries, where it will be easily accessible from internal code.

By [@Geal](https://github.com/Geal) in https://github.com/apollographql/router/pull/3367

### move AllowOnlyHttpPostMutationsLayer at the supergraph service level ([PR #3374](https://github.com/apollographql/router/pull/3374), [PR #3410](https://github.com/apollographql/router/pull/3410))

Now that we have access to a compiler in supergraph requests, we don't need to look into the query plan to know if a request contains mutations

By [@Geal](https://github.com/Geal) in https://github.com/apollographql/router/pull/3374 & https://github.com/apollographql/router/pull/3410

### update opentelemetry to 0.19.0 ([Issue #2878](https://github.com/apollographql/router/issues/2878))


We've updated the following opentelemetry related crates:

```
opentelemetry 0.18.0 -> 0.19.0
opentelemetry-datadog 0.6.0 -> 0.7.0
opentelemetry-http 0.7.0 -> 0.8.0
opentelemetry-jaeger 0.17.0 -> 0.18.0
opentelemetry-otlp 0.11.0 -> 0.12.0
opentelemetry-semantic-conventions 0.10.0 -> 0.11.0
opentelemetry-zipkin 0.16.0 -> 0.17.0
opentelemetry-prometheus 0.11.0 -> 0.12.0
tracing-opentelemetry 0.18.0 -> 0.19.0
```

This allows us to close a number of opentelemetry related issues.

Note:

The prometheus specification mandates naming format and, unfortunately, the router had two metrics which weren't compliant. The otel upgrade enforces the specification, so the affected metrics are now renamed (see below).

The two affected metrics in the router were:

apollo_router_cache_hit_count -> apollo_router_cache_hit_count_total
apollo_router_cache_miss_count -> apollo_router_cache_miss_count_total

If you are monitoring these metrics via prometheus, please update your dashboards with this name change.

By [@garypen](https://github.com/garypen) in https://github.com/apollographql/router/pull/3421

### Synthesize defer labels without RNG or collisions ([PR #3381](https://github.com/apollographql/router/pull/3381) and [PR #3423](https://github.com/apollographql/router/pull/3423))

The `@defer` directive accepts a `label` argument, but it is optional. To more accurately handle deferred responses, the Router internally rewrites queries to add labels on the `@defer` directive where they are missing. Responses eventually receive the reverse treatment to look as expected by client.

This was done be generating random strings, handling collision with existing labels, and maintaining a `HashSet` of which labels had been synthesized. Instead, we now add a prefix to pre-existing labels and generate new labels without it. When processing a response, the absence of that prefix indicates a synthetic label.

By [@SimonSapin](https://github.com/SimonSapin) and [@o0Ignition0o](https://github.com/o0Ignition0o) in https://github.com/apollographql/router/pull/3381 and https://github.com/apollographql/router/pull/3423

### Move subscription event execution at the execution service level ([PR #3395](https://github.com/apollographql/router/pull/3395))

In order to prepare some future integration I moved the execution loop for subscription events at the execution_service level.

By [@bnjjj](https://github.com/bnjjj) in https://github.com/apollographql/router/pull/3395

## 📚 Documentation

### Document claim augmentation via coprocessors ([Issue #3102](https://github.com/apollographql/router/issues/3102))

Claims augmentation is a common use case where user information from the JWT claims is used to look up more context like roles from databases, before sending it to subgraphs. This can be done with subgraphs, but it was not documented yet, and there was confusion on the order in which the plugins were called. This clears the confusion and provides an example configuration.

By [@Geal](https://github.com/Geal) in https://github.com/apollographql/router/pull/3386



=======
>>>>>>> 13d53829
# [1.23.0] - 2023-07-07

## 🚀 Features

### Add `--listen` to CLI args ([PR #3296](https://github.com/apollographql/router/pull/3296))

Adds `--listen` to CLI args, which allows the user to specify the address to listen on.
It can also be set via environment variable `APOLLO_ROUTER_LISTEN_ADDRESS`.

```bash
router --listen 0.0.0.0:4001
```

By [@ptondereau](https://github.com/ptondereau) and [@BrynCooke](https://github.com/BrynCooke) in https://github.com/apollographql/router/pull/3296

### Move operation limits and parser limits to General Availability ([PR #3356](https://github.com/apollographql/router/pull/3356))

[Operation Limits](https://www.apollographql.com/docs/router/configuration/operation-limits) (a GraphOS Enterprise feature) and [parser limits](https://www.apollographql.com/docs/router/configuration/overview/#parser-based-limits) are now moving to General Availability, from Preview where they have been since Apollo Router 1.17.

For more information about launch stages, please see the documentation here: https://www.apollographql.com/docs/resources/product-launch-stages/

In addition to removing the `preview_` prefix, the configuration section has been renamed to just `limits` to encapsulate operation, parser and request limits. ([The request size limit](https://www.apollographql.com/docs/router/configuration/overview/#request-limits) is still [experimental](https://github.com/apollographql/router/discussions/3220).) Existing configuration files will keep working as before, but with a warning output to the logs. To fix that warning, rename the configuration section like so:


```diff
-preview_operation_limits:
+limits:
   max_depth: 100
   max_height: 200
   max_aliases: 30
   max_root_fields: 20
```

By [@SimonSapin](https://github.com/SimonSapin) in https://github.com/apollographql/router/pull/3356

### Add support for readiness/liveness checks ([Issue #3233](https://github.com/apollographql/router/issues/3233))

Kubernetes lifecycle interop has been improved by implementing liveliness and readiness checks.

Kubernetes considers a service is:

 - live - [if it isn't deadlocked](https://www.linkedin.com/posts/llarsson_betterdevopsonkubernetes-devops-devsecops-activity-7018587202121076736-LRxE)
 - ready - if it is able to start accepting traffic

(For more details: https://kubernetes.io/docs/tasks/configure-pod-container/configure-liveness-readiness-startup-probes/)

The existing health check didn't surface this information. Instead, it returns a payload which indicates if the router is "healthy" or not and it's always returning "UP" (hard-coded).

The router health check now exposes this information based in the following rules:
* Live
  - Is not in state Errored
  - Health check enabled and responding
* Ready
  - Is running and accepting requests.
  - Is `Live`

To maintain backwards compatibility; query parameters named "ready" and "live" have been added to our existing health endpoint. Both POST and GET are supported.

Sample queries:


By [@garypen](https://github.com/garypen) in https://github.com/apollographql/router/pull/3276

### Include path to Rhai script in syntax error messages

Syntax errors in the main Rhai script will now include the path to the script in the error message.

By [@dbanty](https://github.com/dbanty) in https://github.com/apollographql/router/pull/3254

## Experimental support for GraphQL validation in Rust

We are experimenting with a new GraphQL validation implementation written in Rust. The legacy implementation is part of the JavaScript query planner. This is part of a project to remove JavaScript from the Router to improve performance and memory behavior.

To opt in to the new validation implementation, set:

```yaml {4,8} title="router.yaml"
experimental_graphql_validation_mode: new
```

Or use `both` to run the implementations side by side and log a warning if there is a difference in results:

```yaml {4,8} title="router.yaml"
experimental_graphql_validation_mode: both
```

This is an experimental option while we are still finding edge cases in the new implementation, and will be removed once we have confidence that parity has been achieved.

By [@goto-bus-stop](https://github.com/goto-bus-stop) in https://github.com/apollographql/router/pull/3134

### Add environment variable access to rhai ([Issue #1744](https://github.com/apollographql/router/issues/1744))

This introduces support for accessing environment variable within Rhai. The new `env` module contains one function and is imported by default:
By [@garypen](https://github.com/garypen) in https://github.com/apollographql/router/pull/3240

### Add support for getting request method in Rhai ([Issue #2467](https://github.com/apollographql/router/issues/2467))

This adds support for getting the HTTP method of requests in Rhai.

```
fn process_request(request) {
    if request.method == "OPTIONS"  {
        request.headers["x-custom-header"] = "value"
    }
}
```

By [@garypen](https://github.com/garypen) in https://github.com/apollographql/router/pull/3355

### Add additional build functionality to the diy build script ([Issue #3303](https://github.com/apollographql/router/issues/3303))

The diy build script is useful for ad-hoc image creation during testing or for building your own images based on a router repo. This set of enhancements makes it possible to

 - build docker images from arbitrary (nightly) builds (-a)
 - build an amd64 docker image on an arm64 machine (or vice versa) (-m)
 - change the name of the image from the default 'router' (-n)

Note: the build machine image architecture is used if the -m flag is not supplied.

By [@garypen](https://github.com/garypen) in https://github.com/apollographql/router/pull/3304

## 🐛 Fixes

### Bring root span name in line with otel semantic conventions. ([Issue #3229](https://github.com/apollographql/router/issues/3229))

Root span name has changed from `request` to `<graphql.operation.kind> <graphql.operation.name>`

[Open Telemetry graphql semantic conventions](https://opentelemetry.io/docs/specs/otel/trace/semantic_conventions/instrumentation/graphql/) specify that the root span name must match the operation kind and name. 

Many tracing providers don't have good support for filtering traces via attribute, so changing this significantly enhances the tracing experience.

By [@BrynCooke](https://github.com/BrynCooke) in https://github.com/apollographql/router/pull/3364

### An APQ query with a mismatched hash will error as HTTP 400 ([Issue #2948](https://github.com/apollographql/router/issues/2948))

We now have the same behavior in the Gateway and [the Router implementation](https://www.apollographql.com/docs/apollo-server/performance/apq/).  Even if our previous behavior was still acceptable, any other behavior is a misconfiguration of a client and should be prevented early.

Previously, if a client sent an operation with an APQ hash, we would merely log an error to the console, **not** register the operation (for the next request) but still execute the query.  We now return a GraphQL error and don't execute the query.  No clients should be impacted by this, though anyone who had hand-crafted a query **with** APQ information (for example, copied a previous APQ-registration query but only changed the operation without re-calculating the SHA-256) might now be forced to use the correct hash (or more practically, remove the hash).

By [@o0Ignition0o](https://github.com/o0Ignition0o) in https://github.com/apollographql/router/pull/3128

### fix(subscription): take the callback url path from the configuration ([Issue #3361](https://github.com/apollographql/router/issues/3361))

Previously when you specified the `subscription.mode.callback.path` it was not used, we had an hardcoded value set to `/callback`. It's now using the specified path in the configuration

By [@bnjjj](https://github.com/bnjjj) in https://github.com/apollographql/router/pull/3366

### Preserve all shutdown receivers across reloads ([Issue #3139](https://github.com/apollographql/router/issues/3139))

We keep a list of all active requests and process all of them during shutdown. This will avoid prematurely terminating connections down when:

- some requests are in flight
- the router reloads (new schema, etc)
- the router gets a shutdown signal

By [@garypen](https://github.com/garypen) in https://github.com/apollographql/router/pull/3311

### Enable serde_json float_roundtrip feature ([Issue #2951](https://github.com/apollographql/router/issues/2951))

The Router now preserves JSON floating point numbers exactly as they are received by enabling the `serde_json` `float_roudtrip` feature:

> Use sufficient precision when parsing fixed precision floats from JSON to ensure that they maintain accuracy when round-tripped through JSON. This comes at an approximately 2x performance cost for parsing floats compared to the default best-effort precision.


By [@garypen](https://github.com/garypen) in https://github.com/apollographql/router/pull/3338

### Fix deferred response formatting when filtering queries ([PR #3298](https://github.com/apollographql/router/pull/3298), [Issue #3263](https://github.com/apollographql/router/issues/3263), [PR #3339](https://github.com/apollographql/router/pull/3339))

Filtering queries requires two levels of response formatting, and its implementation highlighted issues with deferred responses. Response formatting needs to recognize which deferred fragment generated it, and that the deferred response shapes can change depending on request variables, due to the `@defer` directive's `if` argument.

For now, this is solved by generating the response shapes for primary and deferred responses, for each combination of the variables used in `@defer` applications, limited to 32 unique variables. There will be follow up work with another approach that removes this limitation.

By [@Geal](https://github.com/Geal) and [@SimonSapin](https://github.com/SimonSapin) in https://github.com/apollographql/router/pull/3298, https://github.com/apollographql/router/issues/3263 and https://github.com/apollographql/router/pull/3339

### Otel Ensure that service name is correctly picked up from env and resources ([Issue #3215](https://github.com/apollographql/router/issues/3215))

`OTEL_SERVICE_NAME` env and `service.name` resource are now correctly used when creating tracing exporters.

By [@BrynCooke](https://github.com/BrynCooke) in https://github.com/apollographql/router/pull/3307

## 🛠 Maintenance

### Use a Drop guard to track active requests ([PR #3343](https://github.com/apollographql/router/pull/3343))

Manually tracking active requests is error prone because we might return early without decrementing the active requests. To make sure this is done properly, `enter_active_request` now returns a guard struct, that will decrement the count on drop

By [@Geal](https://github.com/Geal) in https://github.com/apollographql/router/pull/3343

### Merge tests to reduce linking time ([PR #3272](https://github.com/apollographql/router/pull/3272))

We build multiple test executables to perform short tests and each of them needs to link an entire router. By merging them in larger files, we can reduce the time spent in CI

By [@Geal](https://github.com/Geal) in https://github.com/apollographql/router/pull/3272

### Always instanciate the traffic shaping plugin ([Issue #3327](https://github.com/apollographql/router/issues/3327))

The `traffic_shaping` plugin is now always part of the plugins list and is always active, with default configuration.

By [@Geal](https://github.com/Geal) in https://github.com/apollographql/router/pull/3330

### Refactor ExecutionService ([PR #3344](https://github.com/apollographql/router/pull/3344))

Split `ExecutionService` implementation into multiple methods for readability.

By [@Geal](https://github.com/Geal) in https://github.com/apollographql/router/pull/3344

### Refactor router service ([PR #3326](https://github.com/apollographql/router/pull/3326))

Refactor code around for easier readability and maintainability.

By [@Geal](https://github.com/Geal) in https://github.com/apollographql/router/pull/3326

### Fix missing origin repository in release checklist

Fixes a missing --repo parameter at Step 28 of the release checklist, which would fail to edit the release notes if several upstreams are set on your machine.

By [@o0Ignition0o](https://github.com/o0Ignition0o) in https://github.com/apollographql/router/pull/TBD

### chore: updates `altool` to `notarytool` for MacOS codesigning ([Issue #3275](https://github.com/apollographql/router/issues/3275))

By [@EverlastingBugstopper](https://github.com/EverlastingBugstopper) in https://github.com/apollographql/router/pull/3334

## 📚 Documentation

### Add security-related warnings to JWT auth docs ([PR #3299](https://github.com/apollographql/router/pull/3299))

There are a couple potential security pitfalls when leveraging the router for JWT authentication. These are now documented in [the relevant section of the docs](https://www.apollographql.com/docs/router/configuration/authn-jwt). If you are currently using JWT authentication in the router, be sure to [secure your subgraphs](https://www.apollographql.com/docs/federation/building-supergraphs/subgraphs-overview#securing-your-subgraphs) and [use care when propagating headers](https://www.apollographql.com/docs/router/configuration/authn-jwt#example-forwarding-claims-to-subgraphs). 

By [@dbanty](https://github.com/dbanty) in https://github.com/apollographql/router/pull/3299

### Update example for claim forwarding ([Issue #3224](https://github.com/apollographql/router/issues/3224))

The JWT claim example in our docs was insecure as it iterated over the list of claims and set them as headers.
A malicious user could have provided a valid JWT that was missing claims and then set those claims as headers.
This would only have affected users who had configured their routers to forward all headers from the client to subgraphs.

The documentation has been updated to explicitly list the claims that are forwarded to the subgraph.
In addition, a new example has been added that uses extensions to forward claims.

By [@BrynCooke](https://github.com/BrynCooke) in https://github.com/apollographql/router/pull/3319

### Document plugin ordering ([Issue #3207](https://github.com/apollographql/router/issues/3207))

Rust plugins are applied in the same order as they are configured in the Router’s YAML configuration file.
This is now documented behavior that users can rely on, with new tests to help maintain it.

Additionally, some Router features happen to use the plugin mechanism internally.
Those now all have a fixed ordering, whereas previous Router versions would use a mixture
of fixed order for some internal plugins and configuration file order for the rest.

By [@SimonSapin](https://github.com/SimonSapin) in https://github.com/apollographql/router/pull/3321

### Improve documentation for `Rhai` globals ([Issue #2671](https://github.com/apollographql/router/issues/2671))

The Router's `Rhai` interface can simulate closures: https://rhai.rs/book/language/fn-closure.html

However, and this is an important restriction:

"
The [anonymous function](https://rhai.rs/book/language/fn-anon.html) syntax, however, automatically captures [variables](https://rhai.rs/book/language/variables.html) that are not defined within the current scope, but are defined in the external scope – i.e. the scope where the [anonymous function](https://rhai.rs/book/language/fn-anon.html) is created. "

Thus it's not possible for a `Rhai` closure to make reference to a global variable.

This hasn't previously been an issue, but we've now added support for referencing global variables, one at the moment `Router`, for example:

```sh
fn supergraph_service(service){
    let f = |request| {
        let v = Router.APOLLO_SDL;
        print(v);
    };
    service.map_request(f);
}
```
This won't work and you'll get an error something like: `service callback failed: Variable not found: Router (line 4, position 17)`

There are two workarounds. Either:

1. Create a local copy of the global that can be captured by the closure:
```
fn supergraph_service(service){
    let v = Router.APOLLO_SDL;
    let f = |request| {
        print(v);
    };
    service.map_request(f);
}
```
Or:
2. Use a function pointer rather than closure syntax:
```
fn supergraph_service(service) {
    const request_callback = Fn("process_request");
    service.map_request(request_callback);
}

fn process_request(request) {
    print(``);
}
```

By [@garypen](https://github.com/garypen) in https://github.com/apollographql/router/pull/3308

### Add a "Debugging" section to the Rhai plugin docs

There are now a few tips & tricks in our docs for debugging Rhai scripts including how to get syntax highlighting, how to interpret error messages, and recommendations for tracking down runtime errors.

By [@dbanty](https://github.com/dbanty) in https://github.com/apollographql/router/pull/3254

### Documentation for the query planner warm up phase ([Issue #3145](https://github.com/apollographql/router/issues/3145))

Query planner warm up was introduced in 1.7.0 but was not present in the documentation

By [@Geal](https://github.com/Geal) in https://github.com/apollographql/router/pull/3151



# [1.22.0] - 2023-06-21

## 🚀 Features

### Federated Subscriptions ([PR #3285](https://github.com/apollographql/router/pull/3285))

> ⚠️ **This is an [Enterprise feature](https://www.apollographql.com/blog/platform/evaluating-apollo-router-understanding-free-and-open-vs-commercial-features/) of the Apollo Router.** It requires an organization with a [GraphOS Enterprise plan](https://www.apollographql.com/pricing/).
>
> If your organization _doesn't_ currently have an Enterprise plan, you can test out this functionality by signing up for a free [Enterprise trial](https://www.apollographql.com/docs/graphos/org/plans/#enterprise-trials).


#### High-Level Overview

##### What are Federated Subscriptions?

This PR adds GraphQL subscription support to the Router for use with Federation. Clients can now use GraphQL subscriptions with the Router to receive realtime updates from a supergraph. With these changes, `subscription` operations are now a first-class supported feature of the Router and Federation, alongside queries and mutations.

```mermaid
flowchart LR;
  client(Client);
  subgraph "Your infrastructure";
  router(["Apollo Router"]);
  subgraphA[Products<br/>subgraph];
  subgraphB[Reviews<br/>subgraph];
  router---|Subscribes<br/>over WebSocket|subgraphA;
  router-.-|Can query for<br/>entity fields|subgraphB;
  end;
  client---|Subscribes<br/>over HTTP|router;
  class client secondary;
```

##### Client to Router Communication

- Apollo has designed and implemented a new open protocol for handling subscriptions called [multipart subscriptions](https://github.com/apollographql/router/blob/dev/dev-docs/multipart-subscriptions-protocol.md)
- With this new protocol clients can manage subscriptions with the Router over tried and true HTTP; WebSockets, SSE (server-sent events), etc. are not needed
- All Apollo clients ([Apollo Client web](https://www.apollographql.com/docs/react/data/subscriptions), [Apollo Kotlin](https://www.apollographql.com/docs/kotlin/essentials/subscriptions), [Apollo iOS](https://www.apollographql.com/docs/ios/fetching/subscriptions)) have been updated to support multipart subscriptions, and can be used out of the box with little to no extra configuration
- Subscription communication between clients and the Router must use the multipart subscription protocol, meaning only subscriptions over HTTP are supported at this time

##### Router to Subgraph Communication

- The Router communicates with subscription enabled subgraphs using WebSockets
- By default, the router sends subscription requests to subgraphs using the [graphql-transport-ws protocol](https://github.com/enisdenjo/graphql-ws/blob/master/PROTOCOL.md) which is implemented in the [graphql-ws](https://github.com/enisdenjo/graphql-ws) library. You can also configure it to use the [graphql-ws protocol](https://github.com/apollographql/subscriptions-transport-ws/blob/master/PROTOCOL.md) which is implemented in the [subscriptions-transport-ws library](https://github.com/apollographql/subscriptions-transport-ws).
- Subscription ready subgraphs can be introduced to Federation and the Router as is - no additional configuration is needed on the subgraph side

##### Subscription Execution

When the Router receives a GraphQL subscription request, the generated query plan will contain an initial subscription request to the subgraph that contributed the requested subscription root field.

For example, as a result of a client sending this subscription request to the Router:

```graphql
subscription {
  reviewAdded {
    id
    body
    product {
      id
      name
      createdBy {
        name
      }
    }
  }
}
```

The router will send this request to the `reviews` subgraph:

```graphql
subscription {
  reviewAdded {
    id
    body
    product {
      id
    }
  }
}
```

When the `reviews` subgraph receives new data from its underlying source event stream, that data is sent back to the Router. Once received, the Router continues following the determined query plan to fetch any additional required data from other subgraphs:

Example query sent to the `products` subgraph:

```graphql
query ($representations: [_Any!]!) {
  _entities(representations: $representations) {
    ... on Product {
      name
      createdBy {
        __typename
        email
      }
    }
  }
}
```

Example query sent to the `users` subgraph:

```graphql
query ($representations: [_Any!]!) {
  _entities(representations: $representations) {
    ... on User {
      name
    }
  }
}
```

When the Router finishes running the entire query plan, the data is merged back together and returned to the requesting client over HTTP (using the multipart subscriptions protocol).

#### Configuration

Here is a configuration example:

```yaml title="router.yaml"
subscription:
  mode:
    passthrough:
      all: # The router uses these subscription settings UNLESS overridden per-subgraph
        path: /subscriptions # The path to use for subgraph subscription endpoints (Default: /ws)
      subgraphs: # Overrides subscription settings for individual subgraphs
        reviews: # Overrides settings for the 'reviews' subgraph
          path: /ws # Overrides '/subscriptions' defined above
          protocol: graphql_transport_ws # The WebSocket-based protocol to use for subscription communication (Default: graphql_ws)
```

#### Usage Reporting

Subscription use is tracked in the Router as follows:

- **Subscription registration:** The initial subscription operation sent by a client to the Router that's responsible for starting a new subscription
- **Subscription notification:** The resolution of the client subscription’s selection set in response to a subscription enabled subgraph source event

Subscription registration and notification (with operation traces and statistics) are sent to Apollo Studio for observability.

#### Advanced Features

This PR includes the following configurable performance optimizations.

#### Deduplication

- If the Router detects that a client is using the same subscription as another client (ie. a subscription with the same HTTP headers and selection set), it will avoid starting a new subscription with the requested subgraph. The Router will reuse the same open subscription instead, and will send the same source events to the new client.
- This helps reduce the number of WebSockets that need to be opened between the Router and subscription enabled subgraphs, thereby drastically reducing Router to subgraph network traffic and overall latency
- For example, if 100 clients are subscribed to the same subscription there will be 100 open HTTP connections from the clients to the Router, but only 1 open WebSocket connection from the Router to the subgraph
- Subscription deduplication between the Router and subgraphs is enabled by default (but can be disabled via the Router config file)

#### Callback Mode

- Instead of sending subscription data between a Router and subgraph over an open WebSocket, the Router can be configured to send the subgraph a callback URL that will then be used to receive all source stream events
- Subscription enabled subgraphs send source stream events (subscription updates) back to the callback URL by making HTTP POST requests
- Refer to the [callback mode documentation](https://github.com/apollographql/router/blob/dev/dev-docs/callback_protocol.md) for more details, including an explanation of the callback URL request/response payload format
- This feature is still experimental and needs to be enabled explicitly in the Router config file 

By [@bnjjj](https://github.com/bnjjj) and [@o0Ignition0o](https://github.com/o0ignition0o) in https://github.com/apollographql/router/pull/3285



# [1.21.0] - 2023-06-20

## 🚀 Features

### Restore HTTP payload size limit, make it configurable ([Issue #2000](https://github.com/apollographql/router/issues/2000))

Early versions of Apollo Router used to rely on a part of the Axum web framework
that imposed a 2 MB limit on the size of the HTTP request body.
Version 1.7 changed to read the body directly, unintentionally removing this limit.

The limit is now restored to help protect against unbounded memory usage, but is now configurable:

```yaml
preview_operation_limits:
  experimental_http_max_request_bytes: 2000000 # Default value: 2 MB
```

This limit is checked while reading from the network, before JSON parsing.
Both the GraphQL document and associated variables count toward it.

Before increasing this limit significantly consider testing performance
in an environment similar to your production, especially if some clients are untrusted.
Many concurrent large requests could cause the Router to run out of memory.

By [@SimonSapin](https://github.com/SimonSapin) in https://github.com/apollographql/router/pull/3130

### Add support for empty auth prefixes ([Issue #2909](https://github.com/apollographql/router/issues/2909))

The `authentication.jwt` plugin now supports empty prefixes for the JWT header. Some companies use prefix-less headers; previously, the authentication plugin rejected requests even with an empty header explicitly set, such as: 

```yml 
authentication:
  jwt:
    header_value_prefix: ""
```

By [@lleadbet](https://github.com/lleadbet) in https://github.com/apollographql/router/pull/3206

## 🐛 Fixes

### GraphQL introspection errors are now 400 errors ([Issue #3090](https://github.com/apollographql/router/issues/3090))

If we get an introspection error during SupergraphService::plan_query(), then it is reported to the client as an HTTP 500 error. The Router now generates a valid GraphQL error for introspection errors whilst also modifying the HTTP status to be 400.

Before:

StatusCode:500
```json
{"errors":[{"message":"value retrieval failed: introspection error: introspection error : Field \"__schema\" of type \"__Schema!\" must have a selection of subfields. Did you mean \"__schema { ... }\"?","extensions":{"code":"INTERNAL_SERVER_ERROR"}}]}
```

After:

StatusCode:400
```json
{"errors":[{"message":"introspection error : Field \"__schema\" of type \"__Schema!\" must have a selection of subfields. Did you mean \"__schema { ... }\"?","extensions":{"code":"INTROSPECTION_ERROR"}}]}
```

By [@garypen](https://github.com/garypen) in https://github.com/apollographql/router/pull/3122

### Restore missing debug tools in "debug" Docker images ([Issue #3249](https://github.com/apollographql/router/issues/3249))

Debug Docker images were designed to make use of `heaptrack` for debugging memory issues. However, this functionality was inadvertently removed when we changed to multi-architecture Docker image builds.

`heaptrack` functionality is now restored to our debug docker images.

By [@garypen](https://github.com/garypen) in https://github.com/apollographql/router/pull/3250

### Federation v2.4.8 ([Issue #3217](https://github.com/apollographql/router/issues/3217), [Issue #3227](https://github.com/apollographql/router/issues/3227))

This release bumps the Router's Federation support from v2.4.7 to v2.4.8, which brings in notable query planner fixes from [v2.4.8](https://github.com/apollographql/federation/releases/tag/@apollo/query-planner@2.4.8).  Of note from those releases, this brings query planner fixes that (per that dependency's changelog):

- Fix bug in the handling of dependencies of subgraph fetches. This bug was manifesting itself as an assertion error ([apollographql/federation#2622](https://github.com/apollographql/federation/pull/2622))
thrown during query planning with a message of the form `Root groups X should have no remaining groups unhandled (...)`.

- Fix issues in code to reuse named fragments. One of the fixed issue would manifest as an assertion error with a message ([apollographql/federation#2619](https://github.com/apollographql/federation/pull/2619))
looking like `Cannot add fragment of condition X (...) to parent type Y (...)`. Another would manifest itself by
generating an invalid subgraph fetch where a field conflicts with another version of that field that is in a reused
named fragment.

These manifested as Router issues https://github.com/apollographql/router/issues/3217 and https://github.com/apollographql/router/issues/3227.

By [@renovate](https://github.com/renovate) and [o0ignition0o](https://github.com/o0ignition0o) in https://github.com/apollographql/router/pull/3202

### update Rhai to 1.15.0 to fix issue with hanging example test ([Issue #3213](https://github.com/apollographql/router/issues/3213))

One of our Rhai examples' tests have been regularly hanging in the CI builds. Investigation uncovered a race condition within Rhai itself. This update brings in the fixed version of Rhai and should eliminate the hanging problem and improve build stability.

By [@garypen](https://github.com/garypen) in https://github.com/apollographql/router/pull/3273

## 🛠 Maintenance

### chore: split out router events into its own module ([PR #3235](https://github.com/apollographql/router/pull/3235))

Breaks down `./apollo-router/src/router.rs` into its own module `./apollo-router/src/router/mod.rs` with a sub-module `./apollo-router/src/router/event/mod.rs` that contains all the streams that we combine to start a router (entitlement, schema, reload, configuration, shutdown, more streams to be added).

By [@EverlastingBugstopper](https://github.com/EverlastingBugstopper) in https://github.com/apollographql/router/pull/3235

### Simplify router service tests ([PR #3259](https://github.com/apollographql/router/pull/3259))

Parts of the router service creation were generic, to allow mocking, but the `TestHarness` API allows us to reuse the same code in all cases. Generic types have been removed to simplify the API.

By [@Geal](https://github.com/Geal) in https://github.com/apollographql/router/pull/3259

## 📚 Documentation

### Improve example Rhai scripts for JWT Authentication ([PR #3184](https://github.com/apollographql/router/pull/3184))

Simplify the example Rhai scripts in the [JWT Authentication](https://www.apollographql.com/docs/router/configuration/authn-jwt) docs and includes a sample `main.rhai` file to make it clear how to use all scripts together.

By [@dbanty](https://github.com/dbanty) in https://github.com/apollographql/router/pull/3184

## 🧪 Experimental

### Expose the apollo compiler at the supergraph service level (internal) ([PR #3200](https://github.com/apollographql/router/pull/3200))

Add a query analysis phase inside the router service, before sending the query through the supergraph plugins. It makes a compiler available to supergraph plugins, to perform deeper analysis of the query. That compiler is then used in the query planner to create the `Query` object containing selections for response formatting.

This is for internal use only for now, and the APIs are not considered stable.

By [@o0Ignition0o](https://github.com/o0Ignition0o) and [@Geal](https://github.com/Geal) in https://github.com/apollographql/router/pull/3200

### Query planner plugins (internal) ([Issue #3150](https://github.com/apollographql/router/issues/3150))

Future functionality may need to modify a query between query plan caching and the query planner. This leads to the requirement to provide a query planner plugin capability.

Query planner plugin functionality exposes an ApolloCompiler instance to perform preprocessing of a query before sending it to the query planner.

This is for internal use only for now, and the APIs are not considered stable.

By [@Geal](https://github.com/Geal) in https://github.com/apollographql/router/pull/3177 and https://github.com/apollographql/router/pull/3252


# [1.20.0] - 2023-05-31

## 🚀 Features

### Configurable histogram buckets for metrics ([Issue #2333](https://github.com/apollographql/router/issues/2333))

It is now possible to change the default bucketing for histograms generated for metrics:

```yaml title="router.yaml"
telemetry:
  metrics:
    common:
      buckets:
        - 0.05
        - 0.10
        - 0.25
        - 0.50
        - 1.00
        - 2.50
        - 5.00
        - 10.00
        - 20.00
```

By [@bnjjj](https://github.com/bnjjj) in https://github.com/apollographql/router/pull/3098

## 🐛 Fixes

### Federation v2.4.7 ([Issue #3170](https://github.com/apollographql/router/issues/3170), [Issue #3133](https://github.com/apollographql/router/issues/3133))

This release bumps the Router's Federation support from v2.4.6 to v2.4.7, which brings in notable query planner fixes from [v2.4.7](https://github.com/apollographql/federation/releases/tag/%40apollo%2Fquery-planner%402.4.7).  Of note from those releases, this brings query planner fixes that (per that dependency's changelog):

- Re-work the code use to try to reuse query named fragments to improve performance (thus sometimes improving query ([#2604](https://github.com/apollographql/federation/pull/2604)) planning performance)
- Fix a raised assertion error (again, with a message of form like `Cannot add selection of field X to selection set of parent type Y`).
- Fix a rare issue where an `interface` or `union` field was not being queried for all the types it should be.

By [@Geal](https://github.com/Geal) in https://github.com/apollographql/router/pull/3185

### Set the global allocator in the library crate, not just the executable ([Issue #3126](https://github.com/apollographql/router/issues/3126))

In 1.19, Apollo Router [switched to use `jemalloc` as the global Rust allocator on Linux](https://github.com/apollographql/router/blob/dev/CHANGELOG.md#improve-memory-fragmentation-and-resource-consumption-by-switching-to-jemalloc-as-the-memory-allocator-on-linux-pr-2882) to reduce memory fragmentation. However, prior to this change this was only occurring in the executable binary provided by the `apollo-router` crate and [custom binaries](https://www.apollographql.com/docs/router/customizations/custom-binary) using the crate _as a library_ were not getting this benefit.

The `apollo-router` library crate now sets the global allocator so that custom binaries also take advantage of this by default. If some other choice is desired, the `global-allocator` Cargo [feature flag](https://doc.rust-lang.org/cargo/reference/features.html) can be disabled in `Cargo.toml` with:

```toml
[dependencies]
apollo-router = {version = "[…]", default-features = false}
```

Library crates that depend on `apollo-router` (if any) should also do this in order to leave the choice to the eventual executable. (Cargo default features are only disabled if *all* dependents specify `default-features = false`.)

By [@SimonSapin](https://github.com/SimonSapin) in https://github.com/apollographql/router/pull/3157

### Add `ca-certificates` to our Docker image ([Issue #3173](https://github.com/apollographql/router/issues/3173))

We removed `curl` from our Docker images to improve security, which meant that our implicit install of `ca-certificates` (as a dependency of `curl`) was no longer performed.

This fix reinstates the `ca-certificates` package explicitly, which is required for the router to be able to process TLS requests.

By [@garypen](https://github.com/garypen) in https://github.com/apollographql/router/pull/3174

### Helm: Running of `helm test` no longer fails

Running `helm test` was generating an error since `wget` was sending a request without a proper body and expecting an HTTP status response of 2xx.   Without the proper body, it expectedly resulted in an HTTP status of 400.  By switching to using `netcat` (or `nc`) we will now check that the port is up and use that to determine that the router is functional.

By [@bbardawilwiser](https://github.com/bbardawilwiser) in https://github.com/apollographql/router/pull/3096

### Move `curl` dependency to separate layer in Docker image ([Issue #3144](https://github.com/apollographql/router/issues/3144))

We've moved `curl` out of the Docker image we publish.  The `curl` command is only used in the image we produce today for the sake of downloading dependencies.  It is never used after that, but we can move it to a separate layer to further remove it from the image.

By [@abernix](https://github.com/abernix) in https://github.com/apollographql/router/pull/3146

## 🛠 Maintenance

### Improve `cargo-about` license checking ([Issue #3176](https://github.com/apollographql/router/issues/3176))

From the description of this [cargo about PR](https://github.com/EmbarkStudios/cargo-about/pull/216), it is possible for `NOASSERTION` identifiers to be added when gathering license information, causing license checks to fail. This change uses the new `cargo-about` configuration `filter-noassertion` to eliminate the problem.

By [@garypen](https://github.com/garypen) in https://github.com/apollographql/router/pull/3178



# [1.19.1] - 2023-05-26

## 🐛 Fixes

### Fix router coprocessor deferred response buffering and change JSON body type from Object to String ([Issue #3015](https://github.com/apollographql/router/issues/3015))

The current implementation of the `RouterResponse` processing for coprocessors forces buffering of response data before passing the data to a coprocessor. This is a bug, because deferred responses should be processed progressively with a stream of calls to the coprocessor as each chunk of data becomes available.

Furthermore, the data type was assumed to be valid JSON for both `RouterRequest` and `RouterResponse` coprocessor processing. This is also a bug, because data at this stage of processing was never necessarily valid JSON. This is a particular issue when dealing with deferred (when using `@defer`) `RouterResponses`.

This change fixes both of these bugs by modifying the router so that coprocessors are invoked with a `body` payload which is a JSON `String`, not a JSON `Object`. Furthermore, the router now processes each chunk of response data separately so that a coprocessor will receive multiple calls (once for each chunk) for a deferred response.

For more details about how this works see the [coprocessor documentation](https://www.apollographql.com/docs/router/customizations/coprocessor/).

By [@garypen](https://github.com/garypen) in https://github.com/apollographql/router/pull/3104

### Experimental: Query plan cache keys now include a hash of the query and operation name ([Issue #2998](https://github.com/apollographql/router/issues/2998))

> **Note**
> This feature is still _experimental_ and not recommended under normal use nor is it validated that caching query plans in a distributed fashion will result in improved performance.

The experimental feature for caching query plans in a distributed store (e.g., Redis) will now create a SHA-256 hash of the query and operation name and include that hash in the cache key, rather than using the operation document as it was previously.

By [@Geal](https://github.com/Geal) in https://github.com/apollographql/router/pull/3101

### Federation v2.4.6 ([Issue #3133](https://github.com/apollographql/router/issues/3133))

This release bumps the Router's Federation support from v2.4.5 to v2.4.6, which brings in notable query planner fixes from [v2.4.6](https://github.com/apollographql/federation/releases/tag/%40apollo%2Fquery-planner%402.4.6).  Of note from those releases, this brings query planner fixes that (per that dependency's changelog):

- Fix assertion error in some overlapping fragment cases. In some cases, when fragments overlaps on some sub-selections ([apollographql/federation#2594](https://github.com/apollographql/federation/pull/2594)) and some interface field implementation relied on sub-typing, an assertion error could be raised with a message of the form `Cannot add selection of field X to selection set of parent type Y` and this fixes this problem.

- Fix possible fragment-related assertion error during query planning. This prevents a rare case where an assertion with a ([apollographql/federation#2596](https://github.com/apollographql/federation/pull/2596)) message of the form `Cannot add fragment of condition X (runtimes: ...) to parent type Y (runtimes: ...)` could fail during query planning.

In addition, the packaging includes dependency updates for `bytes`, `regex`, `once_cell`, `tokio`, and `uuid`.

By [@Geal](https://github.com/Geal) in https://github.com/apollographql/router/pull/3135

### Error redaction for subgraphs now respects _disabling_ it

This follows-up on the new ability to selectively disable Studio-bound error redaction which was released in https://github.com/apollographql/router/pull/3011 by fixing a bug which was preventing users from _disabling_ that behavior on subgraphs.  Redaction continues to be on by default and both the default behavior and the explicit `redact: true` option were behaving correctly.

With this fix, the `tracing.apollo.errors.subgraph.all.redact` option set to `false` will now transmit the un-redacted error message to Studio.

By [@bnjjj](https://github.com/bnjjj) in https://github.com/apollographql/router/pull/3137

### Evaluate multiple keys matching a JWT criteria ([Issue #3017](https://github.com/apollographql/router/issues/3017))

In some cases, multiple keys could match what a JWT asks for (both the algorithm, `alg`, and optional key identifier, `kid`). Previously, we scored each possible match and only took the one with the highest score. But even then, we could have multiple keys with the same score (e.g., colliding `kid` between multiple JWKS in tests).

The improved behavior will:

- Return a list of those matching `key` instead of the one with the highest score.
- Try them one by one until the JWT is validated, or return an error.
- If some keys were found with the highest possible score (matching `alg`, with `kid` present and matching, too), then we only test those keys.

By [@Geal](https://github.com/Geal) in https://github.com/apollographql/router/pull/3031

## 🛠 Maintenance

### chore(deps): `xtask/` dependency updates ([PR #3149](https://github.com/apollographql/router/pull/3149))

This is effectively running `cargo update` in the `xtask/` directory (our directory of tooling; not runtime components) to bring things more up to date.

This changeset takes extra care to update `chrono`'s features to remove the `time` dependency which is impacted by [CVE-2020-26235](https://nvd.nist.gov/vuln/detail/CVE-2020-26235), resolving a moderate severity which was appearing in scans.  Again, this is not a runtime dependency and there was no actual/known impact to any users.

By [@abernix](https://github.com/abernix) in https://github.com/apollographql/router/pull/3149

### Improve testability of the `state_machine` in integration tests

We have introduced a `TestRouterHttpServer` for writing more fine-grained integration tests in the Router core for the behaviors of the state machine.

By [@o0Ignition0o](https://github.com/o0Ignition0o) in https://github.com/apollographql/router/pull/3099

# [1.19.0] - 2023-05-19

> **Note**
> This release focused a notable amount of effort on improving both CPU usage and memory utilization/fragmentization.  Our testing and pre-release feedback has been overwhelmingly positive.  🙌

## 🚀 Features

### GraphOS Enterprise: `require_authentication` option to reject unauthenticated requests ([Issue #2866](https://github.com/apollographql/router/issues/2866))

While the authentication plugin validates queries with JWT, it does not reject unauthenticated requests, and leaves that to other layers. This allows co-processors to handle other authentication methods, and plugins at later layers to authorize the request or not. Typically, [this was done in rhai](https://www.apollographql.com/docs/router/configuration/authn-jwt#example-rejecting-unauthenticated-requests).

This now adds an option to the Router's YAML configuration to reject unauthenticated requests. It can be used as follows:

```yaml
authorization:
  require_authentication: true
```

The plugin will check for the presence of the `apollo_authentication::JWT::claims` key in the request context as proof that the request is authenticated.


By [@Geal](https://github.com/Geal) in https://github.com/apollographql/router/pull/3002

## 🐛 Fixes

### Prevent span attributes from being formatted to write logs

We do not show span attributes in our logs, but the log formatter still spends time formatting them to a string, even when there will be no logs written for the trace. This adds the `NullFieldFormatter` that entirely avoids formatting the attributes to improve performance.

By [@Geal](https://github.com/Geal) in https://github.com/apollographql/router/pull/2890

### Federation v2.4.5

This release bumps the Router's Federation support from v2.4.2 to v2.4.5, which brings in notable query planner fixes from [v2.4.3](https://github.com/apollographql/federation/releases/tag/%40apollo%2Fquery-planner%402.4.2) and [v2.4.5](https://github.com/apollographql/federation/releases/tag/%40apollo%2Fquery-planner%402.4.5).  **Federation v2.4.4 will not exist** due to a publishing failure.  Of note from those releases, this brings query planner fixes that:

- Improves the heuristics used to try to reuse the query named fragments in subgraph fetches. Said fragment will be reused ([apollographql/federation#2541](https://github.com/apollographql/federation/pull/2541)) more often, which can lead to smaller subgraph queries (and hence overall faster processing).
- Fix potential assertion error during query planning in some multi-field `@requires` case. This error could be triggered ([#2575](https://github.com/apollographql/federation/pull/2575)) when a field in a `@requires` depended on another field that was also part of that same requires (for instance, if a field has a `@requires(fields: "id otherField")` and that `id` is also a key necessary to reach the subgraph providing `otherField`).

  The assertion error thrown in that case contained the message `Root groups (...) should have no remaining groups unhandled (...)`

By [@abernix](https://github.com/abernix) in https://github.com/apollographql/router/pull/3107

### Add support for throwing GraphQL errors in Rhai responses ([Issue #3069](https://github.com/apollographql/router/issues/3069))

It's possible to throw a GraphQL error from Rhai when processing a request. This extends the capability to include errors when processing a response.

Refer to the _Terminating client requests_ section of the [Rhai api documentation](https://www.apollographql.com/docs/router/configuration/rhai) to learn how to throw GraphQL payloads.

By [@garypen](https://github.com/garypen) in https://github.com/apollographql/router/pull/3089

### Use a parking-lot mutex in `Context` to avoid contention ([Issue #2751](https://github.com/apollographql/router/issues/2751))

Request context requires synchronized access to the busy timer, and previously we used a futures aware mutex for that, but those are susceptible to contention. This replaces that mutex with a parking-lot synchronous mutex that is much faster.

By [@Geal](https://github.com/Geal) in https://github.com/apollographql/router/pull/2885

### Config and schema reloads now use async IO ([Issue #2613](https://github.com/apollographql/router/issues/2613))

If you were using local schema or config then previously the Router was performing blocking IO in an async thread. This could have caused stalls to serving requests.
The Router now uses async IO for all config and schema reloads.

Fixing the above surfaced an issue with the experimental `force_hot_reload` feature introduced for testing. This has also been fixed and renamed to `force_reload`.

```diff
experimental_chaos:
-    force_hot_reload: 1m
+    force_reload: 1m
```

By [@bryncooke](https://github.com/bryncooke) in https://github.com/apollographql/router/pull/3016

### Improve subgraph coprocessor context processing ([Issue #3058](https://github.com/apollographql/router/issues/3058))

Each call to a subgraph co-processor could update the entire request context as a single operation. This is racy and could lead to difficult to predict context modifications depending on the order in which subgraph requests and responses are processed by the router.

This fix modifies the router so that subgraph co-processor context updates are merged within the existing context. This is still racy, but means that subgraphs are only racing to perform updates at the context key level, rather than across the entire context.

Future enhancements will provide a more comprehensive mechanism that will support some form of sequencing or change arbitration across subgraphs.

By [@garypen](https://github.com/garypen) in https://github.com/apollographql/router/pull/3054

## 🛠 Maintenance

### Add private component to the `Context` structure ([Issue #2800](https://github.com/apollographql/router/issues/2800))

There's a cost in using the `Context` structure during a request's lifecycle, due to JSON serialization and deserialization incurred when doing inter-plugin communication (e.g., between Rhai/coprocessors and Rust).  For internal router usage, we now use a more efficient structure that avoids serialization costs of our private contextual properties which do not need to be exposed to plugins.

By [@Geal](https://github.com/Geal) in https://github.com/apollographql/router/pull/2802

### Adds an integration test for all YAML configuration files in `./examples` ([Issue #2932](https://github.com/apollographql/router/issues/2932))

Adds an integration test that iterates over `./examples` looking for `.yaml` files that don't have a `Cargo.toml` or `.skipconfigvalidation` sibling file, and then running `setup_router_and_registry` on them, fast failing on any errors along the way.

By [@EverlastingBugstopper](https://github.com/EverlastingBugstopper) in https://github.com/apollographql/router/pull/3097

### Improve memory fragmentation and resource consumption by switching to `jemalloc` as the memory allocator on Linux ([PR #2882](https://github.com/apollographql/router/pull/2882))

Detailed memory investigation revealed significant memory fragmentation when using the default allocator, `glibc`, on Linux. Performance testing and flame-graph analysis suggested that using `jemalloc` on Linux would yield notable performance improvements. In our tests, this figure shows performance to be about 35% faster than the default allocator, on account of spending less time managing memory fragmentation.

Not everyone will see a 35% performance improvement. Depending on your usage patterns, you may see more or less than this. If you see a regression, please file an issue with details.

We have no reason to believe that there are allocation problems on other platforms, so this change is confined to Linux.

By [@garypen](https://github.com/garypen) in https://github.com/apollographql/router/pull/2882

### Improve performance by avoiding temporary allocations creating response paths ([PR #2854](https://github.com/apollographql/router/pull/2854))

Response formatting generated many temporary allocations while creating response paths. By making a reference based type to hold these paths, we can prevent those allocations and improve performance.

By [@Geal](https://github.com/Geal) in https://github.com/apollographql/router/pull/2854



# [1.18.1] - 2023-05-11

## 🐛 Fixes

### Fix multipart response compression by using a large enough buffer

When writing a deferred response, if the output buffer was too small to write the entire compressed response, the compressor would write a small chunk that did not decompress to the entire primary response, and would then wait for the next response to send the rest.

Unfortunately, we cannot really know the output size we need in advance, and if we asked the decoder, it would tell us that it flushed all the data, even if it could have sent more.  To compensate for this, we raise the output buffer size, and grow the buffer a second time after flushing, if necessary.

By [@Geal](https://github.com/Geal) in https://github.com/apollographql/router/pull/3067

### Emit more log details to the state machine's `Running` phase ([Issue #3065](https://github.com/apollographql/router/issues/3065))

This change adds details about the triggers of potential state changes to the logs and also makes it easier to see when an un-entitled event causes a state change to be ignored.

Prior to this change, it was difficult to know from the logs why a router state reload had been triggered and the logs didn't make it clear that it was possible that the state change was going to be ignored.

By [@garypen](https://github.com/garypen) in https://github.com/apollographql/router/pull/3066


### Respect GraphOS/Studio metric "backoff" guidance ([Issue #2888](https://github.com/apollographql/router/issues/2888))

For stability reasons, GraphOS metric ingress will return an HTTP `429` status code with `Retry-After` guidance if it's unable to immediately accept a metric submission from a router.  A router instance should not try to submit further metrics until that amount of time (in seconds) has elapsed.  This fix provides support for this interaction.

While observing a backoff request from GraphOS, the router will continue to collect metrics and no metrics are lost unless the router terminates before the timeout expires.

By [@garypen](https://github.com/garypen) in https://github.com/apollographql/router/pull/2977

## 🛠 Maintenance

### Refactor the way we're redacting errors for Apollo telemetry

This follows-up on the federated subgraph trace error redaction mechanism changes which first appeared in [v1.16.0](https://github.com/apollographql/router/releases/tag/v1.16.0) via [PR #3011](https://github.com/apollographql/router/pull/3011) with some internal refactoring that improves the readability of the logic.  There should be no functional changes to the feature's behavior.

By [@bnjjj](https://github.com/bnjjj) in https://github.com/apollographql/router/pull/3030


# [1.18.0] - 2023-05-05

## 🚀 Features

### Introduced new metric which tracks query planning time

We've introduced a `apollo_router_query_planning_time` histogram which captures time spent in the query planning phase.  This is documented along with our other metrics [in the documentation](https://www.apollographql.com/docs/router/configuration/metrics/#available-metrics).

By [@Geal](https://github.com/Geal) in https://github.com/apollographql/router/pull/2974

## 🐛 Fixes

### Small gzip'd responses no longer cause a panic

A regression introduced in v1.17.0 — again related to compression — has been resolved.  This occurred when small responses used invalid buffer management, causing a panic.

By [@dbanty](https://github.com/dbanty) in https://github.com/apollographql/router/pull/3047

### HTTP status codes are now returned in `SubrequestHttpError` as intended

When contextually available, the HTTP status code is included within `SubrequestHttpError`. This provides plugins the ability to access the status code directly. Previously, only string parsing of the `reason` could be used to determine the status code.

This corrects a previous contribution which added the status code, but neglected to serialize it properly into the `extensions` in the response which are made available to plugins.  Thank you to the same contributor for the correction!

By [@scottdouglas1989](https://github.com/scottdouglas1989) in https://github.com/apollographql/router/pull/3005

## 📚 Documentation

### Indicate that `apollo_router_cache_size` is a count of cache entries

This follows-up [PR #2607](https://github.com/apollographql/router/pull/2607) which added `apollo_router_cache_size`.  It adds `apollo_router_cache_size` to [the documentation](https://www.apollographql.com/docs/router/configuration/metrics/#available-metrics) and indicates that this is the number of cache entries (that is, a count).

By [@abernix](https://github.com/abernix) in https://github.com/apollographql/router/pull/3044

# [1.17.0] - 2023-05-04

## 🚀 Features

### GraphOS Enterprise: Operation Limits

You can define [operation limits](https://www.apollographql.com/docs/router/configuration/operation-limits) in your router's configuration to reject potentially malicious requests. An operation that exceeds _any_ specified limit is rejected.

You define operation limits in your router's [YAML config file](https://www.apollographql.com/docs/router/configuration/overview#yaml-config-file), like so:

```yaml
preview_operation_limits:
  max_depth: 100
  max_height: 200
  max_aliases: 30
  max_root_fields: 20
```

See details in [operation limits documentation](https://www.apollographql.com/docs/router/configuration/operation-limits) for information on setting up this GraphOS Enterprise feature.

By [@SimonSapin](https://github.com/SimonSapin), [@lrlna](https://github.com/lrlna), and [@StephenBarlow](https://github.com/StephenBarlow)

## 🐛 Fixes

### Ensure the compression state is flushed ([Issue #3035](https://github.com/apollographql/router/issues/3035))

In some cases, the "finish" call to flush the compression state at the end of a request was not flushing the entire state. This fix calls "finish" multiple times until all data is used.

This fixes a regression introduced in v1.16.0 by [#2986](https://github.com/apollographql/router/pull/2986) which resulted in larger responses being truncated after compression.

By [@Geal](https://github.com/Geal) in https://github.com/apollographql/router/pull/3037

## 🛠 Maintenance

### Make `test_experimental_notice` assertion more targeted ([Pull #3036](https://github.com/apollographql/router/pull/3036))

Previously this test relied on a full snapshot of the log message. This was likely to result in failures, either due to environmental reasons or other unrelated changes.

The test now relies on a more targeted assertion that is less likely to fail under various conditions.

By [@bryncooke](https://github.com/bryncooke) in https://github.com/apollographql/router/pull/3036

# [1.16.0] - 2023-05-03

## 🚀 Features

### Add ability to transmit un-redacted errors from federated traces to Apollo Studio

When using subgraphs which are enabled with [Apollo Federated Tracing](https://www.apollographql.com/docs/router/configuration/apollo-telemetry/#enabling-field-level-instrumentation), the error messages within those traces will be **redacted by default**.

New configuration (`tracing.apollo.errors.subgraph.all.redact`, which defaults to `true`) enables or disables the redaction mechanism.  Similar configuration (`tracing.apollo.errors.subgraph.all.send`, which also defaults to `true`) enables or disables the entire transmission of the error to Studio.

The error messages returned to the clients are **not** changed or redacted from their previous behavior.

To enable sending subgraphs' federated trace error messages to Studio **without redaction**, you can set the following configuration:

```yaml title="router.yaml"
telemetry:
  apollo:
    errors:
      subgraph:
        all:
          send: true # (true = Send to Studio, false = Do not send; default: true)
          redact: false # (true = Redact full error message, false = Do not redact; default: true)
```

It is also possible to configure this **per-subgraph** using a `subgraphs` map at the same level as `all` in the configuration, much like other sections of the configuration which have subgraph-specific capabilities:

```yaml title="router.yaml"
telemetry:
  apollo:
    errors:
      subgraph:
        all:
          send: true
          redact: false # Disables redaction as a default.  The `accounts` service enables it below.
        subgraphs:
          accounts: # Applies to the `accounts` subgraph, overriding the `all` global setting.
            redact: true # Redacts messages from the `accounts` service.
```

By [@bnjjj](https://github.com/bnjjj) in https://github.com/apollographql/router/pull/3011

### Introduce `response.is_primary` Rhai helper for working with deferred responses ([Issue #2935](https://github.com/apollographql/router/issues/2935)) ([Issue #2936](https://github.com/apollographql/router/issues/2936))

A new Rhai `response.is_primary()` helper has been introduced that returns `false` when the current chunk being processed is a _deferred response_ chunk.  Put another way, it will be `false` if the chunk is a _follow-up_ response to the initial _primary_ response, during the fulfillment of a `@defer`'d fragment in a larger operation.  The initial response will be `is_primary() == true`.   This aims to provide the right primitives so users can write more defensible error checking.  It is especially useful for response header manipulations, which is only possible on the primary response.  The introduction of this relates to a bug fix noted in the _Fixes_ section below.

By [@garypen](https://github.com/garypen) in https://github.com/apollographql/router/pull/2945

### Time-based forced hot-reload for "chaos" testing

For testing purposes, the Router can now artificially be forced to hot-reload (as if the configuration or schema had changed) at a configured time interval. This can help reproduce issues like reload-related memory leaks.  We don't recommend using this in any production environment.  (If you are compelled to use it in production, please let us know about your use case!)

The new configuration section for this "chaos" testing is (and will likely remain) marked as "experimental":

```yaml
experimental_chaos:
  force_hot_reload: 1m
```

By [@SimonSapin](https://github.com/SimonSapin) in https://github.com/apollographql/router/pull/2988

### Provide helpful console output when using "preview" features, just like "experimental" features

This expands on the existing mechanism that was originally introduced in https://github.com/apollographql/router/pull/2242, which supports the notion of an "experimental" feature, and makes it compatible with the notion of "preview" features.

When preview or experimental features are used, an `INFO`-level log is emitted during startup to notify which features are used and shows URLs to their GitHub discussions, for feedback. Additionally, `router config experimental` and `router config preview` CLI sub-commands list all such features in the current Router version, regardless of which are used in a given configuration file.

For more information about launch stages, please see the documentation here: https://www.apollographql.com/docs/resources/product-launch-stages/

By [@o0ignition0o](https://github.com/o0ignition0o), [@abernix](https://github.com/abernix), and [@SimonSapin](https://github.com/SimonSapin) in https://github.com/apollographql/router/pull/2960

### Report `operationCountByType` counts to Apollo Studio ([PR #2979](https://github.com/apollographql/router/pull/2979))

This adds the ability for Studio to track operation **counts** broken down by type of operations (e.g., `query` vs `mutation`).  Previously, we only reported total operation count.

By [@bnjjj](https://github.com/bnjjj) in https://github.com/apollographql/router/pull/2979

## 🐛 Fixes

### Update to Federation v2.4.2

This update to Federation v2.4.2 fixes a [potential bug](https://github.com/apollographql/federation/pull/2524) when an `@interfaceObject` type has a `@requires`.  This might be encountered when an `@interfaceObject` type has a field with a `@requires` and the query requests that field only for some specific implementations of the corresponding interface.  In this case, the generated query plan was sometimes invalid and could result in an invalid query to a subgraph.  In the case that the subgraph was an Apollo Server implementation, this lead to the subgraph producing an `"The _entities resolver tried to load an entity for type X, but no object or interface type of that name was found in the schema"` error.

By [@abernix](https://github.com/abernix) in https://github.com/apollographql/router/pull/2910

### Fix handling of deferred response errors from Rhai scripts ([Issue #2935](https://github.com/apollographql/router/issues/2935)) ([Issue #2936](https://github.com/apollographql/router/issues/2936))

If a Rhai script was to error while processing a deferred response (i.e., an operation which uses `@defer`) the Router was ignoring the error and returning `None` in the stream of results.  This had two unfortunate aspects:

 - the error was not propagated to the client
 - the stream was terminated (silently)

With this fix we now capture the error and still propagate the response to the client.  This fix _also_ adds support for the `is_primary()` method which may be invoked on both `supergraph_service()` and `execution_service()` responses.  It may be used to avoid implementing exception handling for header interactions and to determine if a response `is_primary()` (i.e., first) or not.

e.g.:

<!-- not perl, but the syntax highlighting is close -->
```perl
    if response.is_primary() {
        print(`all response headers: `);
    } else {
        print(`don't try to access headers`);
    }
```

vs

<!-- not perl, but the syntax highlighting is close -->
```perl
    try {
        print(`all response headers: `);
    }
    catch(err) {
        if err == "cannot access headers on a deferred response" {
            print(`don't try to access headers`);
        }
    }
```

> **Note**
> This is a _minimal_ example for purposes of illustration which doesn't exhaustively check all error conditions.  An exception handler should always handle all error conditions.

By [@garypen](https://github.com/garypen) in https://github.com/apollographql/router/pull/2945

### Fix incorrectly placed "message" in Rhai JSON-formatted logging ([Issue #2777](https://github.com/apollographql/router/issues/2777))

This fixes a bug where Rhai logging was incorrectly putting the message of the log into the `out` attribute, when serialized as JSON.  Previously, the `message` field was showing `rhai_{{level}}` (i.e., `rhai_info`), despite there being a separate `level` field in the JSON structure.

The impact of this fix can be seen in this example where we call `log_info()` in a Rhai script:

<!-- not perl, but the syntax highlighting is close -->
```perl
  log_info("this is info");
```

**Previously**, this would result in a log as follows, with the text of the message set within `out`, rather than `message`.

```json
{"timestamp":"2023-04-19T07:46:15.483358Z","level":"INFO","message":"rhai_info","out":"this is info"}
```

**After the change**, the message is correctly within `message`.  The level continues to be available at `level`.   We've also additionally added a `target` property which shows the file which produced the error:

```json
{"timestamp":"2023-04-19T07:46:15.483358Z","level":"INFO","message":"this is info","target":"src/rhai_logging.rhai"}
```

By [@garypen](https://github.com/garypen) in https://github.com/apollographql/router/pull/2975


### Deferred responses now utilize compression, when requested ([Issue #1572](https://github.com/apollographql/router/issues/1572))

We previously had to disable compression on deferred responses due to an upstream library bug.  To fix this, we've replaced `tower-http`'s `CompressionLayer` with a custom stream transformation. This is necessary because `tower-http` uses `async-compression` under the hood, which buffers data until the end of the stream, analyzes it, then writes it, ensuring a better compression.  However, this is wholly-incompatible with a core concept of the multipart protocol for `@defer`, which requires chunks to be sent _as soon as possible_.  To support that, we need to compress chunks independently.

This extracts parts of the `codec` module of `async-compression`, which so far is not public, and makes a streaming wrapper _above it_ that flushes the compressed data on every response within the stream.

By [@Geal](https://github.com/Geal) in https://github.com/apollographql/router/pull/2986

### Update the `h2` dependency to fix a _potential_ Denial-of-Service (DoS) vulnerability

Proactively addresses the advisory in https://rustsec.org/advisories/RUSTSEC-2023-0034, though we have no evidence that suggests it has been exploited on any Router deployment.

By [@Geal](https://github.com/Geal) in https://github.com/apollographql/router/pull/2982

### Rate limit errors emitted from OpenTelemetry ([Issue #2953](https://github.com/apollographql/router/issues/2953))

When a batch span exporter is unable to send accept a span because the buffer is full it will emit an error.  These errors can be very frequent and could potentially impact performance.  To mitigate this, OpenTelemetry errors are now rate limited to one every ten seconds, per error type.

By [@bryncooke](https://github.com/bryncooke) in https://github.com/apollographql/router/pull/2954

### Improved messaging when a request is received without an operation ([Issue #2941](https://github.com/apollographql/router/issues/2941))

The message that is displayed when a request has been sent to the Router without an operation has been improved.  This materializes as a developer experience improvement since users (especially those using GraphQL for the first time) might send a request to the Router using a tool that isn't GraphQL-aware, or might just have their API tool of choice misconfigured.

Previously, the message stated "missing query string", but now more helpfully suggests sending either a POST or GET request and specifying the desired operation as the `query` parameter (i.e., either in the POST data or in the query string parameters for GET queries).

By [@kushal-93](https://github.com/kushal-93) in https://github.com/apollographql/router/pull/2955

### Traffic shaping configuration fix for global `experimental_enable_http2`

We've resolved a case where the `experimental_enable_http2` feature wouldn't properly apply when configured with a global configuration.

Huge thanks to [@westhechiang](https://github.com/westhechiang), [@leggomuhgreggo](https://github.com/leggomuhgreggo), [@vecchp](https://github.com/vecchp) and [@davidvasandani](https://github.com/davidvasandani) for discovering the issue and finding a reproducible testcase!

By [@o0Ignition0o](https://github.com/o0Ignition0o) in https://github.com/apollographql/router/pull/2976

### Limit the memory usage of the `apollo` OpenTelemetry exporter ([PR #3006](https://github.com/apollographql/router/pull/3006))

We've added a new LRU cache in place of a `Vec` for sub-span data to avoid keeping all events for a span in memory, since we don't need it for our computations.

By [@bnjjj](https://github.com/bnjjj) in https://github.com/apollographql/router/pull/3006

# [1.15.1] - 2023-04-18

## 🐛 Fixes

### Resolve Docker `unrecognized subcommand` error ([Issue #2966](https://github.com/apollographql/router/issues/2966))

We've repaired the Docker build of the v1.15.0 release which broke due to the introduction of syntax in the Dockerfile which can only be used by the the `docker buildx` tooling [which leverages Moby BuildKit](https://www.docker.com/blog/introduction-to-heredocs-in-dockerfiles/).

Furthermore, the change didn't apply to the `diy` ("do-it-yourself") image, and we'd like to prevent the two Dockerfiles from deviating more than necessary.

Overall, this reverts [apollographql/router#2925](https://github.com/apollographql/router/pull/2925).

By [@abernix](https://github.com/abernix) in https://github.com/apollographql/router/pull/2968

### Helm Chart `extraContainers`

This is another iteration on the functionality for supporting side-cars within Helm charts, which is quite useful for [coprocessor](https://www.apollographql.com/docs/router/customizations/coprocessor/) configurations.

By [@pcarrier](https://github.com/pcarrier) in https://github.com/apollographql/router/pull/2967

## 📃 Configuration

### Treat Helm `extraLabels` as templates

It is now possible to use data from Helm's `Values` or `Chart` objects to add additional labels to Kubernetes Deployments of Pods.

As of this release, the following example:

```yaml
extraLabels:
  env: {{ .Chart.AppVersion }}
```

... will now result in:

```yaml
labels:
  env: "v1.2.3"
```

Previously, this would have resulted in merely emitting the untemplatized `{{ .Chart.AppVersion }}` value, resulting in an invalid label.

By [@gscheibel](https://github.com/gscheibel) in https://github.com/apollographql/router/pull/2962

# [1.15.0] - 2023-04-17

## 🚀 Features

### GraphOS Enterprise: Allow JWT algorithm restrictions ([Issue #2714](https://github.com/apollographql/router/issues/2714))

It is now possible to restrict the list of accepted algorthms to a well-known set for cases where an issuer's JSON Web Key Set (JWKS) contains keys which are usable with multiple algorithms.

By [@Geal](https://github.com/Geal) in https://github.com/apollographql/router/pull/2852

## 🐛 Fixes

### Invalid requests now return proper GraphQL-shaped errors ([Issue #2934](https://github.com/apollographql/router/issues/2934)), ([Issue #2946](https://github.com/apollographql/router/issues/2946))

Unsupported `content-type` and `accept` headers sent on requests now return proper GraphQL errors nested as elements in a top-level `errors` array, rather than returning a single GraphQL error JSON object.

This also introduces a new error code, `INVALID_CONTENT_TYPE_HEADER`, rather than using `INVALID_ACCEPT_HEADER` when an invalid `content-type` header was received.

By [@EverlastingBugstopper](https://github.com/EverlastingBugstopper) in https://github.com/apollographql/router/pull/2947

## 🛠 Maintenance

### Remove redundant `println!()` that broke json formatted logging ([PR #2923](https://github.com/apollographql/router/pull/2923))

The `println!()` statement being used in our trace transmission logic was redundant since it was already covered by a pre-existing `WARN` log line.  Most disruptively though, it broke JSON logging.

For example, this previously showed as:

```
Got error sending request for url (https://example.com/api/ingress/traces): connection error: unexpected end of file
{"timestamp":"2023-04-11T06:36:27.986412Z","level":"WARN","message":"attempt: 1, could not transfer: error sending request for url (https://example.com/api/ingress/traces): connection error: unexpected end of file"}
```

It will now merely log the second line.

By [@garypen](https://github.com/garypen) in https://github.com/apollographql/router/pull/2923

### Adds HTTP status code to subgraph HTTP error type

When contextually available, the `SubrequestHttpError` now includes the HTTP status code. This provides plugins with the ability to access the status code directly. Previously, parsing the `reason` value as a string was the only way to determine the status code.

By [@scottdouglas1989](https://github.com/scottdouglas1989) in https://github.com/apollographql/router/pull/2902

### Pin the `router-bridge` version

When using the router as a library, `router-bridge` versions can be automatically updated, which can result in incompatibilities. We want to ensure that the Router and `router-bridge` always work with vetted versions, so we now pin it in our `Cargo.toml` and update it using our tooling.

By [@Geal](https://github.com/Geal) in https://github.com/apollographql/router/pull/2916

### Update to Federation v2.4.1 ([2937](https://github.com/apollographql/router/issues/2937))

The Router has been updated to use Federation v2.4.1, which includes [a fix involving `@interfaceObject`](https://github.com/apollographql/federation/blob/main/gateway-js/CHANGELOG.md#241).

By [@o0Ignition0o](https://github.com/o0Ignition0o) in https://github.com/apollographql/router/pull/2957

# [1.14.0] - 2023-04-06

## 🚀 Features

### GraphOS Enterprise: Coprocessor read access to request `uri`, `method` and HTTP response status codes ([Issue #2861](https://github.com/apollographql/router/issues/2861), [Issue #2861](https://github.com/apollographql/router/issues/2862))

We've added the ability for [coprocessors](https://www.apollographql.com/docs/router/customizations/coprocessor) to have read-only access to additional contextual information at [the `RouterService` and `SubgraphService`](https://www.apollographql.com/docs/router/customizations/coprocessor/#how-it-works) stages:

The `RouterService` stage now has read-only access to these **client request** properties:
  - `path` (e.g., `/graphql`)
  - `method` (e.g., `POST`, `GET`)

The `RouterService` stage now has read-only access to these **client response** properties:
  - `status_code` (e.g. `403`, `200`)

The `SubgraphService` stage now has read-only access to these **subgraph response** properties:
  - `status_code` (e.g., `503`, `200`)

By [@o0ignition0o](https://github.com/o0ignition0o) in https://github.com/apollographql/router/pull/2863

## 🐛 Fixes

### Coprocessors: Empty body requests from `GET` requests are now deserialized without error

Fixes a bug where a coprocessor operating at the `router_request` stage would fail to deserialize an empty body, which is typical for `GET` requests.

By [@o0ignition0o](https://github.com/o0ignition0o) in https://github.com/apollographql/router/pull/2863

## 📃 Configuration

### Helm: Router chart now supports `extraLabels` for Deployments/Pods

Our Helm chart now supports a new value called `extraLabels`, which enables chart users to add custom labels to the Router Deployment and its Pods.

By [@gscheibel](https://github.com/gscheibel/) in https://github.com/apollographql/router/pull/2903

### Helm: Router chart now supports `extraContainers` to run sidecars

Our Helm chart now supports `extraContainers` in an effort to simplify the ability to run containers alongside Router containers (sidecars) which is a useful pattern for [coprocessors](https://www.apollographql.com/docs/router/customizations/coprocessor/).

By [@pcarrier](https://github.com/pcarrier) in https://github.com/apollographql/router/pull/2881

### Migrate away from unimplemented `coprocessor.subgraph.all.response.uri`

We have removed a completely unimplemented `coprocessor.subgraph.all.response.uri` key from our configuration.  It had no effect, but we will automatically migrate configurations which did use it, resulting in no breaking changes by this removal.

By [@o0ignition0o](https://github.com/o0ignition0o) in https://github.com/apollographql/router/pull/2863

## 📚 Documentation

### Update coprocessor documentation to reflect newly added fields ([Issue #2886](https://github.com/apollographql/router/issues/2886))

The [External coprocessing documentation](https://www.apollographql.com/docs/router/customizations/coprocessor) is now up to date, with a full configuration example, and the newly added fields.

By [@o0Ignition0o](https://github.com/o0Ignition0o) in https://github.com/apollographql/router/pull/2863

### Example: Rhai-based `cache-control` response header management

A new Rhai example demonstrates how to recreate some of the behavior of Apollo Gateway's subgraph `cache-control` response header behavior.  This addresses some of the need identified in #326.

By [@lennyburdette](https://github.com/lennyburdette) in https://github.com/apollographql/router/pull/2759

# [1.13.2] - 2023-04-03

## 🐛 Fixes

### Replace the old query planner with the incoming query planner on reload

We've fixed an important regression in v1.13.1 (introduced by [PR #2706](https://github.com/apollographql/router/pull/2706)) which resulted in Routers failing to update to newer supergraphs unless they were fully restarted; hot-reloads of the supergraph did not work properly.  This affects all v1.13.1 versions, whether the supergraph was delivered from a local file or if delivered as part of Managed Federation through Apollo Uplink.

By [@Geal](https://github.com/Geal) in https://github.com/apollographql/router/pull/2895

# [1.13.1] - 2023-03-28

## 🚀 Features

### Router homepage now supports redirecting to Apollo Studio Explorer ([PR #2282](https://github.com/apollographql/router/pull/2282))

In order to replicate the landing-page experience (called "homepage" on the Router) which was available in Apollo Gateway, we've introduced a `graph_ref` option to the `homepage` configuration.  This allows users to be (optionally, as as sticky preference) _redirected_ from the Apollo Router homepage directly to the correct graph in Apollo Studio Explorer.

Since users may have their own preference on the value, we do not automatically infer the graph reference (e.g., `graph@variant`), instead requiring that the user set it to the value of their choice.

For example:

```yaml
homepage:
  graph_ref: my-org-graph@production
```

By [@flyboarder](https://github.com/flyboarder) in https://github.com/apollographql/router/pull/2282

### New metric for subgraph-requests, including "retry" and "break" events ([Issue #2518](https://github.com/apollographql/router/issues/2518)), ([Issue #2736](https://github.com/apollographql/router/issues/2736))

We now emit a `apollo_router_http_request_retry_total` metric from the Router.  The metric also offers observability into _aborted_ requests via an `status = "aborted"` attribute on the metric.

By [@Geal](https://github.com/Geal) in https://github.com/apollographql/router/pull/2829

### New `receive_body` span represents time consuming a client's request body ([Issue #2518](https://github.com/apollographql/router/issues/2518)), ([Issue #2736](https://github.com/apollographql/router/issues/2736))

When running with **debug-level** instrumentation, the Router now emits a `receive_body` span which tracks time spent receiving the request body from the client.

By [@Geal](https://github.com/Geal) in https://github.com/apollographql/router/pull/2829

## 🐛 Fixes

### Use single Deno runtime for query planning ([Issue #2690](https://github.com/apollographql/router/issues/2690))

We now keep the same JavaScript-based query-planning runtime alive for the entirety of the Router's lifetime, rather than disposing of it and creating a new one at several points in time, including when processing GraphQL requests, generating an "API schema" (the publicly queryable version of the supergraph, with private fields excluded), and when processing introspection queries.

Not only is this a more preferred architecture that is more considerate of system resources, but it was also responsible for a memory leak which occurred during supergraph changes.

We believe this will alleviate, but not entirely solve, the circumstances seen in the above-linked issue.

By [@geal](https://github.com/geal) in https://github.com/apollographql/router/pull/2706

# [1.13.0] - 2023-03-23

## 🚀 Features

### Uplink metrics and improved logging ([Issue #2769](https://github.com/apollographql/router/issues/2769), [Issue #2815](https://github.com/apollographql/router/issues/2815), [Issue #2816](https://github.com/apollographql/router/issues/2816))

For monitoring, observability and debugging requirements around Uplink-related behaviors (those which occur as part of Managed Federation) the router now emits better log messages and emits new metrics around these facilities.  The new metrics are:

- `apollo_router_uplink_fetch_duration_seconds_bucket`: A _histogram_ of durations with the following attributes:

  - `url`: The URL that was polled
  - `query`: `SupergraphSdl` or `Entitlement`
  - `type`: `new`, `unchanged`, `http_error`, `uplink_error`, or `ignored`
  - `code`: The error code, depending on `type`
  - `error`: The error message

- `apollo_router_uplink_fetch_count_total`: A _gauge_ that counts the overall success (`status="success"`) or failure (`status="failure"`) counts that occur when communicating to Uplink _without_ taking into account fallback.

> :warning: The very first poll to Uplink is unable to capture metrics since its so early in the router's lifecycle that telemetry hasn't yet been setup.  We consider this a suitable trade-off and don't want to allow perfect to be the enemy of good.

Here's an example of what these new metrics look like from the Prometheus scraping endpoint:

```
# HELP apollo_router_uplink_fetch_count_total apollo_router_uplink_fetch_count_total
# TYPE apollo_router_uplink_fetch_count_total gauge
apollo_router_uplink_fetch_count_total{query="SupergraphSdl",service_name="apollo-router",status="success"} 1
# HELP apollo_router_uplink_fetch_duration_seconds apollo_router_uplink_fetch_duration_seconds
# TYPE apollo_router_uplink_fetch_duration_seconds histogram
apollo_router_uplink_fetch_duration_seconds_bucket{kind="unchanged",query="SupergraphSdl",service_name="apollo-router",url="https://uplink.api.apollographql.com/",le="0.001"} 0
apollo_router_uplink_fetch_duration_seconds_bucket{kind="unchanged",query="SupergraphSdl",service_name="apollo-router",url="https://uplink.api.apollographql.com/",le="0.005"} 0
apollo_router_uplink_fetch_duration_seconds_bucket{kind="unchanged",query="SupergraphSdl",service_name="apollo-router",url="https://uplink.api.apollographql.com/",le="0.015"} 0
apollo_router_uplink_fetch_duration_seconds_bucket{kind="unchanged",query="SupergraphSdl",service_name="apollo-router",url="https://uplink.api.apollographql.com/",le="0.05"} 0
apollo_router_uplink_fetch_duration_seconds_bucket{kind="unchanged",query="SupergraphSdl",service_name="apollo-router",url="https://uplink.api.apollographql.com/",le="0.1"} 0
apollo_router_uplink_fetch_duration_seconds_bucket{kind="unchanged",query="SupergraphSdl",service_name="apollo-router",url="https://uplink.api.apollographql.com/",le="0.2"} 0
apollo_router_uplink_fetch_duration_seconds_bucket{kind="unchanged",query="SupergraphSdl",service_name="apollo-router",url="https://uplink.api.apollographql.com/",le="0.3"} 0
apollo_router_uplink_fetch_duration_seconds_bucket{kind="unchanged",query="SupergraphSdl",service_name="apollo-router",url="https://uplink.api.apollographql.com/",le="0.4"} 0
apollo_router_uplink_fetch_duration_seconds_bucket{kind="unchanged",query="SupergraphSdl",service_name="apollo-router",url="https://uplink.api.apollographql.com/",le="0.5"} 1
apollo_router_uplink_fetch_duration_seconds_bucket{kind="unchanged",query="SupergraphSdl",service_name="apollo-router",url="https://uplink.api.apollographql.com/",le="1"} 1
apollo_router_uplink_fetch_duration_seconds_bucket{kind="unchanged",query="SupergraphSdl",service_name="apollo-router",url="https://uplink.api.apollographql.com/",le="5"} 1
apollo_router_uplink_fetch_duration_seconds_bucket{kind="unchanged",query="SupergraphSdl",service_name="apollo-router",url="https://uplink.api.apollographql.com/",le="10"} 1
apollo_router_uplink_fetch_duration_seconds_bucket{kind="unchanged",query="SupergraphSdl",service_name="apollo-router",url="https://uplink.api.apollographql.com/",le="+Inf"} 1
apollo_router_uplink_fetch_duration_seconds_sum{kind="unchanged",query="SupergraphSdl",service_name="apollo-router",url="https://uplink.api.apollographql.com/"} 0.465257131
apollo_router_uplink_fetch_duration_seconds_count{kind="unchanged",query="SupergraphSdl",service_name="apollo-router",url="https://uplink.api.apollographql.com/"} 1
```

By [@BrynCooke](https://github.com/BrynCooke) in https://github.com/apollographql/router/pull/2779, https://github.com/apollographql/router/pull/2817, https://github.com/apollographql/router/pull/2819  https://github.com/apollographql/router/pull/2826

## 🐛 Fixes

### Only process Uplink messages that are deemed to be newer ([Issue #2794](https://github.com/apollographql/router/issues/2794))

Uplink is backed by multiple cloud providers to ensure high availability. However, this means that there will be periods of time where Uplink endpoints do not agree on what the latest data is.  They are eventually consistent.

This has not been a problem for most users, as the default mode of operation for the router is to fallback to the secondary Uplink endpoint if the first fails.

The other mode of operation, is round-robin, which is triggered only when setting the `APOLLO_UPLINK_ENDPOINTS` environment variable. In this mode there is a much higher chance that the router will go back and forth between schema versions due to disagreement between the Apollo Uplink servers or any user-provided proxies set into this variable.

This change introduces two fixes:
1. The Router will only use fallback strategy. Uplink endpoints are not strongly consistent, and therefore it is better to always poll a primary source of information if available.
2. Uplink already handled freshness of schema but now also handles entitlement freshness.

> Note: We advise against using `APOLLO_UPLINK_ENDPOINTS` to try to cache uplink responses for high availability purposes. Each request to Uplink currently sends state which limits the usefulness of such a cache.

By [@BrynCooke](https://github.com/BrynCooke) in https://github.com/apollographql/router/pull/2803, https://github.com/apollographql/router/pull/2826, https://github.com/apollographql/router/pull/2846

### Distributed caching: Don't send Redis' `CLIENT SETNAME` ([PR #2825](https://github.com/apollographql/router/pull/2825))

We won't send [the `CLIENT SETNAME` command](https://redis.io/commands/client-setname/) to connected Redis servers.  This resolves an incompatibility with some Redis-compatible servers since not all "Redis-compatible" offerings (like Google Memorystore) actually support _every_ Redis command.  We weren't actually necessitating this feature, it was just a feature that could be enabled optionally on our Redis client.  No Router functionality is impacted.

By [@Geal](https://github.com/Geal) in https://github.com/apollographql/router/pull/2825

### Support bare top-level `__typename` when aliased ([Issue #2792](https://github.com/apollographql/router/issues/2792))

PR #1762 implemented support for the query `{ __typename }` but it did not work properly if the top-level standalone `__typename` field was aliased. This now works properly.

By [@glasser](https://github.com/glasser) in https://github.com/apollographql/router/pull/2791

### Maintain errors set on `_entities` ([Issue #2731](https://github.com/apollographql/router/issues/2731))

In their responses, some subgraph implementations do not return errors _per entity_ but instead on the entire path.  We now transmit those, irregardless.

By [@Geal](https://github.com/Geal) in https://github.com/apollographql/router/pull/2756

## 📃 Configuration

### Custom OpenTelemetry Datadog exporter mapping ([Issue #2228](https://github.com/apollographql/router/issues/2228))

This PR fixes the issue with the Datadog exporter not providing meaningful contextual data in the Datadog traces.
There is a [known issue](https://docs.rs/opentelemetry-datadog/latest/opentelemetry_datadog/#quirks) where OpenTelemetry is not fully compatible with Datadog.

To fix this, the `opentelemetry-datadog` crate added [custom mapping functions](https://docs.rs/opentelemetry-datadog/0.6.0/opentelemetry_datadog/struct.DatadogPipelineBuilder.html#method.with_resource_mapping).

Now, when `enable_span_mapping` is set to `true`, the Apollo Router will perform the following mapping:

1. Use the OpenTelemetry span name to set the Datadog span operation name.
2. Use the OpenTelemetry span attributes to set the Datadog span resource name.

For example:

Let's say we send a query `MyQuery` to the Apollo Router, then the Router using the operation's query plan will send a query to `my-subgraph-name`, producing the following trace:

```
    | apollo_router request                                                                 |
        | apollo_router router                                                              |
            | apollo_router supergraph                                                      |
            | apollo_router query_planning  | apollo_router execution                       |
                                                | apollo_router fetch                       |
                                                    | apollo_router subgraph                |
                                                        | apollo_router subgraph_request    |
```

As you can see, there is no clear information about the name of the query, the name of the subgraph, or the name of query sent to the subgraph.

Instead, with this new `enable_span_mapping` setting set to `true`, the following trace will be created:

```
    | request /graphql                                                                                   |
        | router                                                                                         |
            | supergraph MyQuery                                                                         |
                | query_planning MyQuery  | execution                                                    |
                                              | fetch fetch                                              |
                                                  | subgraph my-subgraph-name                            |
                                                      | subgraph_request MyQuery__my-subgraph-name__0    |
```

All this logic is gated behind the configuration `enable_span_mapping` which, if set to `true`, will take the values from the span attributes.

By [@samuelAndalon](https://github.com/samuelAndalon) in https://github.com/apollographql/router/pull/2790

## 🛠 Maintenance

### Migrate `xtask` CLI parsing from `StructOpt` to `Clap` ([Issue #2807](https://github.com/apollographql/router/issues/2807))

As an internal improvement to our tooling, we've migrated our `xtask` toolset from `StructOpt` to `Clap`, since `StructOpt` is in maintenance mode.

By [@BrynCooke](https://github.com/BrynCooke) in https://github.com/apollographql/router/pull/2808

### Subgraph configuration override ([Issue #2426](https://github.com/apollographql/router/issues/2426))

We've introduced a new generic wrapper type for _subgraph-level_ configuration, with the following behaviour:

- If there's a config in `all`, it applies to all subgraphs. If it is not there, the default values apply
- If there's a config in `subgraphs` for a specific _named_ subgraph:
  - the fields it specifies override the fields specified in `all`
  - the fields it does _not_ specify uses the values provided by `all`, or default values, if applicable

By [@Geal](https://github.com/Geal) in https://github.com/apollographql/router/pull/2453

### Add integration tests for Uplink URLs ([Issue #2827](https://github.com/apollographql/router/issues/2827))

We've added integration tests to ensure that all Uplink URLs can be contacted and data can be retrieved in an expected format.

We've also changed our URLs to align exactly with Gateway, to simplify our own documentation.  _Existing Router users do not need to take any action as we support both on our infrastructure._

By [@BrynCooke](https://github.com/BrynCooke) in https://github.com/apollographql/router/pull/2830, https://github.com/apollographql/router/pull/2834

### Improve integration test harness ([Issue #2809](https://github.com/apollographql/router/issues/2809))

Our _internal_ integration test harness has been simplified.

By [@BrynCooke](https://github.com/BrynCooke) in https://github.com/apollographql/router/pull/2810

### Use `kubeconform` to validate the Router's Helm manifest ([Issue #1914](https://github.com/apollographql/router/issues/1914))

We've had a couple cases where errors have been inadvertently introduced to our Helm charts.  These have required fixes such as [this fix](https://github.com/apollographql/router/pull/2788). So far, we've been relying on manual testing and inspection, but we've reached the point where automation is desired. This change uses [`kubeconform`](https://github.com/yannh/kubeconform) to ensure that the YAML generated by our Helm manifest is indeed valid.  Errors may still be possible, but this should at least prevent basic errors from occurring.  This information will be surfaced in our CI checks.

By [@garypen](https://github.com/garypen) in https://github.com/apollographql/router/pull/2835

## 📚 Documentation

### Re-point links going via redirect to their true sources

Some of our documentation links were pointing to pages which have been renamed and received new page names during routine documentation updates.  While the links were not broken (the former links redirected to the new URLs) we've updated them to avoid the extra hop

By [@o0Ignition0o](https://github.com/o0Ignition0o) in https://github.com/apollographql/router/pull/2780

### Fix coprocessor docs about subgraph URI mutability

The subgraph `uri` is (and always has been) _mutable_ when responding to the `SubgraphRequest` stage in a coprocessor.

By [@lennyburdette](https://github.com/lennyburdette) in https://github.com/apollographql/router/pull/2801

# [1.12.1] - 2023-03-15

> :balloon: This is a fast-follow to v1.12.0 which included many new updates and new GraphOS Enterprise features.  Be sure to check that (longer, more detailed!) changelog for the full details.  Thanks!

## 🐛 Fixes

### Retain existing Apollo Uplink entitlements ([PR #2781](https://github.com/apollographql/router/pull/2781))

Our end-to-end integration testing revealed a newly-introduced bug in v1.12.0 which could affect requests to Apollo Uplink endpoints which are located in different data centers, when those results yield differing responses.  This only impacted a very small number of cases, but retaining previous fetched values is undeniably more durable and will fix this so we're expediting a fix.

By [@BrynCooke](https://github.com/BrynCooke) in https://github.com/apollographql/router/pull/2781


# [1.12.0] - 2023-03-15

> :balloon: In this release, we are excited to make three new features **generally available** to GraphOS Enterprise customers running self-hosted routers: JWT Authentication, Distributed APQ Caching, and External Coprocessor support.  Read more about these features below, and see [our documentation](https://www.apollographql.com/docs/router/enterprise-features/) for additional information.

## 🚀 Features

### GraphOS Enterprise: JWT Authentication

> 🎈 JWT Authentication is now _generally available_ to GraphOS Enterprise customers running self-hosted routers.  To fully account for the changes between the initial experimental release and the final generally available implementation, we recommend removing the experimental configuration and re-implementing it following the documentation below to ensure proper configuration and that all security requirements are met.

Router v1.12 adds support for JWT validation, claim extraction, and custom security policies in Rhai scripting to reject bad traffic at the edge of the graph — for enhanced zero-trust and defense-in-depth. Extracting claims one time in the router and securely forwarding them to subgraphs can reduce the operational burden on backend API teams, reduce JWT processing, and speed up response times with improved header matching for increased [query deduplication](https://www.apollographql.com/docs/router/configuration/traffic-shaping/#query-deduplication).

See the [JWT Authentication documentation](https://www.apollographql.com/docs/router/configuration/authn-jwt) for information on setting up this GraphOS Enterprise feature.

### GraphOS Enterprise: Distributed APQ Caching

> 🎈 Distributed APQ Caching is now _generally available_ to GraphOS Enterprise customers running self-hosted routers.  To fully account for the changes between the initial experimental releases and the final generally available implementation, we recommend removing the experimental configuration and re-implementing it following the documentation below to ensure proper configuration.

With Router v1.12, you can now use _distributed APQ caching_ to improve p99 latencies during peak times. A shared Redis instance can now be used by the entire router fleet to build the APQ cache faster and share existing APQ cache with new router instances that are spun up during scaling events – when they need it most. This ensures the fast path to query execution is consistently available to all users even during peak load.

See the [distributed APQ caching documentation](https://www.apollographql.com/docs/router/configuration/distributed-caching) for information on setting up this GraphOS Enterprise feature.

### GraphOS Enterprise: External Coprocessor support

> 🎈 External Coprocessor support is now _generally available_ to GraphOS Enterprise customers running self-hosted routers.  To fully account for the changes between the initial experimental releases and the final generally available implementation, we recommend removing the experimental configuration and re-implementing it following the documentation below to ensure proper configuration.

Router now supports _external coprocessors_ written in your programming language of choice. Coprocessors run with full isolation and a clean separation of concerns, that decouples delivery and provides fault isolation. Low overhead can be achieved by running coprocessors alongside the router on the same host or in the same Kubernetes Pod as a sidecar. Coprocessors can be used to speed Gateway migrations, support bespoke use cases, or integrate the router with existing network services for custom auth (JWT mapping, claim enrichment), service discovery integration, and more!

See the [external coprocessor documentation](https://www.apollographql.com/docs/router/configuration/external) for information on setting up this GraphOS Enterprise feature.

### TLS termination ([Issue #2615](https://github.com/apollographql/router/issues/2615))

If there is no intermediary proxy or load-balancer present capable of doing it, the router ends up responsible for terminating TLS.  This can be relevant in the case of needing to support HTTP/2, which requires TLS in most implementations. We've introduced TLS termination support for the router using the `rustls` implementation, limited to _one_ server certificate and using safe default ciphers.  We do not support TLS versions prior to v1.2.

If you require more advanced TLS termination than this implementation offers, we recommend using a proxy which supports this (as is the case with most cloud-based proxies today).

By [@Geal](https://github.com/Geal) in https://github.com/apollographql/router/pull/2614

### Make `initialDelaySeconds` configurable for health check probes in Helm chart

Currently `initialDelaySeconds` uses the default of `0`. This means that Kubernetes will give router _no additional time_ before it does the first probe.

This can be configured as follows:

```yaml
probes:
  readiness:
    initialDelaySeconds: 1
  liveness:
    initialDelaySeconds: 5
```

By [@Meemaw](https://github.com/meemaw) in https://github.com/apollographql/router/pull/2660

### GraphQL errors can be thrown within Rhai ([PR #2677](https://github.com/apollographql/router/pull/2677))

Up until now rhai script throws would yield an http status code and a message String which would end up as a GraphQL error.
This change allows users to throw with a valid GraphQL response body, which may include data, as well as errors and extensions.

Refer to the `Terminating client requests` section of the [Rhai api documentation](https://www.apollographql.com/docs/router/configuration/rhai) to learn how to throw GraphQL payloads.

By [@o0Ignition0o](https://github.com/o0Ignition0o) in https://github.com/apollographql/router/pull/2677

## 🐛 Fixes

### In-flight requests will terminate before shutdown is completed ([Issue #2539](https://github.com/apollographql/router/issues/2539))

In-flight client requests will now be completed when the router is asked to shutdown gracefully.

By [@Geal](https://github.com/Geal) in https://github.com/apollographql/router/pull/2610

### State machine will retain most recent valid config ([Issue #2752](https://github.com/apollographql/router/issues/2752))

The state machine will retain current state until new state has gone into service.  Previously, if the router failed to reload either the configuration or the supergraph, it would discard the incoming state change even if that state change turned out to be invalid.  It is important to avoid reloading inconsistent state because the a new supergraph may, for example, directly rely on changes in config to work correctly.

Changing this behaviour means that the router must enter a "good" configuration state before it will reload, rather than reloading with potentially inconsistent state.

For example, **previously**:

1. Router starts with valid supergraph and config.
2. Router config is set to something invalid and restart doesn't happen.
3. Router receives a new schema, the router restarts with the new supergraph and the original valid config.

**Now**, the latest information is used to restart the router:

1. Router starts with valid schema and config.
2. Router config is set to something invalid and restart doesn't happen.
3. Router receives a new schema, but the router fails to restart because of config is still invalid.

By [@BrynCooke](https://github.com/BrynCooke) in https://github.com/apollographql/router/pull/2753

### Ability to disable HTTP/2 for subgraphs ([Issue #2063](https://github.com/apollographql/router/issues/2063))

There are cases where the balancing HTTP/2 connections to subgraphs behaves erratically.  While we consider this a bug, users may disable HTTP/2 support to subgraphs in the short-term while we work to find the root cause.

By [@Geal](https://github.com/Geal) in https://github.com/apollographql/router/pull/2621

### Tracing default service name restored ([Issue #2641](https://github.com/apollographql/router/issues/2641))

With this fix the default tracing service name is restored to `router`.

By [@bryncooke](https://github.com/bryncooke) in https://github.com/apollographql/router/pull/2642

### Header plugin now has a static plugin priority ([Issue #2559](https://github.com/apollographql/router/issues/2559))

Execution order of the `headers` plugin which handles header forwarding is now enforced. This ensures reliable behavior with other built-in plugins.

It is now possible to use custom attributes derived from headers within the `telemetry` plugin in addition to using the `headers` plugin to propagate/insert headers for subgraphs.

By [@bnjjj](https://github.com/bnjjj) in https://github.com/apollographql/router/pull/2670

###  Add `content-type` header when publishing Datadog metrics ([Issue #2697](https://github.com/apollographql/router/issues/2697))

Add the required `content-type` header for publishing Datadog metrics from Prometheus:

```
content-type: text/plain; version=0.0.4
```

By [@ShaunPhillips](https://github.com/ShaunPhillips) in https://github.com/apollographql/router/pull/2698

### Sandbox Explorer endpoint URL is no longer editable ([PR #2729](https://github.com/apollographql/router/pull/2729))

The "Endpoint" in the Sandbox Explorer (Which is served by default when running in development mode) is no longer editable, to prevent inadvertent changes.  Sandbox is not generally useful with other endpoints as CORS must be configured on the other host.

A hosted version of Sandbox Explorer without this restriction [is still available](https://studio.apollographql.com/sandbox/explorer) if you necessitate a version which allows editing.

By [@mayakoneval](https://github.com/mayakoneval) in https://github.com/apollographql/router/pull/2729

### Argument parsing is now optional in the `Executable` builder ([PR #2666](https://github.com/apollographql/router/pull/2666))

The `Executable` builder was parsing command-line arguments, which was causing issues when used as part of a larger application with its _own_ set of command-line flags, leading to those arguments not be recognized by the router. This change allows parsing the arguments _separately_, then passing the required ones to the `Executable` builder directly. The default behaviour is still parsing from inside the builder.

By [@Geal](https://github.com/Geal) in https://github.com/apollographql/router/pull/2666

### Unnecessary space has been removed from the log formatter ([PR #2755](https://github.com/apollographql/router/pull/2755))

Indentation was being introduced after the log-level annotations in router logs.  We've removed the offending spaces!

By [@bnjjj](https://github.com/bnjjj) in https://github.com/apollographql/router/pull/2755

### FTV1 trace sampling is now applied per _supergraph request_ rather than _subgraph request_ ([Issue #2655](https://github.com/apollographql/router/issues/2655))

Because tracing can be costly, it is only enabled for a configurable fraction of requests. Each request is selected for tracing or not with a corresponding probability. This used to be done as part of the _subgraph service_, meaning that when a single supergraph request handled by the Router involves making multiple subgraph requests, it would be possible (and likely) that tracing would only be enabled for some of those sub-requests. If this same supergraph request is repeated enough times the aggregated metrics should be fine, but for smaller sample size this risks giving an unexpectedly partial view of what’s happening.

As of this change, each supergraph request received by the Router is either decided to be _sampled_ or _not sampled_ and all corresponding subgraph requests use that same decision.

By [@SimonSapin](https://github.com/SimonSapin) in https://github.com/apollographql/router/pull/2656

### JWKS download failure no longer results in JWT plugin init failure ([Issue #2747](https://github.com/apollographql/router/issues/2747))

> This feature was previously experimental and is now _generally available_ as a GraphOS Enterprise feature.  See the "Features" section above for more detail, and consult the [feature's documentation](https://www.apollographql.com/docs/router/configuration/authn-jwt) for more information.

JWKS download can temporarily fail for the same reasons that any network request fails.  Such an intermittent failure no longer fails plugin initialization, preventing router load or hot-reloads.  We now continue try to download the failed asset during initialization making a reasonable effort to start router with all JWKS.  In the event that one of the configured JWKS does not download, the router will still start with the remaining sets.

By [@Geal](https://github.com/Geal) in https://github.com/apollographql/router/pull/2754

### JWKS is now downloaded out of band ([Issue #2647](https://github.com/apollographql/router/issues/2647))

> This feature was previously experimental and is now _generally available_ as a GraphOS Enterprise feature.  See the "Features" section above for more detail, and consult the [feature's documentation](https://www.apollographql.com/docs/router/configuration/authn-jwt) for more information.

The JWKS download in the JWT authentication plugin now lives in a separate task which polls the JWKS URLs asynchronously, rather than downloading them on demand when a JWT is verified. This should reduce the latency for the initial requests received by the router and increase reliability by removing (internal) tower `Buffer` usage.

By [@Geal](https://github.com/Geal) in https://github.com/apollographql/router/pull/2648

### Add an issuer check after JWT signature verification ([Issue #2647](https://github.com/apollographql/router/issues/2647))

> This feature was previously experimental and is now _generally available_ as a GraphOS Enterprise feature.  See the "Features" section above for more detail, and consult the [feature's documentation](https://www.apollographql.com/docs/router/configuration/authn-jwt) for more information.

*This is a notable change if you're coming from the experimental implementation.  Experimental features offer no breaking change policy while they are in experimental state.*

A JWKS URL can now be associated with an issuer in the YAML configuration. After verifying the JWT signature, if the issuer **is** configured in YAML and there is an corresponding `iss` claim in the JWT, the router will check that they match, and reject the request if not.

For those coming from experimental, the configuration changes incorporate a map of objects including `url` and an optional `issuer` property:

```diff
< authentication:
<   experimental:
<     jwt:
<       jwks_urls:
<         - file:///path/to/jwks.json
<         - http:///idp.dev/jwks.json
---
> authentication:
>   jwt:
>     jwks:
>       - url: file:///path/to/jwks.json
>         issuer: "http://idp.local" # optional field
>       - url: http:///idp.dev/jwks.json
>         issuer: http://idp.dev # optional field
```

By [@Geal](https://github.com/Geal) in https://github.com/apollographql/router/pull/2672

## 📃 Configuration

> :warning: Configuration changes are **non-breaking in the current minor version**, but we recommend making these changes as soon as possible since they will become breaking changes in a future major version.

### `apq` has been moved to the top level of configuration ([Issue #2744](https://github.com/apollographql/router/issues/2744))

For improved usability, we will be moving items out of `supergraph` in the router configuration file.  This is because various plugins use router pipeline stages as part of their YAML config, of which `supergraph` is one.

You may not have this option in your configuration since APQ is on by default, but if you're using this option, the appropriate change will look like this:

```diff
< supergraph:
<   apq:
<     enabled: true
---
> apq:
>   enabled: true
```

By [@bryncooke](https://github.com/bryncooke) in https://github.com/apollographql/router/pull/2745

## 🛠 Maintenance

### Correct visibility of telemetry plugin ([Issue #2739](https://github.com/apollographql/router/issues/2739))

The telemetry plugin code _itself_ was previously marked `pub`. However, due to the recent refactor of the `telemetry` plugin and its associated tests this is no longer the case.  This does not manifest as a breaking change since the plugin was exported under the `_private` module which itself was marked as internal.

By [@BrynCooke](https://github.com/BrynCooke) in https://github.com/apollographql/router/pull/2740

### Jaeger integration tests have been improved in CircleCI ([Issue #2675](https://github.com/apollographql/router/issues/2675))

We now use a Jaeger Docker image rather than downloading the binaries directly, improving the overall reliability since the artifacts themselves were previously being pulled from GitHub artifacts and failed regularly.

By [@bryncooke](https://github.com/bryncooke) in https://github.com/apollographql/router/pull/2673

### Clean up `trace_providers` on a thread rather than in a Tokio `blocking_task` ([Issue #2668](https://github.com/apollographql/router/issues/2668))

OpenTelemetry shutdown occasionally hangs due to `Telemetry::Drop` using a `tokio::spawn_blocking` to flush the `trace_provider`.  However, Tokio doesn't finish executing tasks before termination https://github.com/tokio-rs/tokio/issues/1156.

This means that if the Tokio runtime itself is shutdown, there is a potential race where `trace_provider` may not be flushed.

We can mitigate this by using a thread so that task flush will always be completed even if the Tokio runtime is shut down.  Hangs were most likely to happen in tests due to the Tokio runtime being destroyed when the test method exits.

By [@BrynCooke](https://github.com/BrynCooke) in https://github.com/apollographql/router/pull/2757

### Tweak the rate limit test times to prevent sporadic CI failures ([Issue #2667](https://github.com/apollographql/router/issues/2667))

A slight adjustment to the timing should make this less likely to cause flakes.

By [@BrynCooke](https://github.com/BrynCooke) in https://github.com/apollographql/router/pull/2758

### Remove "dead" parsing code still using the `apollo-parser` AST ([Issue #2636](https://github.com/apollographql/router/issues/2636))

Now that `apollo-compiler` HIR has been used for long enough, the now-unused version of parsing code that was still based on `apollo-parser`'s AST has been removed.  We had previously left this code intentionally to make it easy to roll-back to.

This removal will unlock further refactoring in the upcoming https://github.com/apollographql/router/issues/2483.

By [@SimonSapin](https://github.com/SimonSapin) in https://github.com/apollographql/router/pull/2637

### Use the `fred` Redis client ([Issue #2623](https://github.com/apollographql/router/issues/2623))

Use the `fred` Redis client instead of the `redis` and `redis-cluster-async` crates. Overall, this adds necessary support for TLS in Redis "cluster" mode, removes OpenSSL usage entirely (this was our only dependency which used OpenSSL, so this means that our router can install _without friction_ on the newest Ubuntu version again) and overall cleans up the code.

By [@Geal](https://github.com/Geal) in https://github.com/apollographql/router/pull/2689

### Update local development `docker-compose` configuration  ([Issue #2680](https://github.com/apollographql/router/issues/2680))

The `federation-demo` was used for testing in early versions of the Router but is no longer used, and we removed most references to it some time ago.  The `docker-compose.yml` (used primarily in the development of this repository) has been updated to reflect this, and now also includes Redis which is required for some tests.

By [@bryncooke](https://github.com/bryncooke) in https://github.com/apollographql/router/pull/#2681

### Improve CI time by removing `test-binaries` from build ([Issue #2625](https://github.com/apollographql/router/issues/2625))

We now have an experimental plugin called `broken` that is included in the router.
This removes the need to use `test-binaries` and avoids a full recompile of the router during integration testing.

By [@bryncooke](https://github.com/bryncooke) in https://github.com/apollographql/router/pull/2650

### Ban `openssl-sys` using `cargo-deny` ([PR #2510](https://github.com/apollographql/router/pull/2638))

We avoid depending on OpenSSL in the router, instead opting to use `rustls` for various reasons.  This change introduces a _tooling_ "ban" of the `openssl-sys` crate to avoid inadvertently introducing OpenSSL again in the future by signalling this early in our pull-requests.  This will help us avoid mistakenly reintroducing it in the future.

By [@o0Ignition0o](https://github.com/o0Ignition0o) in https://github.com/apollographql/router/pull/2638

## 📚 Documentation


### `Context::get` has been corrected ([Issue #2580](https://github.com/apollographql/router/issues/2580))

If we have an error, it doesn't mean the context entry didn't exist, it generally means it's a deserialization error.  We've updated the `Context::get` documentation to reflect this.

By [@bnjjj](https://github.com/bnjjj) in https://github.com/apollographql/router/pull/2669

### Remove "embedded" example ([Issue #2737](https://github.com/apollographql/router/issues/2737))

The "embedded" example in our documentation was a throwback to early days of the Router where "distribution as middleware" was considered more viable.  As development has progressed, this approach has become obsolete, particularly as we have baked some of our functionality into the webserver layer.  In addition, the entire example was still using the `TestHarness` which is designed for _testing_ rather than production traffic.  Overall, we think the rest of our documentation properly represents modern days way of doing this work.

By [@bryncooke](https://github.com/bryncooke) in https://github.com/apollographql/router/pull/2738

# [1.11.0] - 2023-02-21

## 🚀 Features

### Support for UUID and Unix timestamp functions in Rhai ([PR #2617](https://github.com/apollographql/router/pull/2617))

When building Rhai scripts, you'll often need to add headers that either uniquely identify a request, or append timestamp information for processing information later, such as crafting a trace header or otherwise.

While the default `timestamp()` and similar functions (e.g. `apollo_start`) can be used, they aren't able to be translated into an epoch.

This adds a `uuid_v4()` and `unix_now()` function to obtain a UUID and Unix timestamp, respectively.

By [@lleadbet](https://github.com/lleadbet) in https://github.com/apollographql/router/pull/2617

### Show option to "Include Cookies" in Sandbox

Adds default support when using the "Include Cookies" toggle in the Embedded Sandbox.

By [@esilverm](https://github.com/esilverm) in https://github.com/apollographql/router/pull/2553

### Add a metric to track the cache size ([Issue #2522](https://github.com/apollographql/router/issues/2522))

We've introduced a new `apollo_router_cache_size` metric that reports the current size of in-memory caches.  Like [other metrics](https://www.apollographql.com/docs/router/configuration/metrics), it is available via OpenTelemetry Metrics including Prometheus scraping.

By [@Geal](https://github.com/Geal) in https://github.com/apollographql/router/pull/2607

### Add a rhai global variable resolver and populate it ([Issue #2628](https://github.com/apollographql/router/issues/2628))

Rhai scripts cannot access Rust global constants by default, making cross plugin communication via `Context` difficult.

This change introduces a new global [variable resolver](https://rhai.rs/book/engine/var.html) populates with a `Router` global constant. It currently has three members:

 - `APOLLO_START` -> should be used in place of `apollo_start`
 - `APOLLO_SDL` -> should be used in place of `apollo_sdl`
 - `APOLLO_AUTHENTICATION_JWT_CLAIMS`

You access a member of this variable as follows:

```rust
let my_var = Router.APOLLO_SDL;
```

We are removing the _experimental_ `APOLLO_AUTHENTICATION_JWT_CLAIMS` constant, but we will **retain the existing non-experimental constants** for purposes of backwards compatibility.

We recommend that you shift to the new global constants since we will remove the old ones in a major breaking change release in the future.

By [@garypen](https://github.com/garypen) in https://github.com/apollographql/router/pull/2627

### Activate TLS for Redis cluster connections ([Issue #2332](https://github.com/apollographql/router/issues/2332))

This adds support for TLS connections in Redis Cluster mode, by applying it when the URLs use the `rediss` schema.

By [@Geaal](https://github.com/Geal) in https://github.com/apollographql/router/pull/2605

### Make `terminationGracePeriodSeconds` property configurable in the Helm chart

The `terminationGracePeriodSeconds` property is now configurable on the `Deployment` object in the Helm chart.

This can be useful when adjusting the default timeout values for the Router, and should always be a value slightly bigger than the Router timeout in order to ensure no requests are closed prematurely on shutdown.

The Router timeout is configured via `traffic_shaping`

```yaml
traffic_shaping:
  router:
    timeout: ...
```

By [@Meemaw](https://github.com/Meemaw) in https://github.com/apollographql/router/pull/2582

## 🐛 Fixes

### Properly emit histograms metrics via OpenTelemetry ([Issue #2393](https://github.com/apollographql/router/issues/2493))

With the "inexpensive" metrics selector, histograms are only reported as gauges which caused them to be incorrectly interpreted when reaching Datadog

By [@Geal](https://github.com/geal) in https://github.com/apollographql/router/pull/2564

### Revisit Open Telemetry integration ([Issue #1812](https://github.com/apollographql/router/issues/1812), [Issue #2359](https://github.com/apollographql/router/issues/2359), [Issue #2338](https://github.com/apollographql/router/issues/2338), [Issue #2113](https://github.com/apollographql/router/issues/2113), [Issue #2113](https://github.com/apollographql/router/issues/2113))

There were several issues with the existing OpenTelemetry integration in the Router which we are happy to have resolved with this re-factoring:

- Metrics would stop working after a schema or config update.
- Telemetry config could **not** be changed at runtime, instead requiring a full restart of the router.
- Logging format would vary depending on where the log statement existed in the code.
- On shutdown, the following message occurred frequently:

  ```
  OpenTelemetry trace error occurred: cannot send span to the batch span processor because the channel is closed
  ```

- And worst of all, it had a tendency to leak memory.

We have corrected these by re-visiting the way we integrate with OpenTelemetry and the supporting tracing packages. The new implementation brings our usage in line with new best-practices.

In addition, the testing coverage for telemetry in general has been significantly improved.  For more details of what changed and why take a look at https://github.com/apollographql/router/pull/2358.

By [@bryncooke](https://github.com/bryncooke) and [@geal](https://github.com/geal) and [@bnjjj](https://github.com/bnjjj) in https://github.com/apollographql/router/pull/2358

### Metrics attributes allow value types as defined by OpenTelemetry ([Issue #2510](https://github.com/apollographql/router/issues/2510))

Metrics attributes in OpenTelemetry allow the following types:

* `string`
* `string[]`
* `float`
* `float[]`
* `int`
* `int[]`
* `bool`
* `bool[]`

However, our configuration only allowed strings. This has been fixed, and therefore it is now possible to use booleans via environment variable expansion as metrics attributes.

For example:
```yaml
telemetry:
  metrics:
    prometheus:
      enabled: true
    common:
      attributes:
        supergraph:
          static:
            - name: "my_boolean"
              value: ''
```

By [@bryncooke](https://github.com/bryncooke) in https://github.com/apollographql/router/pull/2616

### Add missing `status` attribute on some metrics ([PR #2593](https://github.com/apollographql/router/pull/2593))

When labeling metrics, the Router did not consistently add the `status` attribute, resulting in an empty `status`. You'll now have `status="500"` for Router errors.

By [@bnjjj](https://github.com/bnjjj) in https://github.com/apollographql/router/pull/2593

## 🛠 Maintenance

### Upgrade to Apollo Federation v2.3.2

This brings in a patch update to our Federation support, bringing it to v2.3.2.

By [@abernix](https://github.com/abernix) in https://github.com/apollographql/router/pull/2586

### CORS: Give a more meaningful message for users who misconfigured `allow_any_origin` ([PR #2634](https://github.com/apollographql/router/pull/2634))

Allowing "any" origin in the router configuration can be done as follows:

```yaml
cors:
  allow_any_origin: true
```

However, some intuition and familiarity with the CORS specification might also lead someone to configure it as follows:

```yaml
cors:
  origins:
    - "*"
```

Unfortunately, this won't work and the error message received when it was attempted was neither comprehensive nor actionable:

```
ERROR panicked at 'Wildcard origin (`*`) cannot be passed to `AllowOrigin::list`. Use `AllowOrigin::any()` instead'
```

This usability improvement adds helpful instructions to the error message, pointing you to the correct pattern for setting up this behavior in the router:

```
Invalid CORS configuration: use `allow_any_origin: true` to set `Access-Control-Allow-Origin: *`
```

By [@o0Ignition0o](https://github.com/o0Ignition0o) in https://github.com/apollographql/router/pull/2634

## 🧪 Experimental

### Cleanup the error reporting in the experimental JWT authentication plugin ([PR #2609](https://github.com/apollographql/router/pull/2609))

Introduce a new `AuthenticationError` enum to document and consolidate various JWT processing errors that may occur.

By [@garypen](https://github.com/garypen) in https://github.com/apollographql/router/pull/2609

# [1.10.3] - 2023-02-10

## 🐛 Fixes

### Per-type metrics based on FTV1 from subgraphs ([Issue #2551](https://github.com/apollographql/router/issues/2551))

[Since version 1.7.0](https://github.com/apollographql/router/blob/dev/CHANGELOG.md#traces-wont-cause-missing-field-stats-issue-2267), Apollo Router generates metrics directly instead of deriving them from traces being sent to Apollo Studio. However, these metrics were incomplete. This adds, based on data reported by subgraphs, the following:

- Statistics about each field of each type of the GraphQL type system
- Statistics about errors at each path location of GraphQL responses

By [@SimonSapin](https://github.com/SimonSapin) in https://github.com/apollographql/router/pull/2541

## 🛠 Maintenance

### Run `rustfmt` on `xtask/`, too ([Issue #2557](https://github.com/apollographql/router/issues/2557))

Our `xtask` runs `cargo fmt --all` which reformats of Rust code in all crates of the workspace. However, the code of xtask itself is a separate workspace. In order for it to be formatted with the same configuration, running a second `cargo` command is required. This adds that second command, and applies the corresponding formatting.

Fixes https://github.com/apollographql/router/issues/2557

By [@SimonSapin](https://github.com/SimonSapin) in https://github.com/apollographql/router/pull/2561

## 🧪 Experimental

### Add support to JWT Authentication for JWK without specified `alg`

Prior to this change, the router would only make use of a JWK for JWT verification if the key had an `alg` property.

Now, the router searches through the set of configured JWKS (JSON Web Key Sets) to find the best matching JWK according to the following criteria:

 - a matching `kid` and `alg`; or
 - a matching `kid` and _algorithm family_ (`kty`, per the [RFC 7517](https://www.rfc-editor.org/rfc/rfc7517); or
 - a matching _algorithm family_ (`kty`)

The algorithm family is used when the JWKS contain a JWK for which no `alg` is specified.

By [@garypen](https://github.com/garypen) in https://github.com/apollographql/router/pull/2540

# [1.10.2] - 2023-02-08

## 🐛 Fixes

### Resolve incorrect nullification when using `@interfaceObject` with particular response objects ([PR #2530](https://github.com/apollographql/router/pull/2530))

> Note: This follows up on the v1.10.1 release which also attempted to fix this, but inadvertently excluded a required part of the fix due to an administrative oversight.

The Federation 2.3.x `@interfaceObject` feature implies that an interface type in the supergraph may be locally handled as an object type by some specific subgraphs.  Therefore, such subgraphs may return objects whose `__typename` is the interface type in their response. In some cases, those `__typename` were leading the Router to unexpectedly and incorrectly nullify the underlying objects.  This was not caught in the initial integration of Federation 2.3.

By [@pcmanus](https://github.com/pcmanus) in https://github.com/apollographql/router/pull/2530

## 🛠 Maintenance

### Refactor Uplink implementation ([Issue #2547](https://github.com/apollographql/router/issues/2547))

The Apollo Uplink implementation within Apollo Router, which is used for fetching data _from_ Apollo GraphOS, has been decomposed into a reusable component so that it can be used more generically for fetching artifacts.  This generally improved code quality and resulted in several new tests being added.

Additionally, our round-robin fetching behaviour is now more durable. Previously, on failure, there would be a delay before trying the next round-robin URL. Now, all URLs will be tried in sequence until exhausted. If ultimately all URLs fail, then the usual delay is applied before trying again.

By [@BrynCooke](https://github.com/BrynCooke) in https://github.com/apollographql/router/pull/2537

### Improve Changelog management through conventions and tooling ([PR #2545](https://github.com/apollographql/router/pull/2545), [PR #2534](https://github.com/apollographql/router/pull/2534))

New tooling and conventions adjust our "incoming changelog in the next release" mechanism to no longer rely on a single file, but instead leverage a "file per feature" pattern in conjunction with tooling to create that file.

This stubbing takes place through the use of a new command:

    cargo xtask changeset create

For more information on the process, read the [README in the `./.changesets` directory](https://github.com/apollographql/router/blob/HEAD/.changesets/README.md) or consult the referenced Pull Requests below.

By [@abernix](https://github.com/abernix) in https://github.com/apollographql/router/pull/2545 and https://github.com/apollographql/router/pull/2534

# [1.10.1] - 2023-02-07

## 🐛 Fixes

### Federation v2.3.1 ([Issue #2556](https://github.com/apollographql/router/issues/2556))

Update to [Federation v2.3.1](https://github.com/apollographql/federation/blob/main/query-planner-js/CHANGELOG.md#231) to fix subtle bug in `@interfaceObject`.

By [@abernix](https://github.com/abernix) in https://github.com/apollographql/router/pull/2554

## 🛠 Maintenance

### Redis integration tests ([Issue #2174](https://github.com/apollographql/router/issues/2174))

We now have integration tests for Redis usage with Automatic Persisted Queries and query planning.

By [@Geal](https://github.com/geal) in https://github.com/apollographql/router/pull/2179

### CI: Enable compliance checks _except_ `licenses.html` update ([Issue #2514](https://github.com/apollographql/router/issues/2514))

In [#1573](https://github.com/apollographql/router/pull/1573), we removed the compliance checks for non-release CI pipelines, because `cargo-about` output would change ever so slightly on each run.

While many of the checks provided by the compliance check are license related, some checks prevent us from inadvertently downgrading libraries and needing to open, e.g., [Issue #2512](https://github.com/apollographql/router/pull/2512).

This set of changes includes the following:
- Introduce `cargo xtask licenses` to update licenses.html.
- Separate compliance (`cargo-deny`, which includes license checks) and licenses generation (`cargo-about`) in `xtask`
- Enable compliance as part of our CI checks for each open PR
- Update `cargo xtask all` so it runs tests, checks compliance and updates `licenses.html`
- Introduce `cargo xtask dev` so it checks compliance and runs tests

Going forward, when developing on the Router source:

- Use `cargo xtask all`  to make sure everything is up to date before a release.
- Use `cargo xtask dev` before a PR.

As a last note, updating `licenses.html` is now driven by `cargo xtask licenses`, which is part of the release checklist and automated through our release tooling in `xtask`.

By [@o0Ignition0o](https://github.com/o0Ignition0o) in https://github.com/apollographql/router/pull/2520

### Fix flaky tracing integration test ([Issue #2548](https://github.com/apollographql/router/issues/2548))

Disable federated-tracing (FTV1) in tests by lowering the sampling rate to zero so that consistent results are generated in test snapshots.

By [@bryncooke](https://github.com/bryncooke) in https://github.com/apollographql/router/pull/2549

### Update to Rust 1.67

We've updated the Minimum Supported Rust Version (MSRV) version to v1.67.

By [@SimonSapin](https://github.com/SimonSapin) in https://github.com/apollographql/router/pull/2496 and https://github.com/apollographql/router/pull/2499

# [1.10.0] - 2023-02-01

## 🚀 Features

### Update to Federation v2.3.0 ([Issue #2465](https://github.com/apollographql/router/issues/2465), [Issue #2485](https://github.com/apollographql/router/pull/2485) and [Issue #2489](https://github.com/apollographql/router/pull/2489))

This brings in Federation v2.3.0 execution support for:
- `@interfaceObject` (added to federation in [federation#2277](https://github.com/apollographql/federation/issues/2277)).
- the bug fix from [federation#2294](https://github.com/apollographql/federation/pull/2294).

By [@abernix](https://github.com/abernix) and [@o0Ignition0o](https://github.com/o0Ignition0o) in https://github.com/apollographql/router/pull/2462
By [@pcmanus](https://github.com/pcmanus) in https://github.com/apollographql/router/pull/2485 and https://github.com/apollographql/router/pull/2489

### Always deduplicate variables on subgraph entity fetches ([Issue #2387](https://github.com/apollographql/router/issues/2387))

Variable deduplication allows the router to reduce the number of entities that are requested from subgraphs if some of them are redundant, and as such reduce the size of subgraph responses. It has been available for a while but was not active by default. This is now always on.

By [@Geal](https://github.com/geal) in https://github.com/apollographql/router/pull/2445

### Add optional `Access-Control-Max-Age` header to CORS plugin ([Issue #2212](https://github.com/apollographql/router/issues/2212))

Adds new option called `max_age` to the existing `cors` object which will set the value returned in the [`Access-Control-Max-Age`](https://developer.mozilla.org/en-US/docs/Web/HTTP/Headers/Access-Control-Max-Age) header. As was the case previously, when this value is not set **no** value is returned.

It can be enabled using our standard time notation, as follows:

```
cors:
  max_age: 1day
```

By [@osamra-rbi](https://github.com/osamra-rbi) in https://github.com/apollographql/router/pull/2331

### Improved support for wildcards in `supergraph.path` configuration ([Issue #2406](https://github.com/apollographql/router/issues/2406))

You can now use a wildcard in supergraph endpoint `path` like this:

```yaml
supergraph:
  listen: 0.0.0.0:4000
  path: /graph*
```

In this example, the Router would respond to requests on both `/graphql` and `/graphiql`.

By [@bnjjj](https://github.com/bnjjj) in https://github.com/apollographql/router/pull/2410


## 🐛 Fixes

### Forbid caching `PERSISTED_QUERY_NOT_FOUND` responses ([Issue #2502](https://github.com/apollographql/router/issues/2502))

The router now sends a `cache-control: private, no-cache, must-revalidate` response header to clients, in addition to the existing `PERSISTED_QUERY_NOT_FOUND` error code on the response which was being sent previously.  This expanded behaviour occurs when a persisted query hash could not be found and is important since such responses should **not** be cached by intermediary proxies/CDNs since the client will need to be able to send the full query directly to the Router on a subsequent request.

By [@o0Ignition0o](https://github.com/o0Ignition0o) in https://github.com/apollographql/router/pull/2503
### Listen on root URL when `/*` is set in `supergraph.path` configuration ([Issue #2471](https://github.com/apollographql/router/issues/2471))

This resolves a regression which occurred in Router 1.8 when using wildcard notation on a path-boundary, as such:

```yaml
supergraph:
  path: /*
```

This occurred due to an underlying [Axum upgrade](https://github.com/tokio-rs/axum/releases/tag/axum-v0.6.0) and resulted in failure to listen on `localhost` when a path was absent. We now special case `/*` to also listen to the URL without a path so you're able to call `http://localhost` (for example).

By [@bnjjj](https://github.com/bnjjj) in https://github.com/apollographql/router/pull/2472

### Subgraph traffic shaping timeouts now return HTTP 504 status code ([Issue #2360](https://github.com/apollographql/router/issues/2360) [Issue #2400](https://github.com/apollographql/router/issues/240))

There was a regression where timeouts resulted in a HTTP response of `500 Internal Server Error`. This is now fixed with a test to guarantee it, the status code is now `504 Gateway Timeout` (instead of the previous `408 Request Timeout` which, was also incorrect in that it blamed the client).

There is also a new metric emitted called `apollo_router_timeout` to track when timeouts are triggered.

By [@Geal](https://github.com/geal) in https://github.com/apollographql/router/pull/2419

### Fix panic in schema parse error reporting ([Issue #2269](https://github.com/apollographql/router/issues/2269))

In order to support introspection, some definitions like `type __Field { … }` are implicitly added to schemas. This addition was done by string concatenation at the source level. In some cases, like unclosed braces, a parse error could be reported at a position beyond the size of the original source. This would cause a panic because only the unconcatenated string is sent to the error reporting library `miette`.

Instead, the Router now parses introspection types separately and "concatenates" the definitions at the AST level.

By [@SimonSapin](https://github.com/SimonSapin) in https://github.com/apollographql/router/pull/2448

### Always accept compressed subgraph responses  ([Issue #2415](https://github.com/apollographql/router/issues/2415))

Previously, subgraph response decompression was only supported when subgraph request compression was _explicitly_ configured. This is now always active.

By [@Geal](https://github.com/geal) in https://github.com/apollographql/router/pull/2450

### Fix handling of root query operations not named `Query`

If you'd mapped your default `Query` type to something other than the default using `schema { query: OtherQuery }`, some parsing code in the Router would incorrectly return an error because it had previously assumed the default name of `Query`. The same case would have occurred if the root mutation type was not named `Mutation`.

This is now corrected and the Router understands the mapping.

By [@SimonSapin](https://github.com/SimonSapin) in https://github.com/apollographql/router/pull/2459

### Remove the `locations` field from subgraph errors ([Issue #2297](https://github.com/apollographql/router/issues/2297))

Subgraph errors can come with a `locations` field indicating which part of the query was causing issues, but it refers to the subgraph query generated by the query planner, and we have no way of translating it to locations in the client query. To avoid confusion, we've removed this field from the response until we can provide a more coherent way to map these errors back to the original operation.

By [@Geal](https://github.com/geal) in https://github.com/apollographql/router/pull/2442

### Emit metrics showing number of client connections ([issue #2384](https://github.com/apollographql/router/issues/2384))

New metrics are available to track the client connections:

- `apollo_router_session_count_total` indicates the number of currently connected clients
- `apollo_router_session_count_active` indicates the number of in flight GraphQL requests from connected clients.

This also fixes the behaviour when we reach the maximum number of file descriptors: instead of going into a busy loop, the router will wait a bit before accepting a new connection.

By [@Geal](https://github.com/geal) in https://github.com/apollographql/router/pull/2395

### `--dev` will no longer modify configuration that it does not directly touch ([Issue #2404](https://github.com/apollographql/router/issues/2404), [Issue #2481](https://github.com/apollographql/router/issues/2481))

Previously, the Router's `--dev` mode was operating against the configuration object model. This meant that it would sometimes replace pieces of configuration where it should have merely modified it.  Now, `--dev` mode will _override_ the following properties in the YAML config, but it will leave any adjacent configuration as it was:

```yaml
homepage:
  enabled: false
include_subgraph_errors:
  all: true
plugins:
  experimental.expose_query_plan: true
sandbox:
  enabled: true
supergraph:
  introspection: true
telemetry:
  tracing:
    experimental_response_trace_id:
      enabled: true
```

By [@bryncooke](https://github.com/bryncooke) in https://github.com/apollographql/router/pull/2489

## 🛠 Maintenance

### Improve `#[serde(default)]` attribute on structs ([Issue #2424](https://github.com/apollographql/router/issues/2424))

If all the fields of your `struct` have their default value then use the `#[serde(default)]` on the `struct` instead of on each field. If you have specific default values for a field, you'll have to create your own `impl Default` for the `struct`.

#### Correct approach

```rust
#[serde(deny_unknown_fields, default)]
struct Export {
    url: Url,
    enabled: bool
}

impl Default for Export {
  fn default() -> Self {
    Self {
      url: default_url_fn(),
      enabled: false
    }
  }
}
```

#### Discouraged approach

```rust
#[serde(deny_unknown_fields)]
struct Export {
    #[serde(default="default_url_fn")
    url: Url,
    #[serde(default)]
    enabled: bool
}
```

By [@bnjjj](https://github.com/bnjjj) in https://github.com/apollographql/router/pull/2424

## 📃 Configuration

Configuration changes will be [automatically migrated on load](https://www.apollographql.com/docs/router/configuration/overview#upgrading-your-router-configuration). However, you should update your source configuration files as these will become breaking changes in a future major release.

### `health-check` has been renamed to `health_check` ([Issue #2161](https://github.com/apollographql/router/issues/2161))

The `health_check` option in the configuration has been renamed to use `snake_case` rather than `kebab-case` for consistency with the other properties in the configuration:

```diff
-health-check:
+health_check:
   enabled: true
```

By [@bryncooke](https://github.com/bryncooke) in https://github.com/apollographql/router/pull/2451 and https://github.com/apollographql/router/pull/2463

## 📚 Documentation

### Disabling anonymous usage metrics ([Issue #2478](https://github.com/apollographql/router/issues/2478))

To disable the anonymous usage metrics, you set `APOLLO_TELEMETRY_DISABLED=true` in the environment.  The documentation previously said to use `1` as the value instead of `true`.  In the future, either will work, so this is primarily a bandaid for the immediate error.

By [@bnjjj](https://github.com/bnjjj) in https://github.com/apollographql/router/pull/2479

### `send_headers` and `send_variable_values` in `telemetry.apollo` ([Issue #2149](https://github.com/apollographql/router/issues/2149))

+ `send_headers`

  Provide this field to configure which request header names and values are included in trace data that's sent to Apollo Studio. Valid options are: `only` with an array, `except` with an array, `none`, `all`.

  The default value is `none``, which means no header names or values are sent to Studio. This is a security measure to prevent sensitive data from potentially reaching the Router.

+ `send_variable_values`

  Provide this field to configure which variable values are included in trace data that's sent to Apollo Studio. Valid options are: `only` with an array, `except` with an array, `none`, `all`.

  The default value is `none`, which means no variable values are sent to Studio. This is a security measure to prevent sensitive data from potentially reaching the Router.


By [@bnjjj](https://github.com/bnjjj) in https://github.com/apollographql/router/pull/2435

### Propagating headers between subgraphs ([Issue #2128](https://github.com/apollographql/router/issues/2128))

Passing headers between subgraph services is possible via Rhai script and we've added an example to the [header propagation](https://www.apollographql.com/docs/router/configuration/header-propagation) documentation.

By [@bryncooke](https://github.com/bryncooke) in https://github.com/apollographql/router/pull/2446

### Propagating response headers to clients ([Issue #1284](https://github.com/apollographql/router/issues/1284))

Passing headers from subgraph services to clients is possible via Rhai script and we've added an example to the [header propagation](https://www.apollographql.com/docs/router/configuration/header-propagation) documentation.

By [@lennyburdette](https://github.com/lennyburdette) in https://github.com/apollographql/router/pull/2474

### IPv6 listening instructions ([Issue #1835](https://github.com/apollographql/router/issues/1835))

Added instructions for how to represent IPv6 listening addresses to our [Overview](https://www.apollographql.com/docs/router/configuration/overview) documentation.

```yaml
supergraph:
  # The socket address and port to listen on.
  # Note that this must be quoted to avoid interpretation as a yaml array.
  listen: '[::1]:4000'
```

By [@bryncooke](https://github.com/bryncooke) in https://github.com/apollographql/router/pull/2440

## 🛠 Maintenance

### Parse schemas and queries with `apollo-compiler`

The Router now uses the higher-level representation (HIR) from `apollo-compiler` instead of using the AST from `apollo-parser` directly.  This is a first step towards replacing a bunch of code that grew organically during the Router's early days, with a general-purpose library with intentional design.  Internal data structures are unchanged for now.  Parsing behavior has been tested to be identical on a large corpus of schemas and queries.

By [@SimonSapin](https://github.com/SimonSapin) in https://github.com/apollographql/router/pull/2466

### Disregard value of `APOLLO_TELEMETRY_DISABLED` in Orbiter unit tests ([Issue #2487](https://github.com/apollographql/router/issues/2487))

The `orbiter::test::test_visit_args` tests were failing in the event that `APOLLO_TELEMETRY_DISABLED` was set, however this is now corrected.

By [@bryncooke](https://github.com/bryncooke) in https://github.com/apollographql/router/pull/2488

## 🥼 Experimental

### JWT authentication ([Issue #912](https://github.com/apollographql/router/issues/912))

As a result of UX feedback, we are modifying the experimental JWT configuration. The `jwks_url` parameter is renamed to `jwks_urls` and now expects to receive an array of URLs, rather than a single URL.

We've updated the [JWT Authentication documentation](apollographql.com/docs/router/configuration/authn-jwt) accordingly, however here's a short sample configuration example:

```yaml
authentication:
  experimental:
    jwt:
      jwks_urls:
        - https://dev-abcd1234.us.auth0.com/.well-known/jwks.json
```

By [@garypen](https://github.com/garypen) in https://github.com/apollographql/router/pull/2500



# [1.9.0] - 2023-01-20

## 🚀 Features

### Add support for `base64::encode()` / `base64::decode()` in Rhai ([Issue #2025](https://github.com/apollographql/router/issues/2025))

Two new functions, `base64::encode()` and `base64::decode()`, have been added to the capabilities available within Rhai scripts to Base64-encode or Base64-decode strings, respectively.

By [@garypen](https://github.com/garypen) in https://github.com/apollographql/router/pull/2394

### Override the root TLS certificate list for subgraph requests ([Issue #1503](https://github.com/apollographql/router/issues/1503))

In some cases, users need to use self-signed certificates or use a custom certificate authority (CA) when communicating with subgraphs.

It is now possible to consigure these certificate-related details using configuration for either specific subgraphs or all subgraphs, as follows:

```yaml
tls:
  subgraph:
    all:
      certificate_authorities: "${file./path/to/ca.crt}"
    # Use a separate certificate for the `products` subgraph.
    subgraphs:
      products:
        certificate_authorities: "${file./path/to/product_ca.crt}"
```

The file referenced in the `certificate_authorities` value is expected to be the combination of several PEM certificates, concatenated together into a single file (as is commonplace with Apache TLS configuration).

These certificates are only configurable via the Router's configuration since using `SSL_CERT_FILE` would also override certificates for sending telemetry and communicating with Apollo Uplink.

While we do not currently support terminating TLS at the Router (from clients), the `tls` is located at the root of the configuration file to allow all TLS-related configuration to be semantically grouped together in the future.

Note: If you are attempting to use a self-signed certificate, it must be generated with the proper file extension and with `basicConstraints` disabled.  For example, a `v3.ext` extension file:

```
subjectKeyIdentifier   = hash
authorityKeyIdentifier = keyid:always,issuer:always
# this has to be disabled
# basicConstraints       = CA:TRUE
keyUsage               = digitalSignature, nonRepudiation, keyEncipherment, dataEncipherment, keyAgreement, keyCertSign
subjectAltName         = DNS:local.apollo.dev
issuerAltName          = issuer:copy
```

Using this `v3.ext` file, the certificate can be generated with the appropriate certificate signing request (CSR) - in this example, `server.csr` - using the following `openssl` command:

```
openssl x509 -req -in server.csr -signkey server.key -out server.crt -extfile v3.ext
```

This will produce the file as `server.crt` which can be passed as `certificate_authorities`.

By [@Geal](https://github.com/geal) in https://github.com/apollographql/router/pull/2008

### Measure the Router's processing time ([Issue #1949](https://github.com/apollographql/router/issues/1949) [Issue #2057](https://github.com/apollographql/router/issues/2057))

The Router now emits a metric called `apollo_router_processing_time` which measures the time spent executing the request **minus** the time spent waiting for an external requests (e.g., subgraph request/response or external plugin request/response).  This measurement accounts both for the time spent actually executing the request as well as the time spent waiting for concurrent client requests to be executed.  The unit of measurement for the metric is in seconds, as with other time-related metrics the router produces, though this is not meant to indicate in any way that the Router is going to add actual seconds of overhead.

By [@Geal](https://github.com/geal) in https://github.com/apollographql/router/pull/2371

### Automated persisted queries support for subgraph requests ([PR #2284](https://github.com/apollographql/router/pull/2284))

Automatic persisted queries (APQ) (See useful context [in our Apollo Server docs](https://www.apollographql.com/docs/apollo-server/performance/apq/)) can now be used for subgraph requests. It is disabled by default, and can be configured for all subgraphs or per subgraph:

```yaml title="router.yaml"
supergraph:
  apq:
    subgraph:
      # override for all subgraphs
      all:
        enabled: false
      # override per subgraph
      subgraphs:
        products:
          enabled: true
```

By [@krishna15898](https://github.com/krishna15898) and [@Geal](https://github.com/geal) in https://github.com/apollographql/router/pull/2284 and https://github.com/apollographql/router/pull/2418

### Allow the disabling of automated persisted queries ([PR #2386](https://github.com/apollographql/router/pull/2386))

Automatic persisted queries (APQ) support is still enabled by default on the client side, but can now be disabled in the configuration:

```yaml
supergraph:
  apq:
    enabled: false
```

By [@Geal](https://github.com/geal) in https://github.com/apollographql/router/pull/2386

### Anonymous product usage analytics ([Issue #2124](https://github.com/apollographql/router/issues/2124), [Issue #2397](https://github.com/apollographql/router/issues/2397), [Issue #2412](https://github.com/apollographql/router/issues/2412))

Following up on https://github.com/apollographql/router/pull/1630, the Router transmits anonymous usage telemetry about configurable feature usage which helps guide Router product development. No information is transmitted in our usage collection that includes any request-specific information. Knowing what features and configuration our users are depending on allows us to evaluate opportunities to reduce complexity and remain diligent about the surface area of the Router over time. The privacy of your and your user's data is of critical importance to the core Router team and we handle it with great care in accordance with our [privacy policy](https://www.apollographql.com/docs/router/privacy/), which clearly states which data we collect and transmit and offers information on how to opt-out.

Booleans and numeric values are included, however, any strings are represented as `<redacted>` to avoid leaking confidential or sensitive information.

For example:
```json5
{
   "session_id": "fbe09da3-ebdb-4863-8086-feb97464b8d7", // Randomly generated at Router startup.
   "version": "1.4.0", // The version of the router
   "os": "linux",
   "ci": null, // If CI is detected then this will name the CI vendor
   "usage": {
     "configuration.headers.all.request.propagate.named.<redacted>": 3,
     "configuration.headers.all.request.propagate.default.<redacted>": 1,
     "configuration.headers.all.request.len": 3,
     "configuration.headers.subgraphs.<redacted>.request.propagate.named.<redacted>": 2,
     "configuration.headers.subgraphs.<redacted>.request.len": 2,
     "configuration.headers.subgraphs.len": 1,
     "configuration.homepage.enabled.true": 1,
     "args.config-path.redacted": 1,
     "args.hot-reload.true": 1,
     //Many more keys. This is dynamic and will change over time.
     //More...
     //More...
     //More...
   }
 }
```

Users can disable this mechanism by setting the environment variable `APOLLO_TELEMETRY_DISABLED=true` in their environment.

By [@bryncooke](https://github.com/bryncooke) in https://github.com/apollographql/router/pull/2173, https://github.com/apollographql/router/issues/2398, https://github.com/apollographql/router/pull/2413

## 🐛 Fixes

### Don't send header names to Studio if `send_headers` is `none` ([Issue #2403](https://github.com/apollographql/router/issues/2403))

We no longer transmit header **names** to Apollo Studio when `send_headers` is set to `none` (the default).  Previously, when `send_headers` was set to `none` (like in the following example) the header names were still transmitted with _empty_ header values.   No actual values were ever being sent unless `send_headers` was sent to a more permissive option like `forward_headers_only` or `forward_headers_except`.

```yaml
telemetry:
  apollo:
    send_headers: none
```

By [@bnjjj](https://github.com/bnjjj) in https://github.com/apollographql/router/pull/2425


### Response with `Content-type: application/json` when encountering incompatible `Content-type` or `Accept` request headers ([Issue #2334](https://github.com/apollographql/router/issues/2334))

When receiving requests with `content-type` and `accept` header mismatches (e.g., on multipart requests) the Router now utilizes a correct `content-type` header in its response.

By [@Meemaw](https://github.com/Meemaw) in https://github.com/apollographql/router/pull/2370

### Fix `APOLLO_USAGE_REPORTING_INGRESS_URL` behavior when Router was run without a configuration file

The environment variable `APOLLO_USAGE_REPORTING_INGRESS_URL` (not usually necessary under typical operation) was **not** being applied correctly when the Router was run without a configuration file.
In addition, defaulting of environment variables now directly injects the variable rather than injecting via expansion expression.  This means that the use of `APOLLO_ROUTER_CONFIG_ENV_PREFIX` (even less common) doesn't affect injected configuration defaults.

By [@bryncooke](https://github.com/bryncooke) in https://github.com/apollographql/router/pull/2432

## 🛠 Maintenance

### Remove unused factory traits ([PR #2372](https://github.com/apollographql/router/pull/2372))

We removed a factory trait that was only used in a single implementation, which removes the overall requirement that execution and subgraph building take place via that factory trait.

By [@Geal](https://github.com/geal) in https://github.com/apollographql/router/pull/2372

### Optimize header propagation plugin's regular expression matching ([PR #2392](https://github.com/apollographql/router/pull/2392))

We've changed the header propagation plugins' behavior to reduce the chance of memory allocations occurring when applying regex-based header propagation rules.

By [@o0Ignition0o](https://github.com/o0Ignition0o) in https://github.com/apollographql/router/pull/2392

## 📚 Documentation

### Creating custom metrics in plugins ([Issue #2294](https://github.com/apollographql/router/issues/2294))

To create your custom metrics in [Prometheus](https://prometheus.io/) you can use the [`tracing` macros](https://docs.rs/tracing/latest/tracing/index.html#macros) to generate an event. If you observe a specific naming pattern for your event, you'll be able to generate your own custom metrics directly in Prometheus.

To publish a new metric, use tracing macros to generate an event that contains one of the following prefixes:

`monotonic_counter.` _(non-negative numbers)_: Used when the metric will only ever increase.
`counter.`: For when the metric may increase or decrease over time.
`value.`: For discrete data points (i.e., when taking the sum of values does not make semantic sense)
`histogram.`: For building histograms (takes `f64`)

This information is also available in [the Apollo Router documentation](https://www.apollographql.com/docs/router/customizations/native#add-custom-metrics).

By [@bnjjj](https://github.com/bnjjj) in https://github.com/apollographql/router/pull/2417

## 🥼 Experimental

### JWT authentication ([Issue #912](https://github.com/apollographql/router/issues/912))

Experimental JWT authentication is now configurable.  Here's a typical sample configuration fragment:

```yaml
authentication:
  experimental:
    jwt:
      jwks_url: https://dev-zzp5enui.us.auth0.com/.well-known/jwks.json
```

Until the documentation is published, you can [read more about configuring it](https://github.com/apollographql/router/blob/dev/docs/source/configuration/authn-jwt.mdx) in our GitHub repository source.

By [@garypen](https://github.com/garypen) in https://github.com/apollographql/router/pull/2348

### Redis cache for APQ and query planning ([PR #2431](https://github.com/apollographql/router/pull/2431))

Experimental caching was [already available for APQ and query planning](https://github.com/apollographql/router/blob/dev/CHANGELOG.md#experimental--apq-and-query-planner-redis-caching-fixes-pr-2176) but required a custom router build with the `experimental_cache` Cargo feature. That feature is now removed to make that cache easier to test.

By [@Geal](https://github.com/geal) in https://github.com/apollographql/router/pull/2431

# [1.8.0] - 2023-01-11

## 📃 Configuration

Configuration changes will be [automatically migrated on load](https://www.apollographql.com/docs/router/configuration/overview#upgrading-your-router-configuration). However, you should update your source configuration files as these will become breaking changes in a future major release.

### Defer support graduates from preview ([Issue #2368](https://github.com/apollographql/router/issues/2368))

We're pleased to announce that [`@defer` support](https://www.apollographql.com/docs/router/executing-operations/defer-support/) has been promoted to general availability in accordance with our [product launch stages](https://www.apollographql.com/docs/resources/product-launch-stages/).

Defer is enabled by default in the Router, however if you had previously explicitly *disabled* defer support via configuration then you will need to update your configuration accordingly:

#### Before:

```yaml
supergraph:
  preview_defer_support: true
```

#### After:

```yaml
supergraph:
  defer_support: true
```

By [@bryncooke](https://github.com/bryncooke) in https://github.com/apollographql/router/pull/2378

### Remove `timeout` from OTLP exporter ([Issue #2337](https://github.com/apollographql/router/issues/2337))

A duplicative `timeout` property has been removed from the `telemetry.tracing.otlp` object since the `batch_processor` configuration already contained a `timeout` property.  The Router will tolerate both options for now and this will be a breaking change in a future major release.  Please update your configuration accordingly to reduce future work.

Before:
```yaml
telemetry:
  tracing:
    otlp:
      timeout: 5s
```
After:
```yaml
telemetry:
  tracing:
    otlp:
      batch_processor:
        timeout: 5s
```

By [@bryncooke](https://github.com/bryncooke) in https://github.com/apollographql/router/pull/2338

## 🚀 Features

### The Helm chart has graduated from prerelease to general availability ([PR #2380](https://github.com/apollographql/router/pull/2380))

As part of this release, we have promoted the Helm chart from its prerelease "release-candidate" stage to a "stable" version number.  We have chosen to match the version of the Helm chart to the Router version, which is very agreeable with our automated Router releasing pipeline.  This means the first stable version of the Helm chart will be `1.8.0` which will pair with Router 1.8.0 and subsequent versions will be in lock-step.

By [@abernix](https://github.com/abernix) in https://github.com/apollographql/router/pull/2380

### Emit hit/miss metrics for APQ, Query Planning and Introspection caches ([Issue #1985](https://github.com/apollographql/router/issues/1985))

Added metrics for caching.
Each cache metric contains a `kind` attribute to indicate the kind of cache (`query planner`, `apq`, `introspection`)
and a `storage` attribute to indicate the backing storage e.g memory/disk.

The following buckets are exposed:
`apollo_router_cache_hit_count` - cache hits.

`apollo_router_cache_miss_count` - cache misses.

`apollo_router_cache_hit_time` - cache hit duration.

`apollo_router_cache_miss_time` - cache miss duration.

Example
```
# TYPE apollo_router_cache_hit_count counter
apollo_router_cache_hit_count{kind="query planner",new_test="my_version",service_name="apollo-router",storage="memory"} 2
# TYPE apollo_router_cache_hit_time histogram
apollo_router_cache_hit_time_bucket{kind="query planner",service_name="apollo-router",storage="memory",le="0.001"} 2
apollo_router_cache_hit_time_bucket{kind="query planner",service_name="apollo-router",storage="memory",le="0.005"} 2
apollo_router_cache_hit_time_bucket{kind="query planner",service_name="apollo-router",storage="memory",le="0.015"} 2
apollo_router_cache_hit_time_bucket{kind="query planner",service_name="apollo-router",storage="memory",le="0.05"} 2
apollo_router_cache_hit_time_bucket{kind="query planner",service_name="apollo-router",storage="memory",le="0.1"} 2
apollo_router_cache_hit_time_bucket{kind="query planner",service_name="apollo-router",storage="memory",le="0.2"} 2
apollo_router_cache_hit_time_bucket{kind="query planner",service_name="apollo-router",storage="memory",le="0.3"} 2
apollo_router_cache_hit_time_bucket{kind="query planner",service_name="apollo-router",storage="memory",le="0.4"} 2
apollo_router_cache_hit_time_bucket{kind="query planner",service_name="apollo-router",storage="memory",le="0.5"} 2
apollo_router_cache_hit_time_bucket{kind="query planner",service_name="apollo-router",storage="memory",le="1"} 2
apollo_router_cache_hit_time_bucket{kind="query planner",service_name="apollo-router",storage="memory",le="5"} 2
apollo_router_cache_hit_time_bucket{kind="query planner",service_name="apollo-router",storage="memory",le="10"} 2
apollo_router_cache_hit_time_bucket{kind="query planner",service_name="apollo-router",storage="memory",le="+Inf"} 2
apollo_router_cache_hit_time_sum{kind="query planner",service_name="apollo-router",storage="memory"} 0.000236782
apollo_router_cache_hit_time_count{kind="query planner",service_name="apollo-router",storage="memory"} 2
# HELP apollo_router_cache_miss_count apollo_router_cache_miss_count
# TYPE apollo_router_cache_miss_count counter
apollo_router_cache_miss_count{kind="query planner",service_name="apollo-router",storage="memory"} 1
# HELP apollo_router_cache_miss_time apollo_router_cache_miss_time
# TYPE apollo_router_cache_miss_time histogram
apollo_router_cache_miss_time_bucket{kind="query planner",service_name="apollo-router",storage="memory",le="0.001"} 1
apollo_router_cache_miss_time_bucket{kind="query planner",service_name="apollo-router",storage="memory",le="0.005"} 1
apollo_router_cache_miss_time_bucket{kind="query planner",service_name="apollo-router",storage="memory",le="0.015"} 1
apollo_router_cache_miss_time_bucket{kind="query planner",service_name="apollo-router",storage="memory",le="0.05"} 1
apollo_router_cache_miss_time_bucket{kind="query planner",service_name="apollo-router",storage="memory",le="0.1"} 1
apollo_router_cache_miss_time_bucket{kind="query planner",service_name="apollo-router",storage="memory",le="0.2"} 1
apollo_router_cache_miss_time_bucket{kind="query planner",service_name="apollo-router",storage="memory",le="0.3"} 1
apollo_router_cache_miss_time_bucket{kind="query planner",service_name="apollo-router",storage="memory",le="0.4"} 1
apollo_router_cache_miss_time_bucket{kind="query planner",service_name="apollo-router",storage="memory",le="0.5"} 1
apollo_router_cache_miss_time_bucket{kind="query planner",service_name="apollo-router",storage="memory",le="1"} 1
apollo_router_cache_miss_time_bucket{kind="query planner",service_name="apollo-router",storage="memory",le="5"} 1
apollo_router_cache_miss_time_bucket{kind="query planner",service_name="apollo-router",storage="memory",le="10"} 1
apollo_router_cache_miss_time_bucket{kind="query planner",service_name="apollo-router",storage="memory",le="+Inf"} 1
apollo_router_cache_miss_time_sum{kind="query planner",service_name="apollo-router",storage="memory"} 0.000186783
apollo_router_cache_miss_time_count{kind="query planner",service_name="apollo-router",storage="memory"} 1
```

By [@bnjjj](https://github.com/bnjjj) in https://github.com/apollographql/router/pull/2327

### Add support for single instance Redis ([Issue #2300](https://github.com/apollographql/router/issues/2300))

Experimental caching via Redis now works with single Redis instances when configured with a single URL.

By [@bnjjj](https://github.com/bnjjj) in https://github.com/apollographql/router/pull/2310

### Support TLS connections to single instance Redis ([Issue #2332](https://github.com/apollographql/router/issues/2332))

TLS connections are now supported when connecting to single Redis instances. It is useful for connecting to hosted Redis providers where TLS is mandatory.
TLS connections for clusters are not supported yet, see [Issue #2332](https://github.com/apollographql/router/issues/2332) for updates.

By [@Geal](https://github.com/geal) in https://github.com/apollographql/router/pull/2336

## 🐛 Fixes

### Correctly handle aliased `__typename` fields ([Issue #2330](https://github.com/apollographql/router/issues/2330))

If you aliased a `__typename` like in this example query:

```graphql
{
  myproducts: products {
       total
       __typename
  }
  _0___typename: __typename
}
```

Before this fix, `_0___typename` was set to `null`. Thanks to this fix it now properly returns `Query`.

By [@bnjjj](https://github.com/bnjjj) in https://github.com/apollographql/router/pull/2357

### `subgraph_request` span is now set as the parent of traces coming from subgraphs ([Issue #2344](https://github.com/apollographql/router/issues/2344))

Before this fix, the context injected in headers to subgraphs was wrong and not attached to the correct parent span id, causing it to appear disconnected when rendering the trace tree.

By [@bnjjj](https://github.com/bnjjj) in https://github.com/apollographql/router/pull/2345

## 🛠 Maintenance

### Simplify telemetry config code ([Issue #2337](https://github.com/apollographql/router/issues/2337))

This brings the telemetry plugin configuration closer to standards recommended in the [YAML design guidance](dev-docs/yaml-design-guidance.md).

By [@bryncooke](https://github.com/bryncooke) in https://github.com/apollographql/router/pull/2338

### Upgrade the `clap` version in scaffold templates ([Issue #2165](https://github.com/apollographql/router/issues/2165))

Upgrade `clap` dependency version to a version supporting the generation of scaffolded plugins via xtask.

By [@bnjjj](https://github.com/bnjjj) in https://github.com/apollographql/router/pull/2343

### Upgrade axum to `0.6.1` ([PR #2303](https://github.com/apollographql/router/pull/2303))

For more details about the new `axum` release, please read [the project's change log](https://github.com/tokio-rs/axum/releases/tag/axum-v0.6.0)

By [@bnjjj](https://github.com/bnjjj) in https://github.com/apollographql/router/pull/2303

### Set the HTTP response `content-type` as `application/json` when returning GraphQL errors ([Issue #2320](https://github.com/apollographql/router/issues/2320))

When throwing a `INVALID_GRAPHQL_REQUEST` error, it now specifies the expected `content-type` header rather than omitting the header as it was previously.

By [@bnjjj](https://github.com/bnjjj) in https://github.com/apollographql/router/pull/2321

### Move `APQ` and `EnsureQueryPresence` layers to the new `router_service` ([PR #2296](https://github.com/apollographql/router/pull/2296))

Moving APQ from the axum level to the `supergraph_service` reintroduced a `Buffer` to the service pipeline.
To avoid this, now the `APQ` and `EnsureQueryPresence` layers are part of the newly introduced `router_service`, removing that `Buffer`.

By [@Geal](https://github.com/geal) in https://github.com/apollographql/router/pull/2296

### Refactor YAML validation error reports ([Issue #2180](https://github.com/apollographql/router/issues/2180))

YAML configuration file validation prints a report of the errors it encountered, but that report was missing some details and occasionally had its diagnostics cursor pointing at the wrong character/line.  It now points at the correct place more reliably.

By [@Geal](https://github.com/geal) in https://github.com/apollographql/router/pull/2347

# [1.7.0] - 2022-12-22

## 🚀 Features

### Newly scaffolded projects now include a `Dockerfile` ([Issue #2295](https://github.com/apollographql/router/issues/2295))

Custom Router binary projects created using our [scaffolding tooling](https://www.apollographql.com/docs/router/customizations/custom-binary/) will now have a `Dockerfile` emitted to facilitate building custom Docker containers.

By [@o0Ignition0o](https://github.com/o0Ignition0o) in https://github.com/apollographql/router/pull/2307

### Apollo Uplink communication timeout is configurable ([PR #2271](https://github.com/apollographql/router/pull/2271))

The amount of time which can elapse before timing out when communicating with Apollo Uplink is now configurable via the `APOLLO_UPLINK_TIMEOUT` environment variable and the `--apollo-uplink-timeout` CLI flag, in a similar fashion to how the interval can be configured.  It still defaults to 30 seconds.

By [@o0Ignition0o](https://github.com/o0Ignition0o) in https://github.com/apollographql/router/pull/2271

### Query plan cache is pre-warmed using existing operations when the supergraph changes ([Issue #2302](https://github.com/apollographql/router/issues/2302), [Issue #2308](https://github.com/apollographql/router/issues/2308))

A new `warmed_up_queries` configuration option has been introduced to pre-warm the query plan cache when the supergraph changes.

Under normal operation, query plans are cached to avoid the recomputation cost.  However, when the supergraph changes, previously-planned queries must be re-planned to account for implementation changes in the supergraph, even though the query itself may not have changed.  Under load, this re-planning can cause performance variations due to the extra computation work.  To reduce the impact, it is now possible to pre-warm the query plan cache for the incoming supergraph, prior to changing over to the new supergraph.  Pre-warming slightly delays the roll-over to the incoming supergraph, but allows the most-requested operations to not be impacted by the additional computation work.

To enable pre-warming, the following configuration can be introduced which sets `warmed_up_queries`:

```yaml
supergraph:
  query_planning:
    # Pre-plan the 100 most used operations when the supergraph changes.  (Default is "0", disabled.)
    warmed_up_queries: 100
    experimental_cache:
      in_memory:
        # Sets the limit of entries in the query plan cache
        limit: 512
```

Query planning was also updated to finish executing and setting up the cache, even if the response couldn't be returned to the client which is important to avoid throwing away computationally-expensive work.

By [@Geal](https://github.com/geal) in https://github.com/apollographql/router/pull/2309

## 🐛 Fixes

### Propagate errors across inline fragments ([PR #2304](https://github.com/apollographql/router/pull/2304))

GraphQL errors are now correctly propagated across inline fragments.

By [@o0Ignition0o](https://github.com/o0Ignition0o) in https://github.com/apollographql/router/pull/2304

### Only rebuild `protos` if `reports.proto` source changes

Apollo Studio accepts traces and metrics from Apollo Router via the Protobuf specification which lives in the `reports.proto` file in the repository.  With this contribution, we only re-build from the `reports.proto` file when the file has actually changed, as opposed to doing it on every build which was occurring previously.  This change saves build time for developers.

By [@scottdouglas1989](https://github.com/scottdouglas1989) in https://github.com/apollographql/router/pull/2283

### Return an error on duplicate keys in configuration ([Issue #1428](https://github.com/apollographql/router/issues/1428))

Repeat usage of the same keys in Router YAML can be hard to notice but indicate a misconfiguration which can cause unexpected behavior since only one of the values can be in effect.  With this improvement, the following YAML configuration will raise an error at Router startup to alert the user of the misconfiguration:

```yaml
telemetry:
  tracing:
    propagation:
      jaeger: true
  tracing:
    propagation:
      jaeger: false
```

In this particular example, the error produced would be:

```
ERROR duplicated keys detected in your yaml configuration: 'telemetry.tracing'
```

By [@bnjjj](https://github.com/bnjjj) in https://github.com/apollographql/router/pull/2270

### Return requested `__typename` in initial chunk of a deferred response ([Issue #1922](https://github.com/apollographql/router/issues/1922))

The special-case `__typename` field is no longer being treated incorrectly when requested at the root level on an operation which used `@defer`.  For example, the following query:

```graphql
{
  __typename
  ...deferedFragment @defer
}

fragment deferedFragment on Query {
  slow
}
```

The Router now exhibits the correct behavior for this query with `__typename` being returned as soon as possible in the initial chunk, as follows:

```json
{"data":{"__typename": "Query"},"hasNext":true}
```

By [@bnjjj](https://github.com/bnjjj) in https://github.com/apollographql/router/pull/2274

### Log retriable Apollo Uplink failures at the `debug` level ([Issue #2004](https://github.com/apollographql/router/issues/2004))

The log levels for messages pertaining to Apollo Uplink schema fetch failures are now emitted at `debug` level to reduce noise since such failures do not indicate an actual error since they can be and are retried immediately.

By [@bnjjj](https://github.com/bnjjj) in https://github.com/apollographql/router/pull/2215

### Traces won't cause missing field-stats ([Issue #2267](https://github.com/apollographql/router/issues/2267))

Metrics are now correctly measured comprehensively and traces will obey the trace sampling configuration.  Previously, if a request was sampled out of tracing it would not always contribute to metrics correctly.  This was particularly problematic for users which had configured high sampling rates for their traces.

By [@bryncooke](https://github.com/bryncooke) in https://github.com/apollographql/router/pull/2277 and https://github.com/apollographql/router/pull/2286

### Replace default `notify` watcher mechanism with `PollWatcher` ([Issue #2245](https://github.com/apollographql/router/issues/2245))

We have replaced the default mechanism used by our underlying file-system notification library, [`notify`](https://crates.io/crates/notify), to use [`PollWatcher`](https://docs.rs/notify/4.0.17/notify/poll/struct.PollWatcher.html).  This more aggressive change has been taken on account of continued reports of failed hot-reloading and follows up our previous replacement of [`hotwatch`](https://crates.io/crates/hotwatch).  We don't have very demanding file watching requirements, so while `PollWatcher` offers less sophisticated functionality and _slightly_ slower reactivity, it is at least consistent on all platforms and should provide the best developer experience.

By [@garypen](https://github.com/garypen) in https://github.com/apollographql/router/pull/2276

### Preserve subgraph error's `path` property when redacting subgraph errors ([Issue #1818](https://github.com/apollographql/router/issues/1818))

The `path` property in errors is now preserved.  Previously, error redaction was removing the error's `path` property, which made debugging difficult but also made it impossible to correctly match errors from deferred responses to the appropriate fields in the requested operation.  Since the response shape for the primary and deferred responses are defined from the client-facing "API schema", rather than the supergraph, this change will not result in leaking internal supergraph implementation details to clients and the result will be consistent, even if the subgraph which provides a particular field changes over time.

By [@Geal](https://github.com/geal) in https://github.com/apollographql/router/pull/2273

### Use correct URL decoding for `variables` in HTTP `GET` requests ([Issue #2248](https://github.com/apollographql/router/issues/2248))

The correct URL decoding will now be applied when making a `GET` request that passes in the `variables` query string parameter.  Previously, _all_ '+' characters were being replaced with spaces which broke cases where the `+` symbol was not merely an encoding symbol (e.g., ISO8601 date time values with timezone information).

By [@neominik](https://github.com/neominik) in https://github.com/apollographql/router/pull/2249

## 🛠 Maintenance

### Return additional details to client for invalid GraphQL requests ([Issue #2301](https://github.com/apollographql/router/issues/2301))

Additional context will be returned to clients in the error indicating the source of the error when an invalid GraphQL request is made.  For example, passing a string instead of an object for the `variables` property will now inform the client of the mistake, providing a better developer experience:

```json
{
  "errors": [
    {
      "message": "Invalid GraphQL request",
      "extensions": {
        "details": "failed to deserialize the request body into JSON: invalid type: string \"null\", expected a map at line 1 column 100",
        "code": "INVALID_GRAPHQL_REQUEST"
      }
    }
  ]
}
```

By [@bnjjj](https://github.com/bnjjj) in https://github.com/apollographql/router/pull/2306

### OpenTelemetry spans to subgraphs now include the request URL ([Issue #2280](https://github.com/apollographql/router/issues/2280))

A new `http.url` attribute has been attached to `subgraph_request` OpenTelemetry trace spans which specifies the URL which the particular request was made to.

By [@bnjjj](https://github.com/bnjjj) in https://github.com/apollographql/router/pull/2292

### Errors returned to clients are now more consistently formed ([Issue #2101](https://github.com/apollographql/router/issues/2101))

We now return errors in a more consistent shape to those which were returned by Apollo Gateway and Apollo Server, and seen in the [documentation](https://www.apollographql.com/docs/apollo-server/data/errors/).  In particular, when available, a stable `code` field will be included in the error's `extensions`.

By [@bnjjj](https://github.com/bnjjj) in https://github.com/apollographql/router/pull/2178

## 🧪 Experimental

> **Note**
>
> These features are subject to change slightly (usually, in terms of naming or interfaces) before graduating to general availability.
>
> [Read more about how we treat experimental features](https://www.apollographql.com/docs/resources/product-launch-stages/#experimental-features).

### Introduce a `router_service` layer ([Issue #1496](https://github.com/apollographql/router/issues/1496))

A `router_service` layer is now part of our service stack and allows plugin developers to process raw HTTP requests and responses from clients prior to those requests reaching the GraphQL processing within the `supergraph_service` layer.  This will become a stable part of our API as we receive feedback from its early adopters.  Please open a discussion with any feedback you might have!

By [@o0Ignition0o](https://github.com/o0Ignition0o) in https://github.com/apollographql/router/pull/2170

### Request pipeline customization via HTTP ([Issue #1916](https://github.com/apollographql/router/issues/1916))

We now offer the ability to configure some aspects of the Router via the response to an HTTP `POST` request to an external endpoint.  Initially, we are only offering this option to customize the newly introduced `router_service` (above, in these release notes), but our intention is to introduce customization of [existing service layers](https://www.apollographql.com/docs/router/customizations/overview/#how-customizations-work) as well (e.g., `supergraph_service, `subgraph_service`, etc.).  Conceptually, this addition allows similar customizations that are possible with Rhai or Rust plugin by sending the operation's context as of a particular phase of the request pipeline "over the wire" as of a particular to an external HTTP service which has the ability to process its properties and return a (potentially) modified response to the Router.  This will become a stable part of our API as we receive feedback from its early adopters.  Please open a discussion with any feedback you might have!

When this experimental option is enabled, contextual data will be transmitted as a JSON payload to an HTTP endpoint as a `POST` request.  The response to such a request will be processed by the Router and any changes made by the external service will effect the remaining layers in the request pipeline.  This allows external services to customize the  Router behavior, but requires intentionally blocking Router's normal request pipeline.  Therefore, any latency of a configured external service will have a direct impact on the performance of the Router and external services should be as performant as possible.

To experiement with this behavior, consider adopting a configuration similar to the following which communicates with a service running on `http://127.0.0.1:8081` for the `router` service layer:

```yaml
plugins:
  experimental.external:
    # A URL which will be called for each request for any configured stage.
    url: http://127.0.0.1:8081

    # A human-readable interval specifying the maximum allowed time. (Defaults to "1s", or one second)
    timeout: 2s

    # A "stage" represents a phase of the request pipeline in which the external service will be invoked.
    # They sit request pipeline as our Service Layers for Rust/Rhai, seen in our docs:
    #   https://www.apollographql.com/docs/router/customizations/overview/#how-customizations-work
    stages:

      # Currently, the only supported value is "router".
      router:

        # Define which properties of the request should be transmitted in the payload.
	# Choosing the least amount of data will reduce the size of the payload.
	# By default, all values are false and, when false, their presence in this map is optional.
        request:
          headers: true
          context: true
          body: true
          sdl: true

	# Similar to "request", but which properties of the response should be sent.
	# Again, all values are false by default and only must be specified if they are enabled.
        response:
          headers: true
          context: true
```

By [@garypen](https://github.com/garypen) in https://github.com/apollographql/router/pull/2229

# [1.6.0] - 2022-12-13

## ❗ BREAKING ❗

### Protoc now required to build ([Issue #1970](https://github.com/apollographql/router/issues/1970))

Protoc is now required to build Apollo Router. Upgrading to Open Telemetry 0.18 has enabled us to upgrade tonic which in turn no longer bundles protoc.
Users must install it themselves https://grpc.io/docs/protoc-installation/.

By [@bryncooke](https://github.com/bryncooke) in https://github.com/apollographql/router/pull/1970

### Jaeger scheduled_delay moved to batch_processor->scheduled_delay ([Issue #2232](https://github.com/apollographql/router/issues/2232))

Jager config previously allowed configuration of scheduled_delay for batch span processor. To bring it in line with all other exporters this is now set using a batch_processor section.

Before:
```yaml
telemetry:
  tracing:
    jaeger:
      scheduled_delay: 100ms
```

After:
```yaml
telemetry:
  tracing:
    jaeger:
      batch_processor:
        scheduled_delay: 100ms
```

By [@bryncooke](https://github.com/bryncooke) in https://github.com/apollographql/router/pull/1970

## 🚀 Features

### Add support for experimental tooling ([Issue #2136](https://github.com/apollographql/router/issues/2136))

Display a message at startup listing used `experimental_` configurations with related GitHub discussions.
It also adds a new cli command `router config experimental` to display all available experimental configurations.

By [@bnjjj](https://github.com/bnjjj) in https://github.com/apollographql/router/pull/2242

### Re-deploy router pods if the SuperGraph configmap changes ([PR #2223](https://github.com/apollographql/router/pull/2223))
When setting the supergraph with the `supergraphFile` variable a `sha256` checksum is calculated and set as an annotation for the router pods. This will spin up new pods when the supergraph is mounted via config map and the schema has changed.

Note: It is preferable to not have `--hot-reload` enabled with this feature since re-configuring the router during a pod restart is duplicating the work and may cause confusion in log messaging.

By [@toneill818](https://github.com/toneill818) in https://github.com/apollographql/router/pull/2223

### Tracing batch span processor is now configurable ([Issue #2232](https://github.com/apollographql/router/issues/2232))

Exporting traces often requires performance tuning based on the throughput of the router, sampling settings and ingestion capability of tracing ingress.

All exporters now support configuring the batch span processor in the router yaml.
```yaml
telemetry:
  apollo:
    batch_processor:
      scheduled_delay: 100ms
      max_concurrent_exports: 1000
      max_export_batch_size: 10000
      max_export_timeout: 100s
      max_queue_size: 10000
  tracing:
    jaeger|zipkin|otlp|datadog:
      batch_processor:
        scheduled_delay: 100ms
        max_concurrent_exports: 1000
        max_export_batch_size: 10000
        max_export_timeout: 100s
        max_queue_size: 10000
```

See the Open Telemetry docs for more information.

By [@bryncooke](https://github.com/bryncooke) in https://github.com/apollographql/router/pull/1970

### Add hot-reload support for Rhai scripts ([Issue #1071](https://github.com/apollographql/router/issues/1071))

The router will "watch" your "rhai.scripts" directory for changes and prompt an interpreter re-load if changes are detected. Changes are defined as:

 * creating a new file with a ".rhai" suffix
 * modifying or removing an existing file with a ".rhai" suffix

The watch is recursive, so files in sub-directories of the "rhai.scripts" directory are also watched.

The Router attempts to identify errors in scripts before applying the changes. If errors are detected, these will be logged and the changes will not be applied to the runtime. Not all classes of error can be reliably detected, so check the log output of your router to make sure that changes have been applied.

By [@garypen](https://github.com/garypen) in https://github.com/apollographql/router/pull/2198

### Add support for working with multi-value header keys to Rhai ([Issue #2211](https://github.com/apollographql/router/issues/2211), [Issue #2255](https://github.com/apollographql/router/issues/2255))

Adds support for setting a header map key with an array. This causes the HeaderMap key/values to be appended() to the map, rather than inserted().

Adds support for a new `values()` fn which retrieves multiple values for a HeaderMap key as an array.

Example use from Rhai as:

```
  response.headers["set-cookie"] = [
    "foo=bar; Domain=localhost; Path=/; Expires=Wed, 04 Jan 2023 17:25:27 GMT; HttpOnly; Secure; SameSite=None",
    "foo2=bar2; Domain=localhost; Path=/; Expires=Wed, 04 Jan 2023 17:25:27 GMT; HttpOnly; Secure; SameSite=None",
  ];
  response.headers.values("set-cookie"); // Returns the array of values
```

By [@garypen](https://github.com/garypen) in https://github.com/apollographql/router/pull/2219, https://github.com/apollographql/router/pull/2258

## 🐛 Fixes

### Filter nullified deferred responses ([Issue #2213](https://github.com/apollographql/router/issues/2168))

[`@defer` spec updates](https://github.com/graphql/graphql-spec/compare/01d7b98f04810c9a9db4c0e53d3c4d54dbf10b82...f58632f496577642221c69809c32dd46b5398bd7#diff-0f02d73330245629f776bb875e5ca2b30978a716732abca136afdd028d5cd33cR448-R470) mandates that a deferred response should not be sent if its path points to an element of the response that was nullified in a previous payload.

By [@Geal](https://github.com/geal) in https://github.com/apollographql/router/pull/2184

### Return root `__typename` when parts of a query with deferred fragment ([Issue #1677](https://github.com/apollographql/router/issues/1677))

With this query:

```graphql
{
  __typename
  fast
  ...deferedFragment @defer
}

fragment deferedFragment on Query {
  slow
}
```

You will receive the first response chunk:

```json
{"data":{"__typename": "Query", "fast":0},"hasNext":true}
```

By [@bnjjj](https://github.com/bnjjj) in https://github.com/apollographql/router/pull/2188


### Wait for opentelemetry tracer provider to shutdown ([PR #2191](https://github.com/apollographql/router/pull/2191))

When we drop Telemetry we spawn a thread to perform the global opentelemetry trace provider shutdown. The documentation of this function indicates that "This will invoke the shutdown method on all span processors. span processors should export remaining spans before return". We should give that process some time to complete (5 seconds currently) before returning from the `drop`. This will provide more opportunity for spans to be exported.

By [@garypen](https://github.com/garypen) in https://github.com/apollographql/router/pull/2191
### Dispatch errors from the primary response to deferred responses ([Issue #1818](https://github.com/apollographql/router/issues/1818), [Issue #2185](https://github.com/apollographql/router/issues/2185))

When errors are generated during the primary execution, some may also be assigned to deferred responses.

By [@Geal](https://github.com/geal) in https://github.com/apollographql/router/pull/2192

### Reconstruct deferred queries with knowledge about fragments ([Issue #2105](https://github.com/apollographql/router/issues/2105))

When we are using `@defer`, response formatting must apply on a subset of the query (primary or deferred), that is reconstructed from information provided by the query planner: a path into the response and a subselection. Previously, that path did not include information on fragment application, which resulted in query reconstruction issues if `@defer` was used under a fragment application on an interface.

By [@Geal](https://github.com/geal) in https://github.com/apollographql/router/pull/2109

## 🛠 Maintenance

### Improve plugin registration predictability ([PR #2181](https://github.com/apollographql/router/pull/2181))

This replaces [ctor](https://crates.io/crates/ctor) with [linkme](https://crates.io/crates/linkme). `ctor` enables rust code to execute before `main`. This can be a source of undefined behaviour and we don't need our code to execute before `main`. `linkme` provides a registration mechanism that is perfect for this use case, so switching to use it makes the router more predictable, simpler to reason about and with a sound basis for future plugin enhancements.

By [@garypen](https://github.com/garypen) in https://github.com/apollographql/router/pull/2181

### it_rate_limit_subgraph_requests fixed ([Issue #2213](https://github.com/apollographql/router/issues/2213))

This test was failing frequently due to it being a timing test being run in a single threaded tokio runtime.

By [@bryncooke](https://github.com/bryncooke) in https://github.com/apollographql/router/pull/2218

### Update reports.proto protobuf definition ([PR #2247](https://github.com/apollographql/router/pull/2247))

Update the reports.proto file, and change the prompt to update the file with the correct new location.

By [@o0Ignition0o](https://github.com/o0Ignition0o) in https://github.com/apollographql/router/pull/2247
### Upgrade OpenTelemetry to 0.18 ([Issue #1970](https://github.com/apollographql/router/issues/1970))

Update to OpenTelemetry 0.18.

By [@bryncooke](https://github.com/bryncooke) and [@bnjjj](https://github.com/bnjjj) in https://github.com/apollographql/router/pull/1970 and https://github.com/apollographql/router/pull/2236

### Remove spaceport ([Issue #2233](https://github.com/apollographql/router/issues/2233))

Removal significantly simplifies telemetry code and likely to increase performance and reliability.

By [@bryncooke](https://github.com/bryncooke) in https://github.com/apollographql/router/pull/1970

### Update to Rust 1.65 ([Issue #2220](https://github.com/apollographql/router/issues/2220))

Rust MSRV incremented to 1.65.

By [@bryncooke](https://github.com/bryncooke) in https://github.com/apollographql/router/pull/2221 and https://github.com/apollographql/router/pull/2240

### Improve automated release ([Pull #2220](https://github.com/apollographql/router/pull/2256))

Improved the automated release to:
* Update the scaffold files
* Improve the names of prepare release steps in circle.

By [@bryncooke](https://github.com/bryncooke) in https://github.com/apollographql/router/pull/2256

### Use Elastic-2.0 license spdx ([PR #2055](https://github.com/apollographql/router/issues/2055))

Now that the Elastic-2.0 spdx is a valid identifier in the rust ecosystem, we can update the router references.

By [@o0Ignition0o](https://github.com/o0Ignition0o) in https://github.com/apollographql/router/pull/2054

## 📚 Documentation
### Create yaml config design guidance ([Issue #2158](https://github.com/apollographql/router/issues/2158))

Added some yaml design guidance to help us create consistent yaml config for new and existing features.

By [@bryncooke](https://github.com/bryncooke) in https://github.com/apollographql/router/pull/2159


# [1.5.0] - 2022-12-06
## ❗ BREAKING ❗

### Router debug Docker images now run under the control of heaptrack ([Issue #2135](https://github.com/apollographql/router/issues/2135))

From 1.5.0, our debug Docker image will invoke the router under the control of heaptrack. We are making this change to make it simple for users to investigate potential memory issues with the Router.

Do not run debug images in performance sensitive contexts. The tracking of memory allocations will significantly impact performance. In general, the debug image should only be used in consultation with Apollo engineering and support.

Look at our documentation for examples of how to use the image in either Docker or Kubernetes.

By [@garypen](https://github.com/garypen) in https://github.com/apollographql/router/pull/2142

### Fix naming inconsistency of telemetry.metrics.common.attributes.router ([Issue #2076](https://github.com/apollographql/router/issues/2076))

Mirroring the rest of the config `router` should be `supergraph`

```yaml
telemetry:
  metrics:
    common:
      attributes:
        router: # old
```
becomes
```yaml
telemetry:
  metrics:
    common:
      attributes:
        supergraph: # new
```

By [@bryncooke](https://github.com/bryncooke) in https://github.com/apollographql/router/pull/2116

### CLI structure changes ([Issue #2123](https://github.com/apollographql/router/issues/2123))

There is now a separate subcommand for config related operations:
* `config`
  * `schema` - Output the configuration schema
  * `upgrade` - Upgrade the configuration with optional diff support.

`router --schema` has been deprecated and users should move to `router config schema`.

By [@bryncooke](https://github.com/bryncooke) in https://github.com/apollographql/router/pull/2116

## 🚀 Features

### Add configuration for trace ID ([Issue #2080](https://github.com/apollographql/router/issues/2080))

Trace ids can be propagated directly from a request header:

```yaml title="router.yaml"
telemetry:
  tracing:
    propagation:
      # If you have your own way to generate a trace id and you want to pass it via a custom request header
      request:
        header_name: my-trace-id
```
In addition, trace id can be exposed via a response header:
```yaml title="router.yaml"
telemetry:
  tracing:
    experimental_response_trace_id:
      enabled: true # default: false
      header_name: "my-trace-id" # default: "apollo-trace-id"
```

Using this configuration you will have a response header called `my-trace-id` containing the trace ID. It could help you to debug a specific query if you want to grep your log with this trace id to have more context.

By [@bnjjj](https://github.com/bnjjj) in https://github.com/apollographql/router/pull/2131

### Add configuration for logging and add more logs ([Issue #1998](https://github.com/apollographql/router/issues/1998))

By default, logs do not contain request body, response body or headers.
It is now possible to conditionally add this information for debugging and audit purposes.
Here is an example how you can configure it:

```yaml title="router.yaml"
telemetry:
  experimental_logging:
    format: json # By default it's "pretty" if you are in an interactive shell session
    display_filename: true # Display filename where the log is coming from. Default: true
    display_line_number: false # Display line number in the file where the log is coming from. Default: true
    # If one of these headers matches we will log supergraph and subgraphs requests/responses
    when_header:
      - name: apollo-router-log-request
        value: my_client
        headers: true # default: false
        body: true # default: false
      # log request for all requests/responses headers coming from Iphones
      - name: user-agent
        match: ^Mozilla/5.0 (iPhone*
        headers: true
```

By [@bnjjj](https://github.com/bnjjj) in https://github.com/apollographql/router/pull/2040

### Provide multi-arch (amd64/arm64) Docker images for the Router ([Issue #1932](https://github.com/apollographql/router/issues/1932))

From 1.5.0 our Docker images will be multi-arch.

By [@garypen](https://github.com/garypen) in https://github.com/apollographql/router/pull/2138

### Add a supergraph configmap option to the helm chart ([PR #2119](https://github.com/apollographql/router/pull/2119))

Adds the capability to create a configmap containing your supergraph schema. Here's an example of how you could make use of this from your values.yaml and with the `helm` install command.

```yaml
extraEnvVars:
  - name: APOLLO_ROUTER_SUPERGRAPH_PATH
    value: /data/supergraph-schema.graphql

extraVolumeMounts:
  - name: supergraph-schema
    mountPath: /data
    readOnly: true

extraVolumes:
  - name: supergraph-schema
    configMap:
      name: "{{ .Release.Name }}-supergraph"
      items:
        - key: supergraph-schema.graphql
          path: supergraph-schema.graphql
```

With that values.yaml content, and with your supergraph schema in a file name supergraph-schema.graphql, you can execute:

```
helm upgrade --install --create-namespace --namespace router-test --set-file supergraphFile=supergraph-schema.graphql router-test oci://ghcr.io/apollographql/helm-charts/router --version 1.0.0-rc.9 --values values.yaml
```

By [@garypen](https://github.com/garypen) in https://github.com/apollographql/router/pull/2119

### Configuration upgrades ([Issue #2123](https://github.com/apollographql/router/issues/2123))

Occasionally we will make changes to the Router yaml configuration format.
When starting the Router, if the configuration can be upgraded, it will do so automatically and display a warning:

```
2022-11-22T14:01:46.884897Z  WARN router configuration contains deprecated options:

  1. telemetry.tracing.trace_config.attributes.router has been renamed to 'supergraph' for consistency

These will become errors in the future. Run `router config upgrade <path_to_router.yaml>` to see a suggested upgraded configuration.
```

Note: If a configuration has errors after upgrading then the configuration will not be upgraded automatically.

From the CLI users can run:
* `router config upgrade <path_to_router.yaml>` to output configuration that has been upgraded to match the latest config format.
* `router config upgrade --diff <path_to_router.yaml>` to output a diff e.g.
```
 telemetry:
   apollo:
     client_name_header: apollographql-client-name
   metrics:
     common:
       attributes:
-        router:
+        supergraph:
           request:
             header:
             - named: "1" # foo
```

There are situations where comments and whitespace are not preserved.

By [@bryncooke](https://github.com/bryncooke) in https://github.com/apollographql/router/pull/2116, https://github.com/apollographql/router/pull/2162

### *Experimental* 🥼 subgraph request retry ([Issue #338](https://github.com/apollographql/router/issues/338), [Issue #1956](https://github.com/apollographql/router/issues/1956))

Implements subgraph request retries, using Finagle's retry buckets algorithm:
- it defines a minimal number of retries per second (`min_per_sec`, default is 10 retries per second), to
bootstrap the system or for low traffic deployments
- for each successful request, we add a "token" to the bucket, those tokens expire after `ttl` (default: 10 seconds)
- the number of available additional retries is a part of the number of tokens, defined by `retry_percent` (default is 0.2)

Request retries are disabled by default on mutations.

This is activated in the `traffic_shaping` plugin, either globally or per subgraph:

```yaml
traffic_shaping:
  all:
    experimental_retry:
      min_per_sec: 10
      ttl: 10s
      retry_percent: 0.2
      retry_mutations: false
  subgraphs:
    accounts:
      experimental_retry:
        min_per_sec: 20
```

By [@Geal](https://github.com/Geal) in https://github.com/apollographql/router/pull/2006 and https://github.com/apollographql/router/pull/2160

### *Experimental* 🥼 Caching configuration ([Issue #2075](https://github.com/apollographql/router/issues/2075))

Split Redis cache configuration for APQ and query planning:

```yaml
supergraph:
  apq:
    experimental_cache:
      in_memory:
        limit: 512
      redis:
        urls: ["redis://..."]
  query_planning:
    experimental_cache:
      in_memory:
        limit: 512
      redis:
        urls: ["redis://..."]
```

By [@Geal](https://github.com/Geal) in https://github.com/apollographql/router/pull/2155

### `@defer` Apollo tracing support ([Issue #1600](https://github.com/apollographql/router/issues/1600))

Added Apollo tracing support for queries that use `@defer`. You can now view traces in Apollo Studio as normal.

By [@bryncooke](https://github.com/bryncooke) in https://github.com/apollographql/router/pull/2190

## 🐛 Fixes

### Fix panic when dev mode enabled with empty config file ([Issue #2182](https://github.com/apollographql/router/issues/2182))

If you're running the Router with dev mode with an empty config file, it will no longer panic

By [@bnjjj](https://github.com/bnjjj) in https://github.com/apollographql/router/pull/2195

### Fix missing apollo tracing variables ([Issue #2186](https://github.com/apollographql/router/issues/2186))

Send variable values had no effect. This is now fixed.
```yaml
telemetry:
  apollo:
    send_variable_values: all
```

By [@bryncooke](https://github.com/bryncooke) in https://github.com/apollographql/router/pull/2190


### fix build_docker_image.sh script when using default repo ([PR #2163](https://github.com/apollographql/router/pull/2163))

Adding the `-r` flag recently broke the existing functionality to build from the default repo using `-b`. This fixes that.

By [@garypen](https://github.com/garypen) in https://github.com/apollographql/router/pull/2163

### Improve errors when subgraph returns non-GraphQL response with a non-2xx status code ([Issue #2117](https://github.com/apollographql/router/issues/2117))

The error response will now contain the status code and status name. Example: `HTTP fetch failed from 'my-service': 401 Unauthorized`

By [@col](https://github.com/col) in https://github.com/apollographql/router/pull/2118

### handle mutations containing `@defer` ([Issue #2099](https://github.com/apollographql/router/issues/2099))

The Router generates partial query shapes corresponding to the primary and deferred responses,
to validate the data sent back to the client. Those query shapes were invalid for mutations.

By [@Geal](https://github.com/Geal) in https://github.com/apollographql/router/pull/2102

### *Experimental* 🥼 APQ and query planner Redis caching fixes ([PR #2176](https://github.com/apollographql/router/pull/2176))

* use a null byte as separator in Redis keys
* handle Redis connection errors
* mark APQ and query plan caching as license key functionality

By [@Geal](https://github.com/Geal) in https://github.com/apollographql/router/pull/2176

## 🛠 Maintenance

### Verify that deferred fragment acts as a boundary for nullability rules ([Issue #2169](https://github.com/apollographql/router/issues/2169))

Add a test to ensure that deferred fragments act as a boundary for nullability rules.

By [@garypen](https://github.com/garypen) in https://github.com/apollographql/router/pull/2183

### Refactor APQ ([PR #2129](https://github.com/apollographql/router/pull/2129))

Remove duplicated code.

By [@Geal](https://github.com/Geal) in https://github.com/apollographql/router/pull/2129

### Update apollo-rs ([PR #2177](https://github.com/apollographql/router/pull/2177))

Updates to new apollo-rs APIs, and fixes some potential panics on unexpected user input.

By [@goto-bus-stop](https://github.com/goto-bus-stop) in https://github.com/apollographql/router/pull/2177

### Semi-automate the release ([PR #2202](https://github.com/apollographql/router/pull/2202))

Developers can now run:
`cargo xtask release prepare minor`

To raise a release PR.

By [@bryncooke](https://github.com/bryncooke) in https://github.com/apollographql/router/pull/2202


### Fix webpki license check ([PR #2202](https://github.com/apollographql/router/pull/2202))

Fixed webpki license check.
Add missing Google Chromimum license.
By [@o0Ignition0o](https://github.com/o0Ignition0o) [@bryncooke](https://github.com/bryncooke) in https://github.com/apollographql/router/pull/2202

## 📚 Documentation

### Docs: Update cors match regex example ([Issue #2151](https://github.com/apollographql/router/issues/2151))

The docs CORS regex example now displays a working and safe way to allow `HTTPS` subdomains of `api.example.com`.

By [@o0Ignition0o](https://github.com/o0Ignition0o) in https://github.com/apollographql/router/pull/2152


### update documentation to reflect new examples structure ([Issue #2095](https://github.com/apollographql/router/issues/2095))

Updated the examples directory structure. This fixes the documentation links to the examples. It also makes clear that rhai subgraph fields are read-only, since they are shared resources.

By [@garypen](https://github.com/garypen) in https://github.com/apollographql/router/pull/2133


### Docs: Add a disclaimer for users who set up health-checks and prometheus endpoints in a containers environment ([Issue #2079](https://github.com/apollographql/router/issues/2079))

The health check and the prometheus endpoint listen to 127.0.0.1 by default.
While this is a safe default, it prevents other pods from performing healthchecks and scraping prometheus data.
This behavior and customization is now documented in the [health-checks](https://www.apollographql.com/docs/router/configuration/health-checks) and the [prometheus](https://www.apollographql.com/docs/router/configuration/metrics#using-prometheus) sections.

By [@o0Ignition0o](https://github.com/o0Ignition0o) in https://github.com/apollographql/router/pull/2194


# [1.4.0] - 2022-11-15

## 🚀 Features

### Add support for returning different HTTP status codes in Rhai ([Issue #2023](https://github.com/apollographql/router/issues/2023))

It is now possible to return different HTTP status codes when raising an exception in Rhai. You do this by providing an object map with two keys: `status` and `message`, rather than merely a string as was the case previously.

```rust
throw #{
    status: 403,
    message: "I have raised a 403"
};
```

This example will short-circuit request/response processing and return with an HTTP status code of 403 to the client and also set the error message accordingly.

It is still possible to return errors using the current pattern, which will continue to return HTTP status code 500 as previously:

```rust
throw "I have raised an error";
```

> It is not currently possible to return a 200 status code using this pattern. If you try, it will be implicitly converted into a 500 error.

By [@garypen](https://github.com/garypen) in https://github.com/apollographql/router/pull/2097

### Add support for `urlencode()` / `decode()` in Rhai ([Issue #2052](https://github.com/apollographql/router/issues/2052))

Two new functions, `urlencode()` and `urldecode()` may now be used to URL-encode or URL-decode strings, respectively.

By [@garypen](https://github.com/garypen) in https://github.com/apollographql/router/pull/2053

### **Experimental** 🥼 External cache storage in Redis ([PR #2024](https://github.com/apollographql/router/pull/2024))

We are experimenting with introducing external storage for caches in the Router, which will provide a foundation for caching things like automated persisted queries (APQ) amongst other future-looking ideas.  Our initial implementation supports a multi-level cache hierarchy, first attempting an in-memory LRU-cache, proceeded by a Redis Cluster backend.

As this is still experimental, it is only available as an opt-in through a Cargo feature-flag.

By [@garypen](https://github.com/garypen) and [@Geal](https://github.com/Geal) in https://github.com/apollographql/router/pull/2024

### Expose `query_plan` to `ExecutionRequest` in Rhai ([PR #2081](https://github.com/apollographql/router/pull/2081))

You can now read the query-plan from an execution request by accessing `request.query_plan`.  Additionally, `request.context` also now supports the Rhai `in` keyword.

By [@garypen](https://github.com/garypen) in https://github.com/apollographql/router/pull/2081

## 🐛 Fixes

### Move error messages about nullifying into `extensions` ([Issue #2071](https://github.com/apollographql/router/issues/2071))

The Router was previously creating and returning error messages in `errors` when nullability rules had been triggered (e.g., when a _non-nullable_ field was `null`, it nullifies the parent object).  These are now emitted into a `valueCompletion` portion of the `extensions` response.

Adding those messages in the list of `errors` was potentially redundant and resulted in failures by clients (such as the Apollo Client error policy, by default) which would otherwise have expected nullified fields as part of normal operation execution.  Additionally, the subgraph could already add such an error message indicating why a field was null which would cause the error to be doubled.

By [@Geal](https://github.com/Geal) in https://github.com/apollographql/router/pull/2077

### Fix `Float` input-type coercion for default values with values larger than 32-bit ([Issue #2087](https://github.com/apollographql/router/issues/2087))

A regression has been fixed which caused the Router to reject integers larger than 32-bits used as the default values on `Float` fields in input types.

In other words, the following will once again work as expected:

```graphql
input MyInputType {
    a_float_input: Float = 9876543210
}
```

By [@o0Ignition0o](https://github.com/o0Ignition0o) in https://github.com/apollographql/router/pull/2090

### Assume `Accept: application/json` when no `Accept` header is present [Issue #1990](https://github.com/apollographql/router/issues/1990))

The `Accept` header means `*/*` when it is absent, and despite efforts to fix this previously, we still were not always doing the correct thing.

By [@bnjjj](https://github.com/bnjjj) in https://github.com/apollographql/router/pull/2078

### `@skip` and `@include` implementation for root-level fragment use ([Issue #2072](https://github.com/apollographql/router/issues/2072))

The `@skip` and `@include` directives are now implemented for both inline fragments and fragment spreads at the top-level of operations.

By [@Geal](https://github.com/Geal) in https://github.com/apollographql/router/pull/2096

## 🛠 Maintenance

### Use `debian:bullseye-slim` as our base Docker image ([PR #2085](https://github.com/apollographql/router/pull/2085))

A while ago, when we added compression support to the router, we discovered that the Distroless base-images we were using didn't ship with a copy of `libz.so.1`. We addressed that problem by copying in a version of the library from the Distroless image (Java) which does ship it. While that worked, we found challenges in adding support for both `aarch64` and `amd64` Docker images that would make it less than ideal to continue using those Distroless images.

Rather than persist with this complexity, we've concluded that it would be better to just use a base image which ships with `libz.so.1`, hence the change to `debian:bullseye-slim`.  Those images are still quite minimal and the resulting images are similar in size.

By [@garypen](https://github.com/garypen) in https://github.com/apollographql/router/pull/2085

### Update `apollo-parser` to `v0.3.2` ([PR #2103](https://github.com/apollographql/router/pull/2103))

This updates our dependency on our `apollo-parser` package which brings a few improvements, including more defensive parsing of some operations.  See its CHANGELOG in [the `apollo-rs` repository](https://github.com/apollographql/apollo-rs/blob/main/crates/apollo-parser/CHANGELOG.md#032---2022-11-15) for more details.

By [@abernix](https://github.com/abernix) in https://github.com/apollographql/router/pull/2103

## 📚 Documentation

### Fix example `helm show values` command ([PR #2088](https://github.com/apollographql/router/pull/2088))

The `helm show vaues` command needs to use the correct Helm chart reference `oci://ghcr.io/apollographql/helm-charts/router`.

By [@col](https://github.com/col) in https://github.com/apollographql/router/pull/2088

# [1.3.0] - 2022-11-09

## 🚀 Features

### Add support for DHAT-based heap profiling ([PR #1829](https://github.com/apollographql/router/pull/1829))

The [dhat-rs](https://github.com/nnethercote/dhat-rs) crate provides [DHAT](https://www.valgrind.org/docs/manual/dh-manual.html)-style heap profiling. We have added two compile-time features, `dhat-heap` and `dhat-ad-hoc`, which leverage this ability.

By [@garypen](https://github.com/garypen) in https://github.com/apollographql/router/pull/1829

### Add `trace_id` in logs to correlate entries from the same request ([Issue #1981](https://github.com/apollographql/router/issues/1981))

A `trace_id` is now added to each log line to help correlate log entries to specific requests.  The value for this property will be automatically inherited from any enabled distributed tracing headers, such as those listed in our [Tracing propagation header](https://www.apollographql.com/docs/router/configuration/tracing/#propagation) documentation (e.g., Jaeger, Zipkin, Datadog, etc.).

In the event that a `trace_id` was not inherited from a propagated header, the Router will originate a `trace_id` and propagate that ID to subgraphs if header propagation (see link above) is enabled.

Here is an example of the `trace_id` appearing in plain-text log output:

```
2022-10-21T15:17:45.562553Z ERROR [trace_id=5e6a6bda8d0dca26e5aec14dafa6d96f] apollo_router::services::subgraph_service: fetch_error="hyper::Error(Connect, ConnectError(\"tcp connect error\", Os { code: 111, kind: ConnectionRefused, message: \"Connection refused\" }))"
2022-10-21T15:17:45.565768Z ERROR [trace_id=5e6a6bda8d0dca26e5aec14dafa6d96f] apollo_router::query_planner::execution: Fetch error: HTTP fetch failed from 'accounts': HTTP fetch failed from 'accounts': error trying to connect: tcp connect error: Connection refused (os error 111)
```

And an example of the `trace_id` appearing in JSON-formatted log output in a similar scenario:

```json
{"timestamp":"2022-10-26T15:39:01.078260Z","level":"ERROR","fetch_error":"hyper::Error(Connect, ConnectError(\"tcp connect error\", Os { code: 111, kind: ConnectionRefused, message: \"Connection refused\" }))","target":"apollo_router::services::subgraph_service","filename":"apollo-router/src/services/subgraph_service.rs","line_number":182,"span":{"name":"subgraph"},"spans":[{"trace_id":"5e6a6bda8d0dca26e5aec14dafa6d96f","name":"request"},{"name":"supergraph"},{"name":"execution"},{"name":"parallel"},{"name":"fetch"},{"name":"subgraph"}]}
{"timestamp":"2022-10-26T15:39:01.080259Z","level":"ERROR","message":"Fetch error: HTTP fetch failed from 'accounts': HTTP fetch failed from 'accounts': error trying to connect: tcp connect error: Connection refused (os error 111)","target":"apollo_router::query_planner::execution","filename":"apollo-router/src/query_planner/execution.rs","line_number":188,"span":{"name":"parallel"},"spans":[{"trace_id":"5e6a6bda8d0dca26e5aec14dafa6d96f","name":"request"},{"name":"supergraph"},{"name":"execution"},{"name":"parallel"}]}
```

By [@bnjjj](https://github.com/bnjjj) in https://github.com/apollographql/router/pull/1982

### Reload configuration when receiving the SIGHUP signal ([Issue #35](https://github.com/apollographql/router/issues/35))

The Router will now reload its configuration when receiving the SIGHUP signal.  This signal is only supported on *nix platforms,
and only when a configuration file was passed to the Router initially at startup.

By [@Geal](https://github.com/Geal) in https://github.com/apollographql/router/pull/2015

## 🐛 Fixes

### Fix the deduplication logic in deduplication caching ([Issue #1984](https://github.com/apollographql/router/issues/1984))

Under load, we found it was possible to break the router de-duplication logic and leave orphaned entries in the waiter map.  This fixes the de-duplication logic to prevent this from occurring.

By [@garypen](https://github.com/garypen) in https://github.com/apollographql/router/pull/2014

### Follow back-off instructions from Studio Uplink ([Issue #1494](https://github.com/apollographql/router/issues/1494) [Issue #1539](https://github.com/apollographql/router/issues/1539))

When operating in a [Managed Federation configuration](https://www.apollographql.com/docs/federation/managed-federation/overview/) and fetching the supergraph from Apollo Uplink, the Router will now react differently depending on the response from Apollo Uplink, rather than retrying incessantly:

- Not attempt to retry when met with unrecoverable conditions (e.g., a Graph that does not exist).
- Back-off on retries when the infrastructure asks for a longer retry interval.

By [@Geal](https://github.com/Geal) in https://github.com/apollographql/router/pull/2001

### Fix the rhai SDL `print` function ([Issue #2005](https://github.com/apollographql/router/issues/2005))

Fixes the `print` function exposed to rhai which was broken due to a recent change that was made in the way we pass SDL (schema definition language) to plugins.

By [@fernando-apollo](https://github.com/fernando-apollo) in https://github.com/apollographql/router/pull/2007

### Export `router_factory::Endpoint` ([PR #2007](https://github.com/apollographql/router/pull/2007))

We now export the `router_factory::Endpoint` struct that was inadvertently unexposed.  Without access to this struct, it was not possible to implement the `web_endpoints` trait in plugins.

By [@scottdouglas1989](https://github.com/scottdouglas1989) in https://github.com/apollographql/router/pull/2007

### Validate default values for input object fields ([Issue #1979](https://github.com/apollographql/router/issues/1979))

When validating variables, the Router now uses graph-specified default values for object fields, if applicable.

By [@Geal](https://github.com/Geal) in https://github.com/apollographql/router/pull/2003

### Address regression when sending gRPC to `localhost` ([Issue #2036](https://github.com/apollographql/router/issues/2036))

We again support sending unencrypted gRPC tracing and metrics data to `localhost`.  This follows-up on a regression which occurred in the previous release which addressed a limitation which prevented sending gRPC to TLS-secured endpoints.

Applying a proper fix was complicated by an upstream issue ([opentelemetry-rust#908](https://github.com/open-telemetry/opentelemetry-rust/issues/908)) which incorrectly assumes `https` in the absence of a more-specific protocol/schema, contrary to the OpenTelmetry specification which indicates otherwise.

The Router will now detect and work-around this upstream issue by explicitly setting the full, correct endpoint URLs when not specified in config.

In addition:

- Basic TLS-encyrption will be enabled when the endpoint scheme is explicitly `https`.
- A _warning_ will be emitted if the endpoint port is 443 but *no* TLS config is specified since _most_ traffic on port 443 is expected to be encrypted.

By [@bryncooke](https://github.com/bryncooke) in https://github.com/apollographql/router/pull/#2048

## 🛠 Maintenance

### Apply Tower best-practice to "inner" Service cloning ([PR #2030](https://github.com/apollographql/router/pull/2030))

We found our `Service` readiness checks could be improved by following the Tower project's [recommendations](https://docs.rs/tower/latest/tower/trait.Service.html#be-careful-when-cloning-inner-services) for cloning inner Services.

By [@garypen](https://github.com/garypen) in https://github.com/apollographql/router/pull/2030

### Split the configuration file implementation into modules ([Issue #1790](https://github.com/apollographql/router/issues/1790))

The internals of the implementation for the configuration have been modularized to facilitate on-going development.  There should be no impact to end-users who are only using YAML to configure their Router.

By [@Geal](https://github.com/Geal) in https://github.com/apollographql/router/pull/1996

### Apply traffic-shaping directly to `supergraph` and `subgraph` ([PR #2034](https://github.com/apollographql/router/issues/2034))

The plugin infrastructure works on `BoxService` instances and makes no guarantee on plugin ordering.  The traffic shaping plugin needs a clonable inner service, and should run right before calling the underlying service.  We'e changed the traffic plugin application so it can work directly on the underlying service.  The configuration remains the same since this is still implemented as a plugin.

By [@Geal](https://github.com/Geal) in https://github.com/apollographql/router/pull/2034

## 📚 Documentation

### Remove references to Git submodules from `DEVELOPMENT.md` ([Issue #2012](https://github.com/apollographql/router/issues/2012))

We've removed the instructions from our development documentation which guide users to familiarize themselves with and clone Git submodules when working on the Router source itself.   This follows-up on the removal of the modules themselves in [PR #1856](https://github.com/apollographql/router/pull/1856).

By [@garypen](https://github.com/garypen) in https://github.com/apollographql/router/pull/2045

# [1.2.1] - 2022-10-25

## 🐛 Fixes

### Update to Federation v2.1.4 ([PR #1994](https://github.com/apollographql/router/pull/1994))

In addition to general Federation bug-fixes, this update should resolve a case ([seen in Issue #1962](https://github.com/apollographql/router/issues/1962)) where a `@defer` directives which had been previously present in a Supergraph were causing a startup failure in the Router when we were trying to generate an API schema in the Router with `@defer`.

By [@abernix](https://github.com/abernix) in https://github.com/apollographql/router/pull/1994

### Assume `Accept: application/json` when no `Accept` header is present [Issue #1995](https://github.com/apollographql/router/pull/1995))

the `Accept` header means `*/*` when it is absent.

By [@Geal](https://github.com/Geal) in https://github.com/apollographql/router/pull/1995

### Fix OpenTelemetry OTLP gRPC ([Issue #1976](https://github.com/apollographql/router/issues/1976))

OpenTelemetry (OTLP) gRPC failures involving TLS errors have been resolved against external APMs: including Datadog, NewRelic and Honeycomb.io.

By [@bryncooke](https://github.com/bryncooke) in https://github.com/apollographql/router/pull/#1977

### Prefix the Prometheus metrics with `apollo_router_` ([Issue #1915](https://github.com/apollographql/router/issues/1915))

Correctly prefix Prometheus metrics with `apollo_router`, per convention.

```diff
- http_requests_error_total{message="cannot contact the subgraph",service_name="apollo-router",subgraph="my_subgraph_name_error",subgraph_error_extended_type="SubrequestHttpError"} 1
+ apollo_router_http_requests_error_total{message="cannot contact the subgraph",service_name="apollo-router",subgraph="my_subgraph_name_error",subgraph_error_extended_type="SubrequestHttpError"} 1
```

By [@bnjjj](https://github.com/bnjjj) in https://github.com/apollographql/router/pull/1971 & https://github.com/apollographql/router/pull/1987

### Fix `--hot-reload` in Kubernetes and Docker ([Issue #1476](https://github.com/apollographql/router/issues/1476))

The `--hot-reload` flag now chooses a file event notification mechanism at runtime. The exact mechanism is determined by the [`notify`](https://crates.io/crates/notify) crate.

By [@garypen](https://github.com/garypen) in https://github.com/apollographql/router/pull/1964

### Fix a coercion rule that failed to validate 64-bit integers ([PR #1951](https://github.com/apollographql/router/pull/1951))

Queries that passed 64-bit integers for `Float` input variables were failing to validate despite being valid.

By [@o0Ignition0o](https://github.com/o0Ignition0o) in https://github.com/apollographql/router/pull/1951

### Prometheus: make sure `apollo_router_http_requests_error_total` and `apollo_router_http_requests_total` are incremented. ([PR #1953](https://github.com/apollographql/router/pull/1953))

This affected two different metrics differently:

- The `apollo_router_http_requests_error_total` metric only incremented for requests that would be an `INTERNAL_SERVER_ERROR` in the Router (the service stack returning a `BoxError`).  This meant that GraphQL validation errors were not increment this counter.

- The `apollo_router_http_requests_total` metric would only increment for _successful_ requests despite the fact that the Prometheus documentation suggests this should be incremented _regardless_ of whether the request succeeded or not.

This PR makes sure we always increment `apollo_router_http_requests_total` and we increment `apollo_router_http_requests_error_total` when the status code is 4xx or 5xx.

By [@o0Ignition0o](https://github.com/o0Ignition0o) in https://github.com/apollographql/router/pull/1953

### Set `no_delay` and `keepalive` on subgraph requests [Issue #1905](https://github.com/apollographql/router/issues/1905))

This re-introduces these parameters which were incorrectly removed in a previous pull request.

By [@Geal](https://github.com/Geal) in https://github.com/apollographql/router/pull/1910

## 🛠 Maintenance

### Improve the stability of some flaky tests ([PR #1972](https://github.com/apollographql/router/pull/1972))

The trace and rate limiting tests have been sporadically failing in our CI environment. The root cause was a race-condition in the tests so the tests have been made more resilient to reduce the number of failures.

By [@garypen](https://github.com/garypen) in https://github.com/apollographql/router/pull/1972 and https://github.com/apollographql/router/pull/1974

### Update `docker-compose` and `Dockerfile`s now that the submodules have been removed ([PR #1950](https://github.com/apollographql/router/pull/1950))

We recently removed Git submodules from this repository but we didn't update various `docker-compose.yml` files.

This PR adds new `Dockerfile`s and updates existing `docker-compose.yml` files so we can run integration tests (and the fuzzer) without needing to `git clone` and set up the Federation and `federation-demo` repositories.

By [@o0Ignition0o](https://github.com/o0Ignition0o) in https://github.com/apollographql/router/pull/1950

### Fix logic around `Accept` headers and multipart responses ([PR #1923](https://github.com/apollographql/router/pull/1923))

If the `Accept` header contained `multipart/mixed`, even with other alternatives like `application/json`,
a query with a single response was still sent as multipart, which made Apollo Studio Explorer fail on the initial introspection query.

This changes the logic so that:

- If the client has indicated an `accept` of `application/json` or `*/*` and there is a single response, it will be delivered as `content-type: application/json`.
- If there are multiple responses or the client only accepts `multipart/mixed`, we will send `content-type: multipart/mixed` response.  This will occur even if there is only one response.
- Otherwise, we will return an HTTP status code of `406 Not Acceptable`.

By [@Geal](https://github.com/Geal) in https://github.com/apollographql/router/pull/1923

### `@defer`: duplicated errors across incremental items ([Issue #1834](https://github.com/apollographql/router/issues/1834), [Issue #1818](https://github.com/apollographql/router/issues/1818))

If a deferred response contains incremental responses, the errors should be dispatched in each increment according to the error's path.

By [@Geal](https://github.com/Geal) in https://github.com/apollographql/router/pull/1892

### Our Docker images are now linked to our GitHub repository per OCI-standards ([PR #1958](https://github.com/apollographql/router/pull/1958))

The `org.opencontainers.image.source` [annotation](https://github.com/opencontainers/image-spec/blob/main/annotations.md) has been added to our `Dockerfile`s and published Docker image in order to map the published image to our GitHub repository.

By [@ndthanhdev](https://github.com/ndthanhdev) in https://github.com/apollographql/router/pull/1958

# [1.2.0] - 2022-10-11

## ❗ BREAKING ❗

> Note the breaking change is not for the Router itself, but for the [Router helm chart](https://github.com/apollographql/router/pkgs/container/helm-charts%2Frouter) which is still [1.0.0-rc.5](https://github.com/orgs/apollographql/packages/container/helm-charts%2Frouter/45240873?tag=1.0.0-rc.5)

### Remove support for `rhai.input_file` from the helm chart ([Issue #1826](https://github.com/apollographql/router/issues/1826))

The existing `rhai.input_file` mechanism doesn't really work for most helm use cases. This PR removes this mechanism and and encourages the use of the `extraVolumes/extraVolumeMounts` mechanism with rhai.

Example: Create a configmap which contains your rhai scripts.

```yaml
apiVersion: v1
kind: ConfigMap
metadata:
  name: rhai-config
  labels:
    app.kubernetes.io/name: rhai-config
    app.kubernetes.io/instance: rhai-config
data:
  main.rhai: |
    // Call map_request with our service and pass in a string with the name
    // of the function to callback
    fn subgraph_service(service, subgraph) {
        print(`registering request callback for ${subgraph}`);
        const request_callback = Fn("process_request");
        service.map_request(request_callback);
    }

    // This will convert all cookie pairs into headers.
    // If you only wish to convert certain cookies, you
    // can add logic to modify the processing.
    fn process_request(request) {

        // Find our cookies
        if "cookie" in request.headers {
            print("adding cookies as headers");
            let cookies = request.headers["cookie"].split(';');
            for cookie in cookies {
                // Split our cookies into name and value
                let k_v = cookie.split('=', 2);
                if k_v.len() == 2 {
                    // trim off any whitespace
                    k_v[0].trim();
                    k_v[1].trim();
                    // update our headers
                    // Note: we must update subgraph.headers, since we are
                    // setting a header in our sub graph request
                    request.subgraph.headers[k_v[0]] = k_v[1];
                }
            }
        } else {
            print("no cookies in request");
        }
    }
  my-module.rhai: |
    fn process_request(request) {
        print("processing a request");
    }
```
Note how the data represents multiple rhai source files. The module code isn't used, it's just there to illustrate multiple files in a single configmap.

With that configmap in place, the helm chart can be used with a values file that contains:

```yaml
router:
  configuration:
    rhai:
      scripts: /dist/rhai
      main: main.rhai
extraVolumeMounts:
  - name: rhai-volume
    mountPath: /dist/rhai
    readonly: true
extraVolumes:
  - name: rhai-volume
    configMap:
      name: rhai-config
```
The configuration tells the router to load the rhai script `main.rhai` from the directory `/dist/rhai` (and load any imported modules from /dist/rhai)

This will mount the confimap created above in the `/dist/rhai` directory with two files:
 - `main.rhai`
 - `my-module.rhai`

By [@garypen](https://github.com/garypen) in https://github.com/apollographql/router/pull/1917

## 🚀 Features

### Expose the TraceId functionality to rhai ([Issue #1935](https://github.com/apollographql/router/issues/1935))

A new function, traceid(), is exposed to rhai scripts which may be used to retrieve a unique trace id for a request. The trace id is an opentelemetry span id.

```
fn supergraph_service(service) {
    try {
        let id = traceid();
        print(`id: ${id}`);
    }
    catch(err)
    {
        // log any errors
        log_error(`span id error: ${err}`);
    }
}
```

By [@garypen](https://github.com/garypen) in https://github.com/apollographql/router/pull/1937

## 🐛 Fixes

### Fix studio reporting failures ([Issue #1903](https://github.com/apollographql/router/issues/1903))

The root cause of the issue was letting the server component of spaceport close silently during a re-configuration or schema reload. This fixes the issue by keeping the server component alive as long as the client remains connected.

Additionally, recycled spaceport connections are now re-connected to spaceport to further ensure connection validity.

Also make deadpool sizing constant across environments (#1893)

By [@garypen](https://github.com/garypen) in https://github.com/apollographql/router/pull/1928

### Update `apollo-parser` to v0.2.12 ([PR #1921](https://github.com/apollographql/router/pull/1921))

Correctly lexes and creates an error token for unterminated GraphQL `StringValue`s with unicode and line terminator characters.

By [@lrlna](https://github.com/lrlna) in https://github.com/apollographql/router/pull/1921

### `traffic_shaping.all.deduplicate_query` was not correctly set ([PR #1901](https://github.com/apollographql/router/pull/1901))

Due to a change in our traffic_shaping configuration the `deduplicate_query` field for all subgraph wasn't set correctly.

By [@bnjjj](https://github.com/bnjjj) in https://github.com/apollographql/router/pull/1901

## 🛠 Maintenance

### Fix hpa yaml for appropriate kubernetes versions ([#1908](https://github.com/apollographql/router/pull/1908))

Correct schema for autoscaling/v2beta2 and autoscaling/v2 api versions of the
HorizontalPodAutoscaler within the helm chart

By [@damienpontifex](https://github.com/damienpontifex) in https://github.com/apollographql/router/issues/1914

## 📚 Documentation

# [1.1.0] - 2022-09-30

## 🚀 Features

### Build, test and publish binaries for `aarch64-unknown-linux-gnu` architecture ([Issue #1192](https://github.com/apollographql/router/issues/1192))

We're now testing and building `aarch64-unknown-linux-gnu` binaries in our release pipeline and publishing those build artifacts as releases.  These will be installable in the same way as our [existing installation instructions](https://www.apollographql.com/docs/router/quickstart/).

By [@EverlastingBugstopper](https://github.com/EverlastingBugstopper) in https://github.com/apollographql/router/pull/1907

### Add ability to specify repository location in "DIY" Docker builds ([PR #1904](https://github.com/apollographql/router/issues/1904))

The new `-r` flag allows a developer to specify the location of a repository when building a diy docker image. Handy for developers with local repositories.

By [@garypen](https://github.com/garypen) in https://github.com/apollographql/router/pull/1904

### Support `serviceMonitor` in Helm chart

`kube-prometheus-stack` ignores scrape annotations, so a `serviceMonitor` Custom Resource Definition (CRD) is required to scrape a given target to avoid `scrape_configs`.

By [@hobbsh](https://github.com/hobbsh) in https://github.com/apollographql/router/pull/1853

### Add support for dynamic header injection ([Issue #1755](https://github.com/apollographql/router/issues/1755))

The following are now possible in our YAML configuration for `headers`:

- Insert static header

  ```yaml
  headers:
    all: # Header rules for all subgraphs
      request:
      - insert:
          name: "sent-from-our-apollo-router"
          value: "indeed"
  ```

- Insert header from context

  ```yaml
  headers:
    all: # Header rules for all subgraphs
      request:
      - insert:
          name: "sent-from-our-apollo-router-context"
          from_context: "my_key_in_context"
  ```

- Insert header from request body

  ```yaml
  headers:
    all: # Header rules for all subgraphs
      request:
      - insert:
          name: "sent-from-our-apollo-router-request-body"
          path: ".operationName" # It's a JSON path query to fetch the operation name from request body
          default: "UNKNOWN" # If no operationName has been specified
  ```

By [@bnjjj](https://github.com/bnjjj) in https://github.com/apollographql/router/pull/1833

## 🐛 Fixes

### Fix external secret support in our Helm chart ([Issue #1750](https://github.com/apollographql/router/issues/1750))

If an external secret is specified, e.g.:

```
helm install --set router.managedFederation.existingSecret="my-secret-name" <etc...>
```

...then the router should be deployed and configured to use the _existing_ secret.

By [@garypen](https://github.com/garypen) in https://github.com/apollographql/router/pull/1878

### Do not erase errors when missing `_entities` ([Issue #1863](https://github.com/apollographql/router/issues/1863))

In a federated query, if the subgraph returned a response with `errors` and a `null` or absent `data` field, the Router was ignoring the subgraph error and instead returning an error complaining about the missing` _entities` field.

The Router will now aggregate the subgraph error and the missing `_entities` error.

By [@Geal](https://github.com/Geal) in https://github.com/apollographql/router/pull/1870

### Fix Prometheus annotation and healthcheck default

The Prometheus annotation is breaking on a `helm upgrade` so this fixes the template and also sets defaults. Additionally, defaults are now set for `health-check`'s `listen` to be `0.0.0.0:8088` within the Helm chart.

By [@hobbsh](https://github.com/hobbsh) in https://github.com/apollographql/router/pull/1883

### Move response formatting to the execution service ([PR #1771](https://github.com/apollographql/router/pull/1771))

The response formatting process (in which response data is filtered according to deferred responses subselections and the API schema) was being executed in the `supergraph` service. This was a bit late since it resulted in the `execution` service returning a stream of invalid responses leading to the execution plugins operating on invalid data.

By [@Geal](https://github.com/Geal) in https://github.com/apollographql/router/pull/1771

### Hide footer from "homepage" landing page ([PR #1900](https://github.com/apollographql/router/pull/1900))

Hides some incorrect language about customization on the landing page.  Currently to customize the landing page it requires additional support.

By [@glasser](https://github.com/glasser) in https://github.com/apollographql/router/pull/1900

## 🛠 Maintenance

### Update to Federation 2.1.3 ([Issue #1880](https://github.com/apollographql/router/issues/1880))

This brings in Federation 2.1.3 to bring in updates to `@apollo/federation` via the relevant bump in `router-bridge`.

By [@abernix](https://github.com/abernix) in https://github.com/apollographql/router/pull/1806

### Update `reqwest` dependency to resolve DNS resolution failures ([Issue #1899](https://github.com/apollographql/router/issues/1899))

This should resolve intermittent failures to resolve DNS in Uplink which were occurring due to an upstream bug in the `reqwest` library.

By [@abernix](https://github.com/abernix) in https://github.com/apollographql/router/pull/1806

### Remove span details from log records ([PR #1896](https://github.com/apollographql/router/pull/1896))

Prior to this change, span details were written to log files. This was unwieldy and contributed to log bloat. Spans and logs are still linked in trace aggregators, such as jaeger, and this change simply affects the content of the written to the console output.

By [@garypen](https://github.com/garypen) in https://github.com/apollographql/router/pull/1896

### Change span attribute names in OpenTelemetry to be more consistent ([PR #1876](https://github.com/apollographql/router/pull/1876))

The span attributes in our OpenTelemetry tracing spans are corrected to be consistently namespaced with attributes that are compliant with the OpenTelemetry specification.

By [@bnjjj](https://github.com/bnjjj) in https://github.com/apollographql/router/pull/1876

### Have CI use rust-toolchain.toml and not install another redudant toolchain ([Issue #1313](https://github.com/apollographql/router/issues/1313))

Avoids redundant work in CI and makes the YAML configuration less mis-leading.

By [@garypen](https://github.com/garypen) in https://github.com/apollographql/router/pull/1877

### Query plan execution refactoring ([PR #1843](https://github.com/apollographql/router/pull/1843))

This splits the query plan execution in multiple modules to make the code more manageable.

By [@Geal](https://github.com/Geal) in https://github.com/apollographql/router/pull/1843

### Remove `Buffer` from APQ ([PR #1641](https://github.com/apollographql/router/pull/1641))

This removes `tower::Buffer` usage from the Automated Persisted Queries (APQ) implementation to improve reliability.

By [@Geal](https://github.com/Geal) in https://github.com/apollographql/router/pull/1641

### Remove `Buffer` from query deduplication ([PR #1889](https://github.com/apollographql/router/pull/1889))

This removes `tower::Buffer` usage from the query deduplication implementation to improve reliability.

By [@Geal](https://github.com/Geal) in https://github.com/apollographql/router/pull/1889

### Set MSRV to 1.63.0 ([PR #1886](https://github.com/apollographql/router/issues/1886))

We compile and test with 1.63.0 on CI at the moment, so it is our de-facto Minimum Supported Rust Version (MSRV).

Setting [`rust-version`](https://doc.rust-lang.org/cargo/reference/manifest.html#the-rust-version-field) in `Cargo.toml` provides a more helpful error message when using an older version rather than unexpected compilation errors.

By [@SimonSapin](https://github.com/SimonSapin) in https://github.com/apollographql/router/issues/1886

# [1.0.0] - 2022-09-20

> **Note**
>
> 🤸 **We've reached our initial v1.0.0 release**.  This project adheres to [Semantic Versioning v2.0.0](https://semver.org/spec/v2.0.0.html) and our future version numbers will follow the practices outlined in that specification.  If you're updating from [`1.0.0-rc.2`](https://github.com/apollographql/router/releases/tag/v1.0.0-rc.2) there is **one breaking change** to the API that is unlikely to affect you.
>
> The migration steps from each pre-1.0 version will vary depending on which release you're coming from.  To update from previous versions, you can consult the [Release Notes](https://github.com/apollographql/router/blob/v1.0.0/CHANGELOG.md) for whichever version you are running and work your way to v1.0.0.
>
> Our [documentation](https://www.apollographql.com/docs/router/) has been updated to match our current v1.x state.  In general, if you run the Router with your existing configuration, you should receive output indicating any values which are no longer valid and find their v1.0.0 equivalent in the updated documentation, or by searching the [`CHANGELOG.md`](https://github.com/apollographql/router/blob/v1.0.0/CHANGELOG.md) for the prior configuration option to find when it changed.
>
> Lastly, thank you for all of your positive and constructive feedback in our pre-1.0 stages.  If you encounter any questions or feedback while updating to v1.0.0, please search for or open a [GitHub Discussion](https://github.com/apollographql/router/discussions/) or file a [GitHub Issue](https://github.com/apollographql/router/issues/new/choose) if you find something working differently than it's documented.
>
> We're excited about the path ahead! 👐

## ❗ BREAKING ❗

### Removed `Request::from_bytes()` from public API ([Issue #1855](https://github.com/apollographql/router/issues/1855))

We've removed `Request::from_bytes()` from the public API.  We were no longer using it internally and we hardly expect anyone external to have been relying on it so it was worth the remaining breaking change prior to v1.0.0.

We discovered this function during an exercise of documenting our entire public API.  While we considered keeping it, it didn't necessarily meet our requirements for shipping it in the public API.  It's internal usage was removed in [`d147f97d`](https://github.com/apollographql/router/commit/d147f97d as part of [PR #429](https://github.com/apollographql/router/pull/429).

We're happy to consider re-introducing this in the future (it even has a matching `Response::from_bytes()` which it composes against nicely!), but we thought it was best to remove it for the time-being.

By [@abernix](https://github.com/abernix) in https://github.com/apollographql/router/pull/1858

## 🚀 Features

### Reintroduce health check ([Issue #1861](https://github.com/apollographql/router/issues/1861))

We have re-introduced a health check at the `/health` endpoint on a dedicated port that is not exposed on the default GraphQL execution port (`4000`) but instead on port `8088`.  **We recommend updating from the previous health-point suggestion by consulting our [health check configuration](https://www.apollographql.com/docs/router/configuration/health-checks/) documentation.**  This health check endpoint will act as an "overall" health check for the Router and we intend to add separate "liveliness" and "readiness" checks on their own dedicated endpoints (e.g., `/health/live` and `/health/ready`) in the future.  At that time, this root `/health` check will aggregate all other health checks to provide an overall health status however, today, it is simply a "liveliness" check and we have not defined "readiness".  We also intend to use port `8088` for other ("internal") functionality in the future, keeping the GraphQL execution endpoint dedicated to serving external client requests.

As for some additional context as to why we've brought it back so quickly: We had previously removed the health check we had been offering in [PR #1766](https://github.com/apollographql/router/pull/1766) because we wanted to do some additional configurationd design and lean into a new "admin port" (`8088`).  As a temporary solution, we offered the instruction to send a `GET` query to the Router with a GraphQL query.  After some new learnings and feedback, we've had to re-visit that conversation earlier than we expected!

Due to [default CSRF protections](https://www.apollographql.com/docs/router/configuration/csrf/) enabled in the Router, `GET` requests need to be accompanied by certain HTTP headers in order to disqualify them as being [CORS-preflightable](https://developer.mozilla.org/en-US/docs/Glossary/Preflight_request) requests.  While sending the additional header was reasonable straightforward in Kubernetes, other environments (including Google Kubernetes Engine's managed load balancers) didn't offer the ability to send those necessary HTTP headers along with their `GET` queries.  So, the `/health` endpoint is back.

The health check endpoint is now exposed on `127.0.0.1:8088/health` by default, and its `listen` socket address can be changed in the YAML configuration:

```yaml
health-check:
  listen: 127.0.0.1:8088 # default
  enabled: true # default
```

The previous health-check suggestion (i.e., `GET /?query={__typename}`) will still work, so long as your infrastructure supports sending custom HTTP headers with HTTP requests.  Again though, we recommend updating to the new health check.

By [@o0Ignition0o](https://github.com/o0Ignition0o) in https://github.com/apollographql/router/pull/1859

## 🐛 Fixes

### Remove `apollo_private` and OpenTelemetry entries from logs ([Issue #1862](https://github.com/apollographql/router/issues/1862))

This change removes some `apollo_private` and OpenTelemetry (e.g., `otel.kind`) fields from the logs.

By [@garypen](https://github.com/garypen) in https://github.com/apollographql/router/pull/1868

### Update and validate `Dockerfile` files ([Issue #1854](https://github.com/apollographql/router/issues/1854))

Several of the `Dockerfile`s in the repository were out-of-date with respect to recent configuration changes.  We've updated the configuration files and extended our tests to catch this automatically in the future.

By [@garypen](https://github.com/garypen) in https://github.com/apollographql/router/pull/1857

## 🛠 Maintenance

### Disable Deno snapshotting when building inside `docs.rs`

This works around [V8 linking errors](https://docs.rs/crate/apollo-router/1.0.0-rc.2/builds/633287) and caters to specific build-environment constraints and requirements that exist on the Rust documentation site `docs.rs`.

By [@SimonSapin](https://github.com/SimonSapin) in https://github.com/apollographql/router/pull/1847

### Add the Studio Uplink schema to the repository, with a test checking that it is up to date.

Previously we were downloading the Apollo Studio Uplink schema (which is used for fetching Managed Federation schema updates) at compile-time, which would [fail](https://docs.rs/crate/lets-see-if-this-builds-on-docs-rs/0.0.1/builds/633305) in build environments without Internet access, like `docs.rs`' build system.

If an update is needed, the test failure will print a message with the command to run.

By [@SimonSapin](https://github.com/SimonSapin) in https://github.com/apollographql/router/pull/1847

# [1.0.0-rc.2] - 2022-09-20

## 🐛 Fixes

### Update `apollo-parser` to v0.2.11 ([PR #1841](https://github.com/apollographql/router/pull/1841))

Fixes error creation for missing selection sets in named operation definitions by updating to `apollo-rs`'s [`apollo-parser` v0.2.11](https://crates.io/crates/apollo-parser/0.2.11).

By [@lrlna](https://github.com/lrlna) in https://github.com/apollographql/router/pull/1841

### Fix router scaffold version ([Issue #1836](https://github.com/apollographql/router/issues/1836))

Add `v` prefix to the package version emitted in our [scaffold tooling](https://www.apollographql.com/docs/router/customizations/custom-binary/) when a published version of the crate is available.  This results in packages depending (appropriately, we would claim!) on our published Cargo crates, rather than Git references to the repository.

By [@bnjjj](https://github.com/bnjjj) in https://github.com/apollographql/router/pull/1838

### Fixed `extraVolumeMounts` in Helm charts ([Issue #1824](https://github.com/apollographql/router/issues/1824))

Correct a case in our Helm charts where `extraVolumeMounts` was not be being filled into the deployment template correctly.

By [@LockedThread](https://github.com/LockedThread) in https://github.com/apollographql/router/pull/1831

### Do not fill in a skeleton object when canceling a subgraph request ([Discussion #1377](https://github.com/apollographql/router/discussions/1377#discussioncomment-3655967))

Given a supergraph with multiple subgraphs `USER` and `ORGA`, like [this example supergraph](https://github.com/apollographql/router/blob/d0a02525c670e4317586100a31fdbdcd95c6ef07/apollo-router/src/services/supergraph_service.rs#L586-L623), if a query spans multiple subgraphs, like this:

```graphql
query {
  currentUser { # USER subgraph
    activeOrganization { # ORGA subgraph
      id
      creatorUser {
        name
      }
    }
  }
}
```

...when the `USER` subgraph returns `{"currentUser": { "activeOrganization": null }}`, then the request to the `ORGA` subgraph
should be _cancelled_ and no data should be generated.   This was not occurring since the query planner was incorrectly creating an object at the target path.  This is now corrected.

This fix also improves the internal usage of mocked subgraphs with `TestHarness`.

By [@Geal](https://github.com/Geal) in https://github.com/apollographql/router/pull/1819

### Default conditional `@defer` condition to `true` ([Issue #1820](https://github.com/apollographql/router/issues/1820))

According to recent updates in the `@defer` specification, defer conditions must default to `true`.  This corrects a bug where that default value wasn't being initialized properly.

By [@o0Ignition0o](https://github.com/o0Ignition0o) in https://github.com/apollographql/router/pull/1832

### Support query plans with empty primary subselections ([Issue #1800](https://github.com/apollographql/router/issues/1800))

When a query with `@defer` would result in an empty primary response, the router was returning
an error in interpreting the query plan. It is now using the query plan properly, and detects
more precisely queries containing `@defer`.

By [@Geal](https://github.com/Geal) in https://github.com/apollographql/router/pull/1778

## 🛠 Maintenance

### Add more compilation gates to hide noisy warnings ([PR #1830](https://github.com/apollographql/router/pull/1830))

Add more gates (for the `console` feature introduced in [PR #1632](https://github.com/apollographql/router/pull/1632)) to not emit compiler warnings when using the `--all-features` flag.  (See original PR for more details on the flag usage.)

By [@bnjjj](https://github.com/bnjjj) in https://github.com/apollographql/router/pull/1830

### Deny `panic`, `unwrap` and `expect` in the spec module ([PR #1844](https://github.com/apollographql/router/pull/1844))

We are generally working to eliminate `unwrap()` and `expect()` statements from critical paths in the codebase and have done so on the `spec` module.  The `spec` module, in particular, is reached after parsing has occurred so any invariants expressed by these `expect`s would have already been enforced or validated.  Still, we've decided to tighten things even further, by raising errors instead to provide end-users with even more stability.

To further defend against re-introduction, the `spec` module now has linting annotations that prevent its content from using any code that explicitly panics.

```rust
#![deny(clippy::unwrap_used)]
#![deny(clippy::expect_used)]
#![deny(clippy::panic)]
```

By [@o0Ignition0o](https://github.com/o0Ignition0o) in https://github.com/apollographql/router/pull/1844

### Remove potential panics from query plan execution ([PR #1842](https://github.com/apollographql/router/pull/1842))

Some remaining parts of the query plan execution code were using `expect()`, `unwrap()` and `panic()` to guard against assumptions
about data.  These conditions have been replaced with errors which will returned in the response preventing the possibility of panics in these code paths.

By [@Geal](https://github.com/Geal) in https://github.com/apollographql/router/pull/1842

# [1.0.0-rc.1] - 2022-09-16

> **Note**
> We're almost to 1.0! We've got a couple relatively small breaking changes to the configuration for this release (none to the API) that should be relatively easy to adapt to and a number of bug fixes and usability improvements.

## ❗ BREAKING ❗

### Change `headers` propagation configuration ([PR #1795](https://github.com/apollographql/router/pull/1795))

While it wasn't necessary today, we want to avoid a necessary breaking change in the future by proactively making room for up-and-coming work.  We've therefore introduced another level into the `headers` configuration with a `request` object, to allow for a `response` (see [Issue #1284](https://github.com/apollographql/router/issues/1284)) to be an _additive_ feature after 1.0.

A rough look at this should just be a matter of adding in `request` and indenting everything that was inside it:

```patch
headers:
    all:
+     request:
          - remove:
              named: "test"
```

The good news is that we'll have `response` in the future!  For a full set of examples, please see the [header propagation documentation](https://www.apollographql.com/docs/router/configuration/header-propagation/).

By [@bnjjj](https://github.com/bnjjj) in https://github.com/apollographql/router/pull/1795

### Bind the Sandbox on the same endpoint as the Supergraph, again ([Issue #1785](https://github.com/apollographql/router/issues/1785))

We have rolled back an addition that we released in this week's `v1.0.0-rc.0` which allowed Sandbox (an HTML page that makes requests to the `supergraph` endpoint) to be on a custom socket.  In retrospect, we believe it was premature to make this change without considering the broader impact of this change which ultimately touches on CORS and some developer experiences bits.  Practically speaking, we may not want to introduce this because it complicates the model in a number of ways.

For the foreseeable future, Sandbox will continue to be on the same listener address as the `supergraph` listener.

It's unlikely anyone has really leaned into this much already, but if you've already re-configured `sandbox` or `homepage` to be on a custom `listen`-er and/or `path` in `1.0.0-rc.0`, here is a diff of what you should remove:

```diff
sandbox:
-  listen: 127.0.0.1:4000
-  path: /
  enabled: false
homepage:
-  listen: 127.0.0.1:4000
-  path: /
  enabled: true
```

Note this means you can either enable the `homepage`, or the `sandbox`, but not both.

By [@o0Ignition0o](https://github.com/o0Ignition0o) in https://github.com/apollographql/router/pull/1796

## 🚀 Features

### Automatically check "Return Query Plans from Router" checkbox in Sandbox ([Issue #1803](https://github.com/apollographql/router/issues/1803))

When loading Sandbox, we now automatically configure it to toggle the "Request query plans from Router" checkbox to the enabled position which requests query plans from the Apollo Router when executing operations.  These query plans are displayed in the Sandbox interface and can be seen by selecting "Query Plan Preview" from the drop-down above the panel on the right side of the interface.

By [@abernix](https://github.com/abernix) in https://github.com/apollographql/router/pull/1804

## 🐛 Fixes

### Fix `--dev` mode when no configuration file is specified ([Issue #1801](https://github.com/apollographql/router/issues/1801)) ([Issue #1802](https://github.com/apollographql/router/issues/1802))

We've reconciled an issue where the `--dev` mode flag was being ignored when running the router without a configuration file.  (While many use cases do require a configuration file, the Router actually doesn't _need_ a confguration in many cases!)

By [@bnjjj](https://github.com/bnjjj) in https://github.com/apollographql/router/pull/1808

### Respect `supergraph`'s `path` for Kubernetes deployment probes ([Issue #1787](https://github.com/apollographql/router/issues/1787))

If you've configured the `supergraph`'s `path` property using the Helm chart, the liveness
and readiness probes now utilize these correctly.  This fixes a bug where they continued to use the _default_ path of `/` and resulted in a startup failure.

By [@damienpontifex](https://github.com/damienpontifex) in https://github.com/apollographql/router/pull/1788

### Get variable default values from the query for query plan condition nodes ([PR #1640](https://github.com/apollographql/router/issues/1640))

The query plan condition nodes, generated by the `if` argument of the  `@defer` directive, were
not using the default value of the variable passed in as an argument.

This _also_ fixes _default value_ validations for non-`@defer`'d queries.

By [@Geal](https://github.com/Geal) in https://github.com/apollographql/router/pull/1640

### Correctly hot-reload when changing the `supergraph`'s `listen` socket ([Issue #1814](https://github.com/apollographql/router/issues/1814))

If you change the `supergraph`'s `listen` socket while in `--hot-reload` mode, the Router will now correctly pickup the change and bind to the new socket.

By [@o0Ignition0o](https://github.com/o0Ignition0o) in https://github.com/apollographql/router/pull/1815

## 🛠 Maintenance

### Improve error message when querying non existent field ([Issue #1816](https://github.com/apollographql/router/issues/1816))

When querying a non-existent field you will get a better error message:

```patch
{
  "errors": [
    {
-       "message": "invalid type error, expected another type than 'Named type Computer'"
+       "message": "Cannot query field \"xxx\" on type \"Computer\""
    }
  ]
}
```

By [@bnjjj](https://github.com/bnjjj) in https://github.com/apollographql/router/pull/1817

### Update `apollo-router-scaffold` to use the published `apollo-router` crate [PR #1782](https://github.com/apollographql/router/pull/1782)

Now that `apollo-router` is released on [crates.io](https://crates.io/crates/apollo-router), we have updated the project scaffold to rely on the published crate instead of Git tags.

By [@o0Ignition0o](https://github.com/o0Ignition0o) in https://github.com/apollographql/router/pull/1782

### Refactor `Configuration` validation ([Issue #1791](https://github.com/apollographql/router/issues/1791))

Instantiating `Configuration`s is now fallible, because it will run consistency checks on top of the already run structure checks.

By [@o0Ignition0o](https://github.com/o0Ignition0o) in https://github.com/apollographql/router/pull/1794

### Refactor response-formatting tests ([Issue #1798](https://github.com/apollographql/router/issues/1798))

Rewrite the response-formatting tests to use a builder pattern instead of macros and move the tests to a separate file.

By [@Geal](https://github.com/Geal) in https://github.com/apollographql/router/pull/1798

## 📚 Documentation

### Add `rustdoc` documentation to various modules ([Issue #799](https://github.com/apollographql/router/issues/799))

Adds documentation for:

- `apollo-router/src/layers/instrument.rs`
- `apollo-router/src/layers/map_first_graphql_response.rs`
- `apollo-router/src/layers/map_future_with_request_data.rs`
- `apollo-router/src/layers/sync_checkpoint.rs`
- `apollo-router/src/plugin/serde.rs`
- `apollo-router/src/tracer.rs`

By [@garypen](https://github.com/garypen) in https://github.com/apollographql/router/pull/1792

### Fixed `docs.rs` publishing error from our last release

During our last release we discovered for the first time that our documentation wasn't able to compile on the [docs.rs](https://docs.rs) website, leaving our documentation in a [failed state](https://docs.rs/crate/apollo-router/1.0.0-rc.0/builds/629200).

While we've reconciled _that particular problem_, we're now being affected by [this](https://docs.rs/crate/router-bridge/0.1.7/builds/629895) internal compiler errors (ICE) that [is affecting](https://github.com/rust-lang/rust/issues/101844) anyone using `1.65.0-nightly` builds circa today.  Since docs.rs uses `nightly` for all builds, this means it'll be a few more days before we're published there.

With thanks to [@SimonSapin](https://github.com/SimonSapin) in https://github.com/apollographql/federation-rs/pull/185

# [1.0.0-rc.0] - 2022-09-14

## ❗ BREAKING ❗

> **Note**
> We are entering our release candidate ("RC") stage and expect this to be the last of our breaking changes.  Overall, most of the breaking changes in this release revolve around three key factors which were motivators for most of the changes:
>
> 1. Having **safe and security defaults** which are suitable for production
> 2. Polishing our YAML configuration ergonomics and patterns
> 3. The introduction of a development mode activated with the `--dev` flag
>
> See the full changelog below for details on these (including the "Features" section for the `--dev` changes!)

### Adjusted socket ("listener") addresses for more secure default behaviors

- The Router will not listen on "all interfaces" in its default configuration (i.e., by binding to `0.0.0.0`).  You may specify a specific socket by specifying the `interface:port` combination.  If you desire behavior which binds to all interfaces, your configuration can specify a socket of `0.0.0.0:4000` (for port `4000` on all interfaces).
- By default, Prometheus (if enabled) no longer listens on the same socket as the GraphQL socket.  You can change this behavior by binding it to the same socket as your GraphQL socket in your configuration.
- The health check endpoint is no longer available on the same socket as the GraphQL endpoint (In fact, the health check suggestion has changed in ways that are described elsewhere in this release's notes.  Please review them separately!)

### Safer out-of-the box defaults with `sandbox` and `introspection` disabled ([PR #1748](https://github.com/apollographql/router/pull/1748))

To reflect the fact that it is not recomended to have introspection on in production (and since Sandbox uses introspection to power its development features) the `sandbox` and `introspection` configuration are now **disabled unless you are running the Router with `--dev`**.

If you would like to force them on even when outside of `--dev` mode, you can set them to `true` explicitly in your YAML configuration:

```yaml
sandbox:
  enabled: true
supergraph:
  introspection: true
```

By [@bnjjj](https://github.com/bnjjj) in https://github.com/apollographql/router/pull/1748

### Landing page ("home page") replaces Sandbox in default "production" mode ([PR #1768](https://github.com/apollographql/router/pull/1768))

As an extension of Sandbox and Introspection being disabled by default (see above), the Router now displays a simple landing page when running in its default mode.  When you run the Apollo Router with the new `--dev` flag (see "Features" section below) you will still see the existing "Apollo Studio Sandbox" experience.

We will offer additional options to customize the landing page in the future but for now you can disable the homepage entirely (leaving a _very_ generic page with a GraphQL message) by disabling the homepage entirely in your configuration:

```yaml
homepage:
  enabled: false
```

By [@o0Ignition0o](https://github.com/o0Ignition0o) in https://github.com/apollographql/router/pull/1768

### Listeners, paths and paths can be configured individually  ([Issue #1500](https://github.com/apollographql/router/issues/1500))

It is now possible to individually configure the following features' socket/listener addresses (i.e., the IP address and port) in addition to the URL path:

- GraphQL execution (default: `http://127.0.0.1:4000/`)
- Sandbox (default when using `--dev`: `http://127.0.0.1:4000/`)
- Prometheus (default when enabled: `http://127.0.0.1:9090/metrics`)

Examples of how to configure these can be seen in the YAML configuration overhaul section of this changelog (just below) as well as in our documentation.

By [@o0Ignition0o](https://github.com/o0Ignition0o) in https://github.com/apollographql/router/pull/1718

### Overhaul/reorganization of YAML configuration ([#1500](https://github.com/apollographql/router/issues/1500))

To facilitate the changes in the previous bullet-points, we have moved configuration parameters which previously lived in the `server` section to new homes in the configuration, including `listen`, `graphql_path`, `landing_page`, and `introspection`.  Additionally, `preview_defer_support` has moved, but is on by default and no longer necessary to be set explicitly unless you wish to disable it.

As another section (below) notes, we have *removed* the health check and instead recommend users to configure their health checks (in, e.g, Kubernetes, Docker, etc.) to use a simple GraphQL query: `/?query={__typename}`.  Read more about that in the other section, however this is reflected by its removal in the configuration.

To exemplify the changes, this previous configuration will turn into the configuration that follows it:

#### Before

```yaml
server:
  listen: 127.0.0.1:4000
  graphql_path: /graphql
  health_check_path: /health # Health check has been deprecated.  See below.
  introspection: false
  preview_defer_support: true
  landing_page: true
telemetry:
  metrics:
    prometheus:
      enabled: true
```

#### After

```yaml
# This section is just for Sandbox configuration
sandbox:
  listen: 127.0.0.1:4000
  path: /
  enabled: false # Disabled by default, but on with `--dev`.

# This section represents general supergraph GraphQL execution
supergraph:
  listen: 127.0.0.1:4000
  path: /
  introspection: false
  # Can be removed unless it needs to be set to `false`.
  preview_defer_support: true

# The health check has been removed.  See the section below in the CHANGELOG
# for more information on how to configure health checks going forward.

# Prometheus scraper endpoint configuration
# The `listen` and `path` are not necessary if `127.0.0.1:9090/metrics` is okay
telemetry:
  metrics:
    prometheus:
      listen: 127.0.0.1:9090
      path: /metrics
      enabled: true
```

By [@o0Ignition0o](https://github.com/o0Ignition0o) in https://github.com/apollographql/router/pull/1718

### Environment variable expansion adjustments ([#1759](https://github.com/apollographql/router/issues/1759))

- Environment expansions **must** be prefixed with `env.`.
- File expansions **must** be prefixed with `file.`.
- The "default" designator token changes from `:` to `:-`. For example:

  `${env.USER_NAME:Nandor}` => `${env.USER_NAME:-Nandor}`

- Failed expansions now result in an error

  Previously expansions that failed due to missing environment variables were silently skipped. Now they result in a configuration error. Add a default value using the above syntax if optional expansion is needed.

By [@BrynCooke](https://github.com/BrynCooke) in https://github.com/apollographql/router/pull/1763

### Dedicated health check endpoint removed with new recommendation to use `/query={__typename}` query ([Issue #1765](https://github.com/apollographql/router/issues/1765))

We have *removed* the dedicated health check endpoint and now recommend users to configure their health checks (in, e.g, Kubernetes, Docker) to use a simple GraphQL query instead.

Use the following query with a `content-type: application/json` header as a health check instead of `/.well-known/apollo/server-health`:

```
/?query={__typename}
```

The [Kubernetes documentation and related Helm charts](https://www.apollographql.com/docs/router/containerization/kubernetes) have been updated to reflect this change.

Using this query has the added benefit of *actually testing GraphQL*.  If this query returns with an HTTP 200 OK, it is just as reliable (and even more meaningful) than the previous `/.well-known/apollo/server-health` endpoint.  It's important to include the `content-type: application/json` header to satisfy the Router's secure requirements that offer CSRF protections.

In the future, we will likely reintroduce a dedicated health check "liveliness" endpoint along with a meaningful "readiness" health check at the same time.  In the meantime, the query above is technically more durable than the health check we offered previously.

By [@abernix](https://github.com/abernix) in https://github.com/apollographql/router/pull/TODO

### Promote `include_subgraph_errors` out of "experimental" status ([Issue #1773](https://github.com/apollographql/router/issues/1773))

The `include_subraph_errors` plugin has been promoted out of "experimental" and will require a small configuration changes.  For example:

```diff
-plugins:
-  experimental.include_subgraph_errors:
-    all: true # Propagate errors from all subraphs
-    subgraphs:
-      products: false # Do not propagate errors from the products subgraph
+include_subgraph_errors:
+  all: true # Propagate errors from all subraphs
+  subgraphs:
+    products: false # Do not propagate errors from the products subgraph
 ```

By [@garypen](https://github.com/garypen) in https://github.com/apollographql/router/pull/1776

### `apollo-spaceport` and `uplink` are now part of `apollo-router` ([Issue #491](https://github.com/apollographql/router/issues/491))

Instead of being dependencies, they are now part of the `apollo-router` crate.  They were not meant to be used independently.

By [@SimonSapin](https://github.com/SimonSapin) in https://github.com/apollographql/router/pull/1751

### Remove over-exposed functions from the public API ([PR #1746](https://github.com/apollographql/router/pull/1746))

The following functions are only required for router implementation, so removing from external API:

```
subgraph::new_from_response
supergraph::new_from_response
supergraph::new_from_graphql_response
```

By [@garypen](https://github.com/garypen) in https://github.com/apollographql/router/pull/1746

### Span `client_name` and `client_version` attributes renamed ([#1514](https://github.com/apollographql/router/issues/1514))

OpenTelemetry attributes should be grouped by `.` rather than `_`, therefore the following attributes have changed:

* `client_name` => `client.name`
* `client_version` => `client.version`

By [@BrynCooke](https://github.com/BrynCooke) in https://github.com/apollographql/router/pull/1514

### Otel configuration updated to use expansion ([#1772](https://github.com/apollographql/router/issues/1772))

File and env access in configuration now use the generic expansion mechanism introduced in [#1759](https://github.com/apollographql/router/issues/1759).

```yaml
      grpc:
        key:
          file: "foo.txt"
        ca:
          file: "bar.txt"
        cert:
          file: "baz.txt"
```

Becomes:
```yaml
      grpc:
        key: "${file.foo.txt}"
        ca: "${file.bar.txt}"
        cert: "${file.baz.txt}"
```
or
```yaml
      grpc:
        key: "${env.FOO}"
        ca: "${env.BAR}"
        cert: "${env.BAZ}"
```

By [@BrynCooke](https://github.com/BrynCooke) in https://github.com/apollographql/router/pull/1774

## 🚀 Features

### Adds a development mode that can be enabled with the `--dev` flag ([#1474](https://github.com/apollographql/router/issues/1474))

By default, the Apollo Router is configured with production best-practices.  When developing, it is often desired to have some of those features relaxed to make it easier to iterate.  A `--dev` flag has been introduced to make the user experience easier while maintaining a default configuration which targets a productionized environment.

The `--dev` mode will enable a few options _for development_ which are not normally on by default:

- The Apollo Sandbox Explorer will be served instead of the Apollo Router landing page, allowing you to run queries against your development Router.
- Introspection will be enabled, allowing client tooling (and Sandbox!) to obtain the latest version of the schema.
- Hot-reloading of configuration will be enabled. (Also available with `--hot-reload` when running without `--dev`)
- It will be possible for Apollo Sandbox Explorer to request a query plan to be returned with any operations it executes. These query plans will allow you to observe how the operation will be executed against the underlying subgraphs.
- Errors received from subgraphs will not have their contents redacted to facilitate debugging.

Additional considerations will be made in the future as we introduce new features that might necessitate a "development" workflow which is different than the default mode of operation.  We will try to minimize these differences to avoid surprises in a production deployment while providing an execellent development experience.  In the future, the (upcoming) `rover dev` experience will become our suggested pattern, but this should serve the purpose in the near term.

By [@bnjjj](https://github.com/bnjjj) and [@EverlastingBugstopper](https://github.com/EverlastingBugstopper) and [@abernix](https://github.com/abernix) in https://github.com/apollographql/router/pull/1748

### Apollo Studio Federated Tracing ([#1514](https://github.com/apollographql/router/issues/1514))

Add support of [federated tracing](https://www.apollographql.com/docs/federation/metrics/) in Apollo Studio:

```yaml
telemetry:
    apollo:
        # The percentage of requests will include HTTP request and response headers in traces sent to Apollo Studio.
        # This is expensive and should be left at a low value.
        # This cannot be higher than tracing->trace_config->sampler
        field_level_instrumentation_sampler: 0.01 # (default)

        # Include HTTP request and response headers in traces sent to Apollo Studio
        send_headers: # other possible values are all, only (with an array), except (with an array), none (by default)
            except: # Send all headers except referer
            - referer

        # Send variable values in Apollo in traces sent to Apollo Studio
        send_variable_values: # other possible values are all, only (with an array), except (with an array), none (by default)
            except: # Send all variable values except for variable named first
            - first
    tracing:
        trace_config:
            sampler: 0.5 # The percentage of requests that will generate traces (a rate or `always_on` or `always_off`)
```

By [@BrynCooke](https://github.com/BrynCooke) & [@bnjjj](https://github.com/bnjjj) & [@o0Ignition0o](https://github.com/o0Ignition0o) in https://github.com/apollographql/router/pull/1514

### Provide access to the supergraph SDL from rhai scripts ([Issue #1735](https://github.com/apollographql/router/issues/1735))

There is a new global constant `apollo_sdl` which can be use to read the
supergraph SDL as a string.

By [@garypen](https://github.com/garypen) in https://github.com/apollographql/router/pull/1737

### Add support for `tokio-console` ([PR #1632](https://github.com/apollographql/router/issues/1632))

To aid in debugging the router, this adds support for [tokio-console](https://github.com/tokio-rs/console), enabled by a Cargo feature.

To run the router with tokio-console, build it with `RUSTFLAGS="--cfg tokio_unstable" cargo run --features console`.

By [@Geal](https://github.com/Geal) in https://github.com/apollographql/router/pull/1632

### Restore the ability to specify custom schema and configuration sources ([#1733](https://github.com/apollographql/router/issues/1733))

You may now, once again, specify custom schema and config sources when constructing an executable.  We had previously omitted this behavior in our API pruning with the expectation that it was still possible to specify via command line arguments and we almost immediately regretted it.  We're happy to have it back!

```rust
Executable::builder()
  .shutdown(ShutdownSource::None)
  .schema(SchemaSource::Stream(schemas))
  .config(ConfigurationSource::Stream(configs))
  .start()
  .await
```
By [@BrynCooke](https://github.com/BrynCooke) in https://github.com/apollographql/router/pull/1734

### Environment variable expansion prefixing ([#1759](https://github.com/apollographql/router/issues/1759))

The environment variable `APOLLO_ROUTER_CONFIG_ENV_PREFIX` can be used to prefix environment variable lookups during configuration expansion. This feature is undocumented and unsupported and may change at any time.  **We do not recommend using this.**

For example:

`APOLLO_ROUTER_CONFIG_ENV_PREFIX=MY_PREFIX`

Would cause:
`${env.FOO}` to be mapped to `${env.MY_PREFIX_FOO}` when expansion is performed.

By [@BrynCooke](https://github.com/BrynCooke) in https://github.com/apollographql/router/pull/1763

### Environment variable expansion mode configuration ([#1772](https://github.com/apollographql/router/issues/1772))

The environment variable `APOLLO_ROUTER_CONFIG_SUPPORTED_MODES` can be used to restrict which modes can be used for environment expansion. This feature is undocumented and unsupported and may change at any time.  **We do not recommend using this.**

For example:

`APOLLO_ROUTER_CONFIG_SUPPORTED_MODES=env,file` env and file expansion
`APOLLO_ROUTER_CONFIG_SUPPORTED_MODES=env` - only env variable expansion allowed

By [@BrynCooke](https://github.com/BrynCooke) in https://github.com/apollographql/router/pull/1774


## 🐛 Fixes

### Support execution of the bare `__typename` field ([Issue #1761](https://github.com/apollographql/router/issues/1761))

For queries like `query { __typename }`, we now perform the expected behavior and return a GraphQL response even if the introspection has been disabled.  (`introspection: false` should only apply to _schema introspeciton_ **not** _type-name introspection_.)

By [@bnjjj](https://github.com/bnjjj) in https://github.com/apollographql/router/pull/1762

### Set `hasNext` for the last chunk of a deferred response ([#1687](https://github.com/apollographql/router/issues/1687) [#1745](https://github.com/apollographql/router/issues/1745))

There will no longer be an empty last response `{"hasNext": false}` and the `hasNext` field will be set on the last deferred response. There can still be one edge case where that empty message can occur, if some deferred queries were cancelled too quickly.  Generally speaking, clients should expect this to happen to allow future behaviors and this is specified in the `@defer` draft specification.

By [@bnjjj](https://github.com/bnjjj) in https://github.com/apollographql/router/pull/1687
By [@Geal](https://github.com/Geal) in https://github.com/apollographql/router/pull/1745

## 🛠 Maintenance

### Add errors vec in `QueryPlannerResponse` to handle errors in `query_planning_service` ([PR #1504](https://github.com/apollographql/router/pull/1504))

We changed `QueryPlannerResponse` to:

- Add a `Vec<apollo_router::graphql::Error>`
- Make the query plan optional, so that it is not present when the query planner encountered a fatal error. Such an error would be in the `Vec`

This should improve the messages returned during query planning.

By [@bnjjj](https://github.com/bnjjj) in https://github.com/apollographql/router/pull/1504

### Store the Apollo usage reporting Protobuf interface file in the repository

Previously this file was downloaded when compiling the Router, but we had no good way to automatically check when to re-download it without causing the Router to be compiled all the time.

Instead a copy now resides in the repository, with a test checking that it is up to date.  This file can be updated by running this command then sending a PR:

```
curl -f https://usage-reporting.api.apollographql.com/proto/reports.proto \
    > apollo-router/src/spaceport/proto/reports.proto
```

By [@SimonSapin](https://github.com/SimonSapin)

### Disable compression on `multipart/mixed` HTTP responses ([Issue #1572](https://github.com/apollographql/router/issues/1572))

The Router now reverts to using unpatched `async-compression`, and instead disables compression of multipart responses.  We aim to re-enable compression soon, with a proper solution that is being designed in <https://github.com/Nemo157/async-compression/issues/154>.

As context to why we've made this change: features such as `@defer` require the Apollo Router to send a stream of multiple GraphQL responses in a single HTTP response with the body being a single byte stream.  Due to current limitations with our upstream compression library, that entire byte stream is compressed as a whole, which causes the entire deferred response to be held back before being returned.  This obviously isn't ideal for the `@defer` feature which tries to get reponses to client soon possible.

This change replaces our previous work-around which involved a patched `async-compression`, which was not trivial to apply when using the Router as a dependency since [Cargo patching](https://doc.rust-lang.org/cargo/reference/overriding-dependencies.html) is done in a project’s root `Cargo.toml`.

Again, we aim to re-visit this as soon as possible but found this to be the more approachable work-around.

By [@SimonSapin](https://github.com/SimonSapin) in https://github.com/apollographql/router/pull/1749

# [1.0.0-alpha.3] - 2022-09-07

## ❗ BREAKING ❗

### Unified supergraph and execution response types ([PR #1708](https://github.com/apollographql/router/pull/1708))

`apollo_router::services::supergraph::Response` and `apollo_router::services::execution::Response` were two structs with identical fields and almost-identical methods.  The main difference was that builders were fallible for the former but not the latter.

They are now the same type (with one location a `type` alias of the other), with fallible builders.  Callers may need to add either a operator `?` (in plugins) or an `.unwrap()` call (in tests).

```diff
 let response = execution::Response::builder()
     .error(error)
     .status_code(StatusCode::BAD_REQUEST)
     .context(req.context)
-    .build();
+    .build()?;
```

By [@SimonSapin](https://github.com/SimonSapin) in https://github.com/apollographql/router/pull/1708

### Rename `originating_request` to `supergraph_request` on various plugin `Request` structures ([Issue #1713](https://github.com/apollographql/router/issues/1713))

We feel that `supergraph_request` makes it more clear that this is the request received from the client.

By [@garypen](https://github.com/garypen) in https://github.com/apollographql/router/pull/1715

### Prometheus is no longer defaulting to the GraphQL endpoint and listener address ([Issue #1645](https://github.com/apollographql/router/issues/1645))

The Router's Prometheus interface is now exposed at `127.0.0.1:9090/metrics`, rather than `http://0.0.0.0:4000/plugins/apollo.telemetry/prometheus`.  This should be both more secure and also more generally compatible with the default settings that Prometheus expects (which also uses port `9090` and just `/metrics` as its defaults).

To expose to a non-localhost interface, it is necessary to explicitly opt-into binding to a socket address of `0.0.0.0:9090` (i.e., all interfaces on port 9090) or a specific available interface (e.g., `192.168.4.1`) on the host.

Have a look at the _Features_ section (below) to learn how to customize the listen address and the path.

By [@o0Ignition0o](https://github.com/o0Ignition0o) in https://github.com/apollographql/router/pull/1654

## 🚀 Features

### New plugin helper: `map_first_graphql_response` ([Issue #1564](https://github.com/apollographql/router/issues/1564))

In supergraph and execution services, the service response contains not just one GraphQL response but a stream of them, in order to support features such as `@defer`.

This new method of `ServiceExt` and `ServiceBuilderExt` in `apollo_router::layers` wraps a service and calls a `callback` when the first GraphQL response in the stream returned by the inner service becomes available.  The callback can then access the HTTP parts (headers, status code, etc) or the first GraphQL response before returning them.

See the doc-comments in `apollo-router/src/layers/mod.rs` for more.

By [@SimonSapin](https://github.com/SimonSapin) in https://github.com/apollographql/router/pull/1708

### Users can customize the Prometheus listener address and URL path ([Issue #1645](https://github.com/apollographql/router/issues/1645))

You can now customize the Prometheus listener socket address and URL path in your YAML configuration:

```yaml
telemetry:
  metrics:
    prometheus:
      listen: 127.0.0.1:9090 # default
      path: /metrics # default
      enabled: true
```

By [@o0Ignition0o](https://github.com/@o0Ignition0o) in https://github.com/apollographql/router/pull/1654

### Add an `apollo_router::graphql::ResponseStream` type alias ([PR #1697](https://github.com/apollographql/router/pull/1697))

It is equivalent to `BoxStream<'static, graphql::Response>` and makes
some type signatures slightly simpler.

By [@SimonSapin](https://github.com/SimonSapin) in https://github.com/apollographql/router/pull/1697

## 🐛 Fixes

### Fix metrics duration for router request ([#1705](https://github.com/apollographql/router/issues/1705))

With the introduction of `BoxStream` for `@defer` we introduced a bug when computing HTTP request duration metrics where we failed to wait for the first response in the `BoxStream`.

By [@bnjjj](https://github.com/bnjjj) in https://github.com/apollographql/router/pull/1705

### Numerous fixes to preview `@defer` query planning ([Issue #1698](https://github.com/apollographql/router/issues/1698))

Updated to [Federation `2.1.2-alpha.0`](https://github.com/apollographql/federation/pull/2132) which brings in a number of fixes for the preview `@defer` support.  These fixes include:

 - [Empty selection set produced with @defer'd query `federation#2123`](https://github.com/apollographql/federation/issues/2123)
 - [Include directive with operation argument errors out in Fed 2.1 `federation#2124`](https://github.com/apollographql/federation/issues/2124)
 - [query plan sequencing affected with __typename in fragment `federation#2128`](https://github.com/apollographql/federation/issues/2128)
 - [Router Returns Error if __typename Omitted `router#1668`](https://github.com/apollographql/router/issues/1668)

By [@abernix](https://github.com/abernix) in https://github.com/apollographql/router/pull/1711

# [1.0.0-alpha.2] - 2022-09-06

## 🚀 Features

### Add `service_name` and `service_namespace` in `telemetry.metrics.common` ([Issue #1490](https://github.com/apollographql/router/issues/1490))

Add `service_name` and `service_namespace` in `telemetry.metrics.common` to reflect the same configuration than tracing.

```yaml
telemetry:
  metrics:
    common:
      # (Optional, default to "apollo-router") Set the service name to easily find metrics related to the apollo-router in your metrics dashboards
      service_name: "apollo-router"
      # (Optional)
      service_namespace: "apollo"
```

By [@bnjjj](https://github.com/bnjjj) in https://github.com/apollographql/router/pull/1492

## 🐛 Fixes

### Fix distributed tracing header propagation ([#1701](https://github.com/apollographql/router/issues/1701))

Span context is now correctly propagated if you're trying to propagate tracing context to the router.

By [@bnjjj](https://github.com/bnjjj) in https://github.com/apollographql/router/pull/1701

## 🛠 Maintenance

### Replace `startup` crate with `ctor` crate ([#1704](https://github.com/apollographql/router/issues/1703))

At startup, the router registers plugins. The crate we used to use ([`startup`](https://crates.io/crates/startup/versions)) has been yanked from crates.io and archived on GitHub.  We're unsure why the package was yanked, but we've decided to move to the [`ctor`](https://crates.io/crates/ctor) crate, which is more widely adopted and maintained.

This should fix the sudden errors for those who were using the router as a library or attempting to scaffold a new plugin using `cargo scaffold`.

By [@garypen](https://github.com/garypen) in https://github.com/apollographql/router/pull/1704

### macOS: Update Xcode build version from 11.7 to 13.4 ([PR #1702](https://github.com/apollographql/router/pull/1702))

We now build our macOS binaries with Xcode 13.4 rather than 11.7.  This may result in the Router not working on very old versions of macOS but we'd rather get this out of the way before CircleCI potentially deprecates 11.x images themselves and we're unable to test on them anymore.

By [@abernix](https://github.com/abernix) in https://github.com/apollographql/router/pull/1702


# [1.0.0-alpha.1] - 2022-09-02

> 👋 We're getting closer to our release candidate stages so there are far less breaking changes to the API in this version, rather changes to configuration.  We'll have a bit more in the next release, but nothing as bad as the bumps from 0.15.x, through 0.16.0 and on to v1.0.0-alpha.0

## ❗ BREAKING ❗

### Preserve plugin response `Vary` headers ([PR #1660](https://github.com/apollographql/router/issues/1297))

It is now possible to set a `Vary` header in a client response from a plugin.

> Note: This is a breaking change because the prior behaviour provided three default `Vary` headers and we've had to drop those to enable this change. If, after all plugin processing, there is no `Vary` header, the router will add one with a value of "`origin`", as is best-practice for cache control headers with CORS.

By [@garypen](https://github.com/garypen) in https://github.com/apollographql/router/pull/1660

### Fix the supported defer specification version to `20220824` ([PR #1652](https://github.com/apollographql/router/issues/1652))

Since the router will ship before the `@defer` specification is done, we add a parameter to the `Accept` and `Content-Type` headers to indicate which specification version is accepted.

The specification is fixed to [graphql/graphql-spec@01d7b98](https://github.com/graphql/graphql-spec/commit/01d7b98f04810c9a9db4c0e53d3c4d54dbf10b82)

The router will now return a response with the status code `406 Not Acceptable` if the `Accept` header does not match.

By [@Geal](https://github.com/Geal) in https://github.com/apollographql/router/pull/1652

### Change default enablement and promote `experimental_defer_support` to `preview_defer_support` ([PR #1673](https://github.com/apollographql/router/issues/1673))

Following up on a tremendous amount of work tracked in https://github.com/apollographql/router/issues/80 - which brought various stages of `@defer` support to the Router - this changes our designation of its status from "Experimental" to "Preview".  It's worth noting that the `@defer` specification has *just* graduated to "Stage 2 (Draft)" mode in the GraphQL Working Group, so changes may still be expected and there are two stages ahead.  To help things progress:

- We've lifted the previous requirement that users opt into defer support by setting `experimental_defer_support: true` in the `server` section of their configuration.  It is now on by default.
- The option is now called `preview_defer_support` and it can be set to `false` to _specifically_ opt out of it existing at all.  This might be desired if you would prefer that it not even show up in introspection or be possible to use even if a client requests it.
- Using `@defer` support _requires_ clients set the appropriate HTTP `accept` header to use it.  This puts the burden of understanding the risks of an early-preview on the clients who will need to consume the Router's responses. This is particularly important for clients who have long-lived support requirements (like native mobile apps).

  To see which headers are required, see https://github.com/apollographql/router/issues/1648.

By [@abernix](https://github.com/abernix) in https://github.com/apollographql/router/pull/1685

## 🚀 Features

### Return an error when nullifying a non-null field ([Issue #1304](https://github.com/apollographql/router/issues/1304))

Nullability rules may remove parts of the response without indicating why. Error messages now indicate which part of the response triggered nullability rules.

By [@Geal](https://github.com/Geal) in https://github.com/apollographql/router/pull/1537

### router now provides TraceId ([PR #1663](https://github.com/apollographql/router/issues/1536))

If you need a reliable way to link together the various stages of pipeline processing, you can now use

```rust
apollo_router::tracer::TraceId::new()
```

By [@garypen](https://github.com/garypen) in https://github.com/apollographql/router/pull/1663

## 🐛 Fixes

### Docker images: Use absolute path for `ENTRYPOINT` ([PR #1684](https://github.com/apollographql/router/pull/1684))

This restores the absolute path in `ENTRYPOINT` in our `Dockerfile`s (and published images) to allow users to change their working directory without consequence (and without needing to change it back to `/dist` or override the `entrypoint`).

By [@110y](https://github.com/110y) in https://github.com/apollographql/router/pull/1684

### Update our helm documentation to illustrate how to use our registry ([#1643](https://github.com/apollographql/router/issues/1643))

Updated documentation for helm charts to point to Apollo OCI registry.

By [@garypen](https://github.com/garypen) in https://github.com/apollographql/router/pull/1649

### Update router-bridge to `query-planner` v2.1.1 ([PR #1650](https://github.com/apollographql/router/pull/1650) [PR #1672](https://github.com/apollographql/router/pull/1672))

The 2.1.0 release of the query planner comes with fixes to fragment interpretation and reduced memory usage.
The 2.1.1 release of the query planner fixes an issue with the `@defer` directive's `if` argument being ignored.

By [@Geal](https://github.com/Geal) in https://github.com/apollographql/router/pull/1650 and https://github.com/apollographql/router/pull/1672

### Do not nullify the entire query if the root operation is not present ([PR #1674](https://github.com/apollographql/router/issues/1674))

If a root field was not returned by the subgraph (e.g., when there's an error) the entire data object should not be nullified. Instead, the root field that should be null (unless it is non nullable).

By [@Geal](https://github.com/Geal) in https://github.com/apollographql/router/pull/1674

### Propagate graphql response regardless of the subgraph HTTP status code. ([#1664](https://github.com/apollographql/router/issues/1664))

Subgraph service calls no longer return an error when the received HTTP status code isn't 200.  The GraphQL specification does not specify HTTP status code behavior since the GraphQL specification is transport agnostic.

This commit removes our HTTP status code check in the `subgraph_service`.

By [@o0Ignition0o](https://github.com/o0Ignition0o) in https://github.com/apollographql/router/pull/1664

## 🛠 Maintenance

### Remove cache layer ([PR #1647](https://github.com/apollographql/router/pull/1647))

`ServiceBuilderExt::cache` was removed in v0.16.0. The unused `CacheLayer` has now also been removed.

By [@garypen](https://github.com/garypen) in https://github.com/apollographql/router/pull/1647

### Refactor `SupergraphService` ([PR #1615](https://github.com/apollographql/router/issues/1615))

The `SupergraphService` code became too complex, so much that `rustfmt` could not modify it anymore.
This breaks up the code in more manageable functions.

By [@Geal](https://github.com/Geal) in https://github.com/apollographql/router/pull/1615

### Conditionally use `HorizontalPodAutoscaler` api version `autoscaling/v2` ([PR #1635](https://github.com/apollographql/router/pull/1635))

The helm chart `HorizontalPodAutoscaler` resource now will use API version `autoscaling/v2` on Kubernetes hosts greater than 1.23 when the version is available. Fallback to version `autoscaling/v2beta1` will still be utilised when this version is unavailable

By [@damienpontifex](https://github.com/damienpontifex) in https://github.com/apollographql/router/pull/1635

# [1.0.0-alpha.0] - 2022-08-29

## ❗ BREAKING ❗

### Move `cors` configuration from `server` to root-level ([PR #1586](https://github.com/apollographql/router/pull/1586))

The `cors` configuration is now located at the root-level of the configuration file, rather than inside `server`.

For example:

```diff
- server:
-   cors:
-     origins:
-       - https://yourdomain.com
+ cors:
+   origins:
+     - https://yourdomain.com
```

By [@garypen](https://github.com/garypen) in https://github.com/apollographql/router/pull/1586

### Exit the router after logging panic details ([PR #1602](https://github.com/apollographql/router/pull/1602))

The Router will now terminate in the (unlikely) case where it panics.

By [@garypen](https://github.com/garypen) in https://github.com/apollographql/router/pull/1602

### Rename the `endpoint` parameter to `graphql_path` ([#1606](https://github.com/apollographql/router/issues/1606))

The `endpoint` parameter within the `server` portion of the YAML configuration has been renamed to `graphql_path` to more accurately reflect its behavior.

If you used this option, the necessary change would look like:

```diff
- server:
-   endpoint: /graphql
+ server:
+   graphql_path: /graphql
```

By [@abernix](https://github.com/abernix) in https://github.com/apollographql/router/pull/1609

### Remove `activate()` from the plugin API ([PR #1569](https://github.com/apollographql/router/pull/1569))

Recent changes to configuration reloading means that the only known consumer of this API, telemetry, is no longer using it.

Let's remove it since it's simple to add back if later required.

By [@garypen](https://github.com/garypen) in https://github.com/apollographql/router/pull/1569

### Rename TestHarness methods ([PR #1579](https://github.com/apollographql/router/pull/1579))

Some methods of `apollo_router::TestHarness` were renamed:

* `extra_supergraph_plugin` → `supergraph_hook`
* `extra_execution_plugin` → `execution_hook`
* `extra_subgraph_plugin` → `subgraph_hook`

By [@SimonSapin](https://github.com/SimonSapin) in https://github.com/apollographql/router/pull/1579

### `Request` and `Response` types from `apollo_router::http_ext` are private ([Issue #1589](https://github.com/apollographql/router/issues/1589))

These types were wrappers around the `Request` and `Response` types from the `http` crate.
Now the latter are used directly instead.

By [@SimonSapin](https://github.com/SimonSapin) in https://github.com/apollographql/router/pull/1589

### Changes to `IntoHeaderName` and `IntoHeaderValue` ([PR #1607](https://github.com/apollographql/router/pull/1607))

> Note: These types are typically not used directly, so we expect most user code to require no changes.

* Move from `apollo_router::http_ext` to `apollo_router::services`
* Rename to `TryIntoHeaderName` and `TryIntoHeaderValue`
* Make contents opaque
* Replace generic `From<T: Display>` conversion with multiple specific conversions
  that are implemented by `http::headers::Header{Name,Value}`.

By [@SimonSapin](https://github.com/SimonSapin) in https://github.com/apollographql/router/pull/1607

### `QueryPlan::usage_reporting` and `QueryPlannerContent` are private ([Issue #1556](https://github.com/apollographql/router/issues/1556))

These items have been removed from the public API of `apollo_router::services::execution`.

By [@SimonSapin](https://github.com/SimonSapin) in https://github.com/apollographql/router/pull/1568

### Insert the full target triplet in the package name, and prefix with `v` ([Issue #1385](https://github.com/apollographql/router/issues/1385))

The release tarballs now contain the full target triplet in their name along with a `v` prefix to be consistent with our other packaging techniques (e.g., Rover).

For example:

- `router-0.16.0-x86_64-linux.tar.gz` becomes `router-v0.16.0-x86_64-unknown-linux-gnu.tar.gz`
- `router-0.16.0-x86_64-macos.tar.gz` becomes` router-v0.16.0-x86_64-apple-darwin.tar.gz`
- `router-0.16.0-x86_64-windows.tar.gz` becomes` router-v0.16.0-x86_64-pc-windows-msvc.tar.gz`

By [@abernix](https://github.com/abernix) and [@Geal](https://github.com/Geal) in https://github.com/apollographql/router/pull/1433 (which re-lands work done in https://github.com/apollographql/router/pull/1393)

### Many structs and enums are now `#[non_exhaustive]` ([Issue #1550](https://github.com/apollographql/router/issues/1550))

This means we may adjust `struct` fields or `enum` variants in additive ways in the future without breaking changes.  To prepare for that eventuality:

1. When using a struct pattern (such as for deconstructing a value into its fields),
use `..` to allow further fields:

  ```diff
  -let PluginInit { config, supergraph_sdl } = init;
  +let PluginInit { config, supergraph_sdl, .. } = init;
  ```

2. Use field access instead:

  ```diff
  -let PluginInit { config, supergraph_sdl } = init;
  +let config = init.config;
  +let supergraph_sdl = init.supergraph_sdl;
  ```

3. When constructing a struct, use a builder or constructor method instead of struct literal syntax:

  ```diff
  -let error = graphql::Error {
  -    message: "something went wrong".to_string(),
  -    ..Default::default()
  -};
  +let error = graphql::Error::builder()
  +    .message("something went wrong")
  +    .build();
  ```

4. When matching on an enum, add a wildcard match arm:

  ```diff
  match error {
      ApolloRouterError::StartupError => "StartupError",
      ApolloRouterError::HttpServerLifecycleError => "HttpServerLifecycleError",
      ApolloRouterError::NoConfiguration => "NoConfiguration",
      ApolloRouterError::NoSchema => "NoSchema",
      ApolloRouterError::ServiceCreationError(_) => "ServiceCreationError",
      ApolloRouterError::ServerCreationError(_) => "ServerCreationError",
  +    _ => "other error",
  }
  ```

By [@SimonSapin](https://github.com/SimonSapin) in https://github.com/apollographql/router/pull/1614

### Some error enums or variants were removed ([Issue #81](https://github.com/apollographql/router/issues/81))

They were not used anymore in the public API (or at all).

By [@SimonSapin](https://github.com/SimonSapin) in https://github.com/apollographql/router/pull/1621

## 🚀 Features

### Instrument the rhai plugin with a tracing span ([PR #1598](https://github.com/apollographql/router/pull/1598))

If you have an active rhai script in your router, you will now see a "rhai plugin" span in tracing.

By [@garypen](https://github.com/garypen) in https://github.com/apollographql/router/pull/1598

## 🐛 Fixes

### Only send one report for a response with deferred responses ([PR #1576](https://github.com/apollographql/router/issues/1576))

The router was sending one report per response (even deferred ones), while Studio was expecting one report for the entire
response. The router now sends one report which is inclusive of the latency of the entire operation.

By [@Geal](https://github.com/Geal) in https://github.com/apollographql/router/pull/1576

### Include formatted query plan when exposing the query plan ([#1557](https://github.com/apollographql/router/issues/1557))

Move the location of the `text` field when exposing the query plan and fill it with a formatted query plan.

By [@bnjjj](https://github.com/bnjjj) in https://github.com/apollographql/router/pull/1557

### Change state machine log messages to `trace` ([#1578](https://github.com/apollographql/router/issues/1578))

We no longer show internal state machine log events at the `info` level since they are unnecessary during normal operation.  They are instead emitted at the `trace` level and can be enabled selectively using the `--log trace` flag.

By [@abernix](https://github.com/abernix) in https://github.com/apollographql/router/pull/1597

### Formatting problem fix of scalar fields selected several times ([PR #1583](https://github.com/apollographql/router/issues/1583))

Fixed a bug where querying scalar fields several times would put `null`s instead of expected values.

By [@eole1712](https://github.com/eole1712) in https://github.com/apollographql/router/pull/1585

### Fix typo on HTTP errors from subgraph ([#1593](https://github.com/apollographql/router/pull/1593))

Remove the closed parenthesis at the end of error messages resulting from HTTP errors from subgraphs.

By [@nmoutschen](https://github.com/nmoutschen) in https://github.com/apollographql/router/pull/1593

### Only send one report for a response with deferred responses ([PR #1596](https://github.com/apollographql/router/issues/1596))

Deferred responses come as `multipart/mixed` elements and are sent as individual HTTP response chunks. When a client receives one chunk,
that chunk should contain the next delimiter.  This gives the client the ability to start processing the response instead of waiting for the
next chunk just for the delimiter.

By [@Geal](https://github.com/Geal) in https://github.com/apollographql/router/pull/1596

### Patch `async-compression` to compress responses in streaming ([PR #1604](https://github.com/apollographql/router/issues/1604))

The `async-compression` crate is a dependency used for HTTP response compression. Its implementation accumulates the entire compressed response in memory before sending it.  However, this created problems for `@defer` responses since we want those responses to come as soon as
possible, rather than waiting until the _entire_ total response has been received and compressed.

By [@Geal](https://github.com/Geal) in https://github.com/apollographql/router/pull/1604

### Queries with `@defer` must have the `accept: multipart/mixed` header ([PR #1610](https://github.com/apollographql/router/issues/1610))

Since deferred responses can come back as multipart responses, we must check that the client supports that `content-type`.
This will allow older clients to show a meaningful error message instead of a parsing error if the `@defer` directive is
used but they don't support it.

By [@Geal](https://github.com/Geal) in https://github.com/apollographql/router/pull/1610

## 🛠 Maintenance

### Depend on published `router-bridge` ([PR #1613](https://github.com/apollographql/router/issues/1613))

The `router-bridge` package is now published which means the `router` repository no longer depends on having Node.js installed to build.

By [@o0Ignition0o](https://github.com/o0Ignition0o) in https://github.com/apollographql/router/pull/1613

### Re-organize our release steps checklist ([PR #1605](https://github.com/apollographql/router/pull/1605))

We've got a lot of manual steps we need to do in order to release the Router binarys, but we can at least organize them meaningfuly for ourselves to follow!  This is only a Router-team concern today!

By [@abernix](https://github.com/abernix) in https://github.com/apollographql/router/pull/1605)

# [0.16.0] - 2022-08-22

We're getting closer and closer to our 1.0 release and with that we have a lot of polish that we're applying to our API to get it ready for it to be a durable surface area for our consumers to depend on.  Due to various learnings we've had during the pre-1.0 phases of the Router, we are evolving our API to match what we now know.

We do not intend on doing this much moving around of things again soon, but anyone who has been following the repository the last couple weeks knows there has been a lot of activity and discussion about where things should live.  This means that this release has an _abnormally high number of breaking changes_, though we believe you'll find **_most_ of them to be relatively straightforward** to pivot away from.

Please review the full change log to get all the details, but for the most part the changes in this release consist of:

 - a lot of renames of existing symbols
 - the re-location of exported symbols to more appropriate modules
 - the privatization of functions which we don't believe users needed directly (see below if any of these turn out to be a problem).

 During each step of the migration, we recommend **searching this changelog** for a symbol to find advice on how to migrate it.  We've tried to make the instructions and path forward as clear as possible.

- If you find yourself **needing help migrating** to the new patterns, please first take a close look at the examples provided in this change log and if you still need help, please [**open a discussion**](https://github.com/apollographql/router/discussions/).
- If you find yourself **unable to do something** you had previously been able to do, please [**open an issue**](https://github.com/apollographql/router/issues).  Please make sure you include your use-case so we can understand better and document it for posterity!

We appreciate your patience working through these and we're excited for the steps ahead!
## ❗ BREAKING ❗

### Remove `QueryPlannerService` ([PR #1552](https://github.com/apollographql/router/pull/1552))

This service was redundant, since anything done as part of the `QueryPlannerService` could be done either at the `SupergraphService` or at the `ExecutionService` level.

By [@o0Ignition0o](https://github.com/o0Ignition0o) in https://github.com/apollographql/router/pull/1552

### Rename `map_future_with_context` to `map_future_with_request_data` ([PR #1547](https://github.com/apollographql/router/pull/1547))

The function is not very well named since it's in fact used to extract any data from a request for use in a future. This rename makes it clear.

By [@garypen](https://github.com/garypen) in https://github.com/apollographql/router/pull/1547

### Rename traffic shaping deduplication options ([PR #1540](https://github.com/apollographql/router/pull/1540))

In the traffic shaping module:
 - `variables_deduplication` configuration option is renamed to `deduplicate_variables`.
 - `query_deduplication` configuration option is renamed to `deduplicate_query`.

```diff
- traffic_shaping:
-   variables_deduplication: true # Enable the variables deduplication optimization
-   all:
-     query_deduplication: true # Enable query deduplication for all subgraphs.
-   subgraphs:
-     products:
-       query_deduplication: false # Disable query deduplication for products.
+ traffic_shaping:
+   deduplicate_variables: true # Enable the variables deduplication optimization
+   all:
+     deduplicate_query: true # Enable query deduplication for all subgraphs.
+   subgraphs:
+     products:
+       deduplicate_query: false # Disable query deduplication for products.
```

By [@garypen](https://github.com/garypen) in https://github.com/apollographql/router/pull/1540

### Make `query_plan_options` private and wrap `QueryPlanContent` in an opaque type ([PR #1486](https://github.com/apollographql/router/pull/1486))

`QueryPlanOptions::query_plan_options` is no longer public.  If you still necessitate usage of this, please open an issue with your use case.

By [@bnjjj](https://github.com/bnjjj) in https://github.com/apollographql/router/pull/1486

### Removed `delay_interval` in telemetry configuration. ([PR #1498](https://github.com/apollographql/router/pull/1498))

It was doing nothing.

```yaml title="router.yaml"
telemetry:
  metrics:
    common:
      # Removed, will now cause an error on Router startup:
      delay_interval:
        secs: 9
        nanos: 500000000
```

By [@SimonSapin](https://github.com/SimonSapin) in https://github.com/apollographql/router/pull/1498

### Remove telemetry configuration hot reloading ([PR #1463](https://github.com/apollographql/router/pull/1463))

Configuration hot reloading is not very useful for telemetry, and is the
source of regular bugs that are hard to fix.

This removes the support for configuration reloading entirely. Now, the
router will reject a configuration reload with an error log if the
telemetry configuration changed.

It is now possible to create a subscriber and pass it explicitely to the telemetry plugin
when creating it. It will then be modified to integrate the telemetry plugin's layer.

By [@geal](https://github.com/geal) in https://github.com/apollographql/router/pull/1463

### Reorder query planner execution ([PR #1484](https://github.com/apollographql/router/pull/1484))

Query planning is deterministic and only depends on the query, operation name and query planning
options. As such, we can cache the result of the entire process.

This changes the pipeline to apply query planner plugins between the cache and the bridge planner,
so those plugins will only be called once on the same query. If changes must be done per query,
they should happen in a supergraph service.

By [@Geal](https://github.com/Geal) in https://github.com/apollographql/router/pull/1464

### Remove `Buffer` from `Mock*Service` ([PR #1440](https://github.com/apollographql/router/pull/1440)

This removes the usage of `tower_test::mock::Mock` in mocked services because it isolated the service in a task
so panics triggered by mockall were not transmitted up to the unit test that should catch it.
This rewrites the mocked services API to remove the `build()` method, and make them clonable if needed,
using an `expect_clone` call with mockall.

By [@Geal](https://github.com/Geal) in https://github.com/apollographql/router/pull/1440

### Some items were renamed or moved ([PR #1487](https://github.com/apollographql/router/pull/1487) [PR #1534](https://github.com/apollographql/router/pull/1534) [PR #1555](https://github.com/apollographql/router/pull/1555) [PR #1563](https://github.com/apollographql/router/pull/1563))

At the crate root:

* `SchemaKind` → `SchemaSource`
* `SchemaKind::String(String)` → `SchemaSource::Static { schema_sdl: String }`
* `ConfigurationKind` → `ConfigurationSource`
* `ConfigurationKind::Instance` → `ConfigurationSource::Static`
* `ShutdownKind` → `ShutdownSource`
* `ApolloRouter` → `RouterHttpServer`

In the `apollo_router::plugin::Plugin` trait:

* `router_service` → `supergraph_service`

In the `apollo_router::services` module, to new public sub-modules:

* `SupergraphRequest` → `supergraph::Request`
* `SupergraphResponse` → `supergraph::Response`
* `ExecutionRequest` → `execution::Request`
* `ExecutionResponse` → `execution::Response`
* `SubgraphRequest` → `subgraph::Request`
* `SubgraphResponse` → `subgraph::Response`

For convenience, these new sub-modules each contain type aliases
base on their respective `Request` and `Response` types.

```rust
pub type BoxService = tower::util::BoxService<Request, Response, tower::BoxError>;
pub type BoxCloneService = tower::util::BoxCloneService<Request, Response, tower::BoxError>;
pub type ServiceResult = Result<Response, tower::BoxError>;
```

Migration example:

```diff
-use tower::util::BoxService;
-use tower::BoxError;
-use apollo_router::services::{RouterRequest, RouterResponse};
+use apollo_router::services::router;

-async fn example(service: BoxService<RouterRequest, RouterResponse, BoxError>) -> RouterResponse {
+async fn example(service: router::BoxService) -> router::Response {
-    let request = RouterRequest::builder()/*…*/.build();
+    let request = router::Request::builder()/*…*/.build();
     service.oneshot(request).await
 }
```

By [@SimonSapin](https://github.com/SimonSapin) in https://github.com/apollographql/router/pull/1487, https://github.com/apollographql/router/pull/1534, https://github.com/apollographql/router/pull/1555, https://github.com/apollographql/router/pull/1563

### Some items were removed from the public API ([PR #1487](https://github.com/apollographql/router/pull/1487) [PR #1535](https://github.com/apollographql/router/pull/1535))

If you used some of them and don’t find a replacement,
please [file an issue](https://github.com/apollographql/router/issues/)
with details about the use case.

```
apollo_router::Configuration::boxed
apollo_router::Configuration::is_compatible
apollo_router::errors::CacheResolverError
apollo_router::errors::JsonExtError
apollo_router::errors::ParsesError::print
apollo_router::errors::PlanError
apollo_router::errors::PlannerError
apollo_router::errors::PlannerErrors
apollo_router::errors::QueryPlannerError
apollo_router::errors::ServiceBuildError
apollo_router::json_ext
apollo_router::layers::ServiceBuilderExt::cache
apollo_router::mock_service!
apollo_router::plugins
apollo_router::plugin::plugins
apollo_router::plugin::PluginFactory
apollo_router::plugin::DynPlugin
apollo_router::plugin::Handler
apollo_router::plugin::test::IntoSchema
apollo_router::plugin::test::MockSubgraphFactory
apollo_router::plugin::test::PluginTestHarness
apollo_router::query_planner::QueryPlan::execute
apollo_router::services
apollo_router::Schema
```

By [@SimonSapin](https://github.com/SimonSapin)

### Router startup API changes ([PR #1487](https://github.com/apollographql/router/pull/1487))

The `RouterHttpServer::serve` method and its return type `RouterHandle` were removed,
their functionality merged into `RouterHttpServer` (formerly `ApolloRouter`).
The builder for `RouterHttpServer` now ends with a `start` method instead of `build`.
This method immediatly starts the server in a new Tokio task.

```diff
 RouterHttpServer::builder()
     .configuration(configuration)
     .schema(schema)
-    .build()
-    .serve()
+    .start()
     .await
```

By [@SimonSapin](https://github.com/SimonSapin) in https://github.com/apollographql/router/pull/1487

### `router_builder_fn` replaced by `shutdown` in the `Executable` builder ([PR #1487](https://github.com/apollographql/router/pull/1487))

The builder for `apollo_router::Executable` had a `router_builder_fn` method
allowing the specification of how a `RouterHttpServer` (previously `ApolloRouter`) was to be created
with a provided configuration and schema.
Since the only possible variation was specifying _when_ the server should shut down
(with a `ShutdownSource` parameter) the `router_builder_fn` was replaced with a new `shutdown` method.

```diff
 use apollo_router::Executable;
-use apollo_router::RouterHttpServer;
 use apollo_router::ShutdownSource;

 Executable::builder()
-    .router_builder_fn(|configuration, schema| RouterHttpServer::builder()
-        .configuration(configuration)
-        .schema(schema)
-        .shutdown(ShutdownSource::None)
-        .start())
+    .shutdown(ShutdownSource::None)
     .start()
     .await
```

By [@SimonSapin](https://github.com/SimonSapin) in https://github.com/apollographql/router/pull/1487

### Removed constructors when there is a public builder ([PR #1487](https://github.com/apollographql/router/pull/1487))

Many types in the Router API can be constructed with the builder pattern.
We use the [`buildstructor`](https://crates.io/crates/buildstructor) crate
to auto-generate builder boilerplate based on the parameters of a constructor.
These constructors have been made private so that users must go through the builder instead,
which will allow us to add parameters in the future without a breaking API change.
If you were using one of these constructors, the migration generally looks like this:

```diff
-apollo_router::graphql::Error::new(m, vec![l], Some(p), Default::default())
+apollo_router::graphql::Error::build()
+    .message(m)
+    .location(l)
+    .path(p)
+    .build()
```

By [@SimonSapin](https://github.com/SimonSapin) in https://github.com/apollographql/router/pull/1487

### Removed deprecated type aliases ([PR #1487](https://github.com/apollographql/router/pull/1487))

A few versions ago, some types were moved from the crate root to a new `graphql` module.
To help the transition, type aliases were left at the old location with a deprecation warning.
These aliases are now removed and remaining imports must be changed to the new locations:

```diff
-use apollo_router::Error;
-use apollo_router::Request;
-use apollo_router::Response;
+use apollo_router::graphql::Error;
+use apollo_router::graphql::Request;
+use apollo_router::graphql::Response;
```

Alternatively, import the module with `use apollo_router::graphql`
then use qualified paths such as `graphql::Request`.
This can help disambiguate when multiple types share a name.

By [@SimonSapin](https://github.com/SimonSapin) in https://github.com/apollographql/router/pull/1487

### `RouterRequest::fake_builder` defaults to `Content-Type: application/json` ([PR #1487](https://github.com/apollographql/router/pull/1487))

`apollo_router::services::RouterRequest` has a builder for creating a “fake” request during tests.
When no `Content-Type` header is specified, this builder will now default to `application/json`.
This will help tests where a request goes through mandatory plugins, including CSRF protection,
which makes the request be accepted by CSRF protection.

If a test requires a request specifically *without* a `Content-Type` header,
this default can be removed from a `RouterRequest` after building it:

```rust
let mut router_request = RouterRequest::fake_builder().build();
router_request.originating_request.headers_mut().remove("content-type");
```

By [@SimonSapin](https://github.com/SimonSapin) in https://github.com/apollographql/router/pull/1487

### Plugins return a `service` to create custom endpoints ([Issue #1481](https://github.com/apollographql/router/issues/1481))

Rust plugins can implement the `Plugin::custom_endpoint` trait method
to handle non-GraphQL HTTP requests.

Previously, the return type of this method was `Option<apollo_router::plugin::Handler>`,
where a `Handler` could be created with:

```rust
impl Handler {
    pub fn new(service: tower::util::BoxService<
        apollo_router::http_ext::Request<bytes::Bytes>,
        apollo_router::http_ext::Response<bytes::Bytes>,
        tower::BoxError
    >) -> Self {/* … */}
}
```

`Handler` has been removed from the public API and plugins now return a `BoxService` directly.
Additionally, the type for HTTP request and response bodies was changed
from `bytes::Bytes` to `hyper::Body` which is more flexible and is compatible with streams (which are necessary in future versions of the Router).

The changes needed if using custom endpoints are:

* Replace `Handler::new(service)` with `service`
* To read the full request body,
  use [`hyper::body::to_bytes`](https://docs.rs/hyper/latest/hyper/body/fn.to_bytes.html)
  or [`hyper::body::aggregate`](https://docs.rs/hyper/latest/hyper/body/fn.aggregate.html).
* A response `Body` can be created through conversion traits from various types.
  For example: `"string".into()`

By [@SimonSapin](https://github.com/SimonSapin) in https://github.com/apollographql/router/pull/1533

## 🚀 Features

### rhai logging functions now accept Dynamic parameters ([PR #1521](https://github.com/apollographql/router/pull/1521))

Prior to this change, rhai logging functions worked with string parameters. This change means that any valid rhai object
may now be passed as a logging parameter.

By [@garypen](https://github.com/garypen)

### Reduce initial memory footprint by lazily populating introspection query cache ([Issue #1517](https://github.com/apollographql/router/issues/1517))

In an early alpha release of the Router, we only executed certain "known" introspection queries because of prior technical constraints that prohibited us from doing something more flexible.  Because the set of introspection queries was "known", it made sense to cache them.

As of https://github.com/apollographql/router/pull/802, this special-casing is (thankfully) no longer necessary and we no longer need to _know_ (and constrain!) the introspection queries that the Router supports.

We could have kept caching those "known" queries, however we were finding that the resulting cache size was quite large and making the Router's minimum memory footprint larger than need be since we were caching many introspection results which the Router instance would never encounter.

This change removes the cache entirely and allows introspection queries served by the Router to merely be lazily calculated and cached on-demand, thereby reducing the initial memory footprint.  Disabling introspection entirely will prevent any use of this cache since no introspection will be possible.

By [@o0Ignition0o](https://github.com/o0Ignition0o) in https://github.com/apollographql/router/pull/1517

### Expose query plan in extensions of GraphQL response (experimental) ([PR #1470](https://github.com/apollographql/router/pull/1470))

When enabled in configuration, it is now possible to expose the query plan in the GraphQL response `extensions`. This is only experimental at the moment, and we plan to integrate it into an upcoming version of Apollo Studio.  Currently, no documentation is available.

By [@bnjjj](https://github.com/bnjjj) in https://github.com/apollographql/router/pull/1470

### Add support of global rate limit and timeout. [PR #1347](https://github.com/apollographql/router/pull/1347)

Additions to the traffic shaping plugin:
- **Global rate limit** - If you want to rate limit requests to subgraphs or to the router itself.
- **Timeout**: - Set a timeout to subgraphs and router requests.

```yaml
traffic_shaping:
  router: # Rules applied to requests from clients to the router
    global_rate_limit: # Accept a maximum of 10 requests per 5 secs. Excess requests must be rejected.
      capacity: 10
      interval: 5s # Value in milliseconds must be greater than 0 and less than the max of a 64-bit integer (2^64-1).
    timeout: 50s # If a request to the router takes more than 50secs then cancel the request (30 sec by default)
  subgraphs: # Rules applied to requests from the router to individual subgraphs
    products:
      global_rate_limit: # Accept a maximum of 10 requests per 5 secs from the router. Excess requests must be rejected.
        capacity: 10
        interval: 5s # Value in milliseconds must be greater than 0 and less than the max of a 64-bit integer (2^64-1).
      timeout: 50s # If a request to the subgraph 'products' takes more than 50secs then cancel the request (30 sec by default)
```

By [@bnjjj](https://github.com/bnjjj) in https://github.com/apollographql/router/pull/1347

### Explicit `shutdown` for `RouterHttpServer` handle ([PR #1487](https://github.com/apollographql/router/pull/1487))

If you explicitly create a `RouterHttpServer` handle,
dropping it while the server is running instructs the server shut down gracefuly.
However with the handle dropped, there is no way to wait for shutdown to end
or check that it went without error.
Instead, the new `shutdown` async method can be called explicitly
to obtain a `Result`:

```diff
 use RouterHttpServer;
 let server = RouterHttpServer::builder().schema("schema").start();
 // …
-drop(server);
+server.shutdown().await.unwrap();
```

By [@SimonSapin](https://github.com/SimonSapin) in https://github.com/apollographql/router/pull/1487

### Added `apollo_router::TestHarness` ([PR #1487](https://github.com/apollographql/router/pull/1487))

This is a builder for the part of an Apollo Router that handles GraphQL requests,
as a `tower::Service`.
This allows tests, benchmarks, etc
to manipulate request and response objects in memory without going over the network.
See the API documentation for an example. (It can be built with `cargo doc --open`.)

By [@SimonSapin](https://github.com/SimonSapin) in https://github.com/apollographql/router/pull/1487

### Introduce `map_deferred_response` method for deferred responses ([PR #1501](https://github.com/apollographql/router/pull/1501))

The `map_deferred_response` method is now available for the router service and execution
service in Rhai. When using the `@defer` directive, we get the data in a serie of graphql
responses. The first one is available with the `map_response` method, where the HTTP headers
and the response body can be modified. The following responses are available through
`map_deferred_response`, which only has access to the response body.

By [@geal](https://github.com/geal) in https://github.com/apollographql/router/pull/1501

## 🐛 Fixes

### Return HTTP status code 400 when `variables` validation fails ([Issue #1403](https://github.com/apollographql/router/issues/1403))

Failure to validate out-of-band `variables` against both the `query` and the corresponding schema will now result in an HTTP status code of 400 being returned to the client.  This instructs the client not to bother retrying without changing something about what it previously sent since subsequent retries would just fail validation again and again.

By [@o0Ignition0o](https://github.com/o0Ignition0o)

### Include usage reporting data in the context even when the query plan has been cached ([#1559](https://github.com/apollographql/router/issues/1559))

Include usage reporting data in the context even when the query plan has been cached when calling `CachingQueryPlanner`.

By [@bnjjj](https://github.com/bnjjj) in https://github.com/apollographql/router/pull/1559

### Accept `SIGTERM` as shutdown signal ([PR #1497](https://github.com/apollographql/router/pull/1497))

This will make containers stop faster as they will not have to wait until a `SIGKILL` to stop the router (which generally comes several seconds later).

By [@Geal](https://github.com/Geal) in https://github.com/apollographql/router/pull/1497

### Set the response `path` for deferred responses ([PR #1529](https://github.com/apollographql/router/pull/1529))

Some GraphQL clients rely on the response `path` to find out which
fragment created a deferred response, and generate code that checks the
type of the value at that path.
Previously the router was generating a value that starts at the root
for every deferred response. Now it checks the `path` returned by the query
plan execution and creates a response for each value that matches that
path.
In particular, for deferred fragments on an object inside an array, it
will create a separate response for each element of the array.

By [@Geal](https://github.com/Geal) in https://github.com/apollographql/router/pull/1529

### Activate defer support in introspection ([PR #1557](https://github.com/apollographql/router/pull/1557))

Introspection queries will now see the `@defer` directive if it was activated in the configuration file.

By [@Geal](https://github.com/Geal) in https://github.com/apollographql/router/pull/1557

### Support the incremental response field ([PR #1551](https://github.com/apollographql/router/pull/1551))

Recent changes in the `@defer` specification now mandate that the deferred responses are transmitted
as an array in the new `incremental` field of the JSON response.

By [@Geal](https://github.com/Geal) in https://github.com/apollographql/router/pull/1551

## 🛠 Maintenance

These are generally internal improvements to the Router repository on GitHub.

### Display `licenses.html` diff in CI if the check failed ([#1524](https://github.com/apollographql/router/issues/1524))

The CI check that ensures that the `license.html` file is up to date now displays what has changed when the file is out of sync.

By [@o0Ignition0o](https://github.com/o0Ignition0o)

## 🚀 Features

### Helm: Rhai script and Istio virtualservice support ([#1478](https://github.com/apollographql/router/issues/1478))

You can now pass a Rhai script file to the helm chart.
You can also provide an Istio `VirtualService` configuration, as well as custom `Egress` rules.
Head over to the helm chart [default values](https://github.com/apollographql/router/blob/main/helm/chart/router/values.yaml) to get started.

By [@o0Ignition0o](https://github.com/o0Ignition0o) in https://github.com/apollographql/router/pull/1478

## 📚 Documentation

### Clarify path parameter usage ([PR #1473](https://github.com/apollographql/router/pull/1473))

Add an inline example of path parameter usage to the [section of the docs](https://www.apollographql.com/docs/router/configuration/overview/#endpoint-path) explaining that you cannot specify a wildcard in the middle of a path.

By [@EverlastingBugstopper](https://github.com/EverlastingBugstopper) in https://github.com/apollographql/router/pull/1473

# [0.15.1] - 2022-08-10

## ⚠️ **SECURITY** ⚠️

### Landing page: Remove unsanitized example input

The default landing page contained HTML to display a sample `curl` command which is made visible if the full landing page bundle could not be fetched from Apollo's CDN. The server's URL is directly interpolated into this command inside the browser from `window.location.href`. On some older browsers such as IE11, this value is not URI-encoded. On such browsers, opening a malicious URL pointing at an Apollo Router could cause execution of attacker-controlled JavaScript. In this release, the fallback page does not display a `curl` command.

More details are available at the [security advisory](https://github.com/apollographql/router/security/advisories/GHSA-p5q6-hhww-f999).

By [@o0Ignition0o](https://github.com/o0Ignition0o)

# [0.15.0] - 2022-08-09

## ❗ BREAKING ❗

### CORS: Deprecate newly-added `allow_any_header` option and return to previous behavior ([PR #1480](https://github.com/apollographql/router/pull/1480))

We've re-considered and reverted changes we shipped in the last release with regards to how we handle the [`Access-Control-Request-Headers`](https://developer.mozilla.org/en-US/docs/Web/HTTP/Headers/Access-Control-Request-Headers) *request* header and its corresponding [`Access-Control-Allow-Headers`](https://developer.mozilla.org/en-US/docs/Web/HTTP/Headers/Access-Control-Allow-Headers) response header.  We've reverted to the previous releases' behavior, including the removal of the recently-added `allow_any_header` option.

The previous default behavior was to **reflect** the client's `Access-Control-Request-Headers` request header values back in the `Access-Control-Allow-Headers` response header.  This previous behavior is in fact a common default behavior in other CORS libraries as well, including the [`cors`](https://npm.im/cors) Node.js package and we think it's worth keeping as it was previously, rather than requiring users to specify `allow_any_header` for the _majority_ of use cases.  We believe this to be a safe and secure default that is also more user-friendly.

It is not typically necessary to change this default behavior, but if you wish to allow a more specific set of headers, you can disable the default header reflection and specify a list of headers using the `allow_headers` option, which will allow only those headers in negotiating a response:

```yaml title="router.yaml"
server:
  cors:
    allow_any_origin: true
    # Including this `allow_headers` isn't typically necessary (can be removed) but
    # will *restrict* the permitted Access-Control-Allow-Headers response values.
    allow_headers:
      - Content-Type
      - Authorization
      - x-my-custom-header
```

By [@o0Ignition0o](https://github.com/o0ignition0o) in https://github.com/apollographql/router/pull/1480

### Reference-counting for the schema string given to plugins ([PR #1462](https://github.com/apollographql/router/pull/1462))

The type of the `supergraph_sdl` field of the `apollo_router::plugin::PluginInit` struct
was changed from `String` to `Arc<String>`.
This reduces the number of copies of this string we keep in memory, as schemas can get large.

By [@SimonSapin](https://github.com/SimonSapin) in https://github.com/apollographql/router/pull/1462

## 🐛 Fixes

### Update span attributes to be compliant with the opentelemetry for GraphQL specs ([PR #1449](https://github.com/apollographql/router/pull/1449))

Change attribute name `query` to `graphql.document` and `operation_name` to `graphql.operation.name` in spans.

By [@bnjjj](https://github.com/bnjjj) in https://github.com/apollographql/router/pull/1449

### Configuration handling enhancements ([PR #1454](https://github.com/apollographql/router/pull/1454))

Router config handling now:
* Allows completely empty configuration without error.
* Prevents unknown tags at the root of the configuration from being silently ignored.

By [@bryncooke](https://github.com/bryncooke) in https://github.com/apollographql/router/pull/1454

## 📚 Documentation


### CORS: Fix trailing slashes, and display defaults ([PR #1471](https://github.com/apollographql/router/pull/1471))

The CORS documentation now displays a valid `origins` configuration (without trailing slash!), and the full configuration section displays its default settings.


By [@o0Ignition0o](https://github.com/o0Ignition0o) in https://github.com/apollographql/router/pull/1471


### Add helm OCI example ([PR #1457](https://github.com/apollographql/router/pull/1457))

Update existing filesystem based example to illustrate how to do the same thing using our OCI stored helm chart.

By [@garypen](https://github.com/garypen) in https://github.com/apollographql/router/pull/1457


# [0.14.0] - 2022-08-02

## ❗ BREAKING ❗

### Modify the plugin `new` method to pass an initialisation structure ([PR #1446](https://github.com/apollographql/router/pull/1446))

This change alters the `new` method for plugins to pass a `PluginInit` struct.

We are making this change so that we can pass more information during plugin startup. The first change is that in addition to passing
the plugin configuration, we are now also passing the router supergraph sdl (Schema Definition Language) as a string.

There is a new example (`supergraph_sdl`) which illustrates how to use this new capability.

By [@garypen](https://github.com/garypen) in https://github.com/apollographql/router/pull/1446

### Remove the generic stream type from `RouterResponse` and `ExecutionResponse` ([PR #1420](https://github.com/apollographql/router/pull/1420))

This generic type complicates the API with limited benefit because we use `BoxStream` everywhere in plugins:

* `RouterResponse<BoxStream<'static, Response>>` -> `RouterResponse`
* `ExecutionResponse<BoxStream<'static, Response>>` -> `ExecutionResponse`

By [@Geal](https://github.com/Geal) in https://github.com/apollographql/router/pull/1420

### Remove the HTTP request from `QueryPlannerRequest` ([PR #1439](https://github.com/apollographql/router/pull/1439))

The content of `QueryPlannerRequest` is used as argument to the query planner and as a cache key,
so it should not change depending on the variables or HTTP headers.

By [@Geal](https://github.com/Geal) in https://github.com/apollographql/router/pull/1439

### Change `PluggableRouterServiceBuilder` methods ([PR #1437](https://github.com/apollographql/router/pull/1437))

`with_naive_introspection` and `with_defer_support` where two parameter-less methods
of this builder that enabled boolean configuration flags.
They have been removed and replaced by `with_configuration`
which takes `Arc<apollo_router::Configuration>`.
A `Configuration` value can be created from various formats by deserializing with `serde`.
The removed methods correspond to `server.introspection` and `server.experimental_defer_support`
configuration keys respectively.

By [@SimonSapin](https://github.com/SimonSapin) in https://github.com/apollographql/router/pull/1437

### Changes to the `SchemaKind` enum ([PR #1437](https://github.com/apollographql/router/pull/1437))

The `Instance` variant is replaced with a variant named `String` that contains…
a `String` instead of `Box<apollo_router::Schema>`,
so you no longer need to parse the schema before giving it to the router.
Similarly, the `Stream` variant now contains a stream of `String`s
instead of a stream of already-parsed `Schema`s.

By [@SimonSapin](https://github.com/SimonSapin) in https://github.com/apollographql/router/pull/1437

### `Schema` no longer implements `FromStr` ([PR #1437](https://github.com/apollographql/router/pull/1437))

This means that `str.parse::<apollo_router::Schema>()` is no longer available.
If you still need a parsed `Schema` (see above),
use `apollo_router::Schema(str, &configuration)` instead.
To use the default `apollo_router::Configuration`
you can call `apollo_router::Schema(str, &Default::default())`.

By [@SimonSapin](https://github.com/SimonSapin) in https://github.com/apollographql/router/pull/1437

## 🚀 Features

### Publish helm chart to OCI registry ([PR #1447](https://github.com/apollographql/router/pull/1447))

When we make a release, publish our helm chart to the same OCI registry that we use for our docker images.

For more information about using OCI registries with helm, see [the helm documentation](https://helm.sh/blog/storing-charts-in-oci/).

By [@garypen](https://github.com/garypen) in https://github.com/apollographql/router/pull/1447

### Configure Regex based CORS rules ([PR #1444](https://github.com/apollographql/router/pull/1444))

The router now supports regex based CORS rules, as explained in the [docs](https://www.apollographql.com/docs/router/configuration/cors)
It also supports the `allow_any_header` setting that will mirror client's requested headers.

```yaml title="router.yaml"
server:
  cors:
    match_origins:
      - "https://([a-z0-9]+[.])*api[.]example[.]com" # any host that uses https and ends with .api.example.com
    allow_any_header: true # mirror client's headers
```

The default CORS headers configuration of the router allows `content-type`, `apollographql-client-version` and `apollographql-client-name`.

By [@o0Ignition0o](https://github.com/o0ignition0o) in https://github.com/apollographql/router/pull/1444


### Add support of error section in telemetry to add custom attributes ([PR #1443](https://github.com/apollographql/router/pull/1443))

The telemetry is now able to hook at the error stage if router or a subgraph is returning an error. Here is an example of configuration:

```yaml
telemetry:
  metrics:
    prometheus:
      enabled: true
    common:
      attributes:
        subgraph:
          all:
            errors: # Only works if it's a valid GraphQL error
              include_messages: true # Will include the error message in a message attribute
              extensions: # Include extension data
                - name: subgraph_error_extended_type # Name of the attribute
                  path: .type # JSON query path to fetch data from extensions
```

By [@bnjjj](https://github.com/bnjjj) in https://github.com/apollographql/router/pull/1443

### Experimental support for the `@defer` directive ([PR #1182](https://github.com/apollographql/router/pull/1182))

The router can now understand the `@defer` directive, used to tag parts of a query so the response is split into
multiple parts that are sent one by one.

:warning: *this is still experimental and not fit for production use yet*

To activate it, add this option to the configuration file:

```yaml
server:
  experimental_defer_support: true
```

By [@Geal](https://github.com/Geal) in https://github.com/apollographql/router/pull/1182

### Rewrite the caching API ([PR #1281](https://github.com/apollographql/router/pull/1281))

This introduces a new asynchronous caching API that opens the way to multi level caching (in memory and
database). The API revolves around an `Entry` structure that allows query deduplication and lets the
client decide how to generate the value to cache, instead of a complicated delegate system inside the
cache.

By [@Geal](https://github.com/Geal) in https://github.com/apollographql/router/pull/1281

## 🐛 Fixes

### Update serialization format for telemetry.tracing.otlp.grpc.metadata ([PR #1391](https://github.com/apollographql/router/pull/1391))

The metadata format now uses `IndexMap<String, Vec<String>>`.

By [@me-diru](https://github.com/me-diru) in https://github.com/apollographql/router/pull/1391

### Update the scaffold template so it targets router v0.14.0 ([PR #1431](https://github.com/apollographql/router/pull/1431))

The cargo scaffold template will target the latest version of the router.

By [@o0Ignition0o](https://github.com/o0Ignition0o) in https://github.com/apollographql/router/pull/1248

### Selection merging on non-object field aliases ([PR #1406](https://github.com/apollographql/router/issues/1406))

Fixed a bug where merging aliased fields would sometimes put `null`s instead of expected values.

By [@o0Ignition0o](https://github.com/o0Ignition0o) in https://github.com/apollographql/router/pull/1432

### A Rhai error instead of a Rust panic ([PR #1414 https://github.com/apollographql/router/pull/1414))

In Rhai plugins, accessors that mutate the originating request are not available when in the subgraph phase. Previously, trying to mutate anyway would cause a Rust panic. This has been changed to a Rhai error instead.

By [@SimonSapin](https://github.com/SimonSapin) in https://github.com/apollographql/router/pull/1414

### Optimizations ([PR #1423](https://github.com/apollographql/router/pull/1423))

* Do not clone the client request during query plan execution
* Do not clone the usage reporting
* Avoid path allocations when iterating over JSON values

The benchmarks show that this change brings a 23% gain in requests per second compared to the main branch.

By [@Geal](https://github.com/Geal) in https://github.com/apollographql/router/pull/1423

### do not perform nested fetches if the parent one returned null ([PR #1332](https://github.com/apollographql/router/pull/1332)

In a query of the form:
```graphql
mutation {
	mutationA {
		mutationB
	}
}
```

If `mutationA` returned null, we should not execute `mutationB`.

By [@Ty3uK](https://github.com/Ty3uK) in https://github.com/apollographql/router/pull/1332

## 🛠 Maintenance

## 📚 Documentation

### Updates wording and formatting of README.md

By [@EverlastingBugstopper](https://github.com/EverlastingBugstopper) in https://github.com/apollographql/router/pull/1445
# [0.12.0] - 2022-08-18

## ❗ BREAKING ❗

### Move `experimental.rhai` out of `experimental` ([PR #1365](https://github.com/apollographql/router/pull/1365))

You will need to update your YAML configuration file to use the correct name for `rhai` plugin.

```diff
- plugins:
-   experimental.rhai:
-     filename: /path/to/myfile.rhai
+ rhai:
+   scripts: /path/to/directory/containing/all/my/rhai/scripts (./scripts by default)
+   main: <name of main script to execute> (main.rhai by default)
```

You can now modularise your rhai code. Rather than specifying a path to a filename containing your rhai code, the rhai plugin will now attempt to execute the script specified via `main`. If modules are imported, the rhai plugin will search for those modules in the `scripts` directory. for more details about how rhai makes use of modules, look at [the rhai documentation](https://rhai.rs/book/ref/modules/import.html).

The simplest migration will be to set `scripts` to the directory containing your `myfile.rhai` and to rename your `myfile.rhai` to `main.rhai`.

By [@garypen](https://github.com/garypen) in https://github.com/apollographql/router/pull/1365

## 🐛 Fixes

### The opentelemetry-otlp crate needs a http-client feature ([PR #1392](https://github.com/apollographql/router/pull/1392))

The opentelemetry-otlp crate only checks at runtime if a HTTP client was added through
cargo features. We now use reqwest for that.

By [@geal](https://github.com/geal) in https://github.com/apollographql/router/pull/1392

### Expose the custom endpoints from RouterServiceFactory ([PR #1402](https://github.com/apollographql/router/pull/1402))

Plugin HTTP endpoints registration was broken during the Tower refactoring. We now make sure that the list
of endpoints is generated from the `RouterServiceFactory` instance.

By [@geal](https://github.com/geal) in https://github.com/apollographql/router/pull/1402

## 🛠 Maintenance

### Dependency updates ([PR #1389](https://github.com/apollographql/router/issues/1389), [PR #1394](https://github.com/apollographql/router/issues/1394), [PR #1395](https://github.com/apollographql/router/issues/1395))

Dependency updates were blocked for some time due to incompatibilities:

- #1389: the router-bridge crate needed a new version of `deno_core` in its workspace that would not fix the version of `once_cell`. Now that it is done we can update `once_cell` in the router
- #1395: `clap` at version 3.2 changed the way values are extracted from matched arguments, which resulted in panics. This is now fixed and we can update `clap` in the router and related crates
- #1394: broader dependency updates now that everything is locked
- #1410: revert tracing update that caused two telemetry tests to fail (the router binary is not affected)

By [@Geal](https://github.com/Geal) in https://github.com/apollographql/router/pull/1389 https://github.com/apollographql/router/pull/1394 https://github.com/apollographql/router/pull/1395 and [@o0Ignition0o](https://github.com/o0Ignition0o) in https://github.com/apollographql/router/pull/1410

# [0.11.0] - 2022-07-12

## ❗ BREAKING ❗

### Relax plugin api mutability ([PR #1340](https://github.com/apollographql/router/pull/1340) ([PR #1289](https://github.com/apollographql/router/pull/1289))

the `Plugin::*_service()` methods were taking a `&mut self` as argument, but since
they work like a tower Layer, they can use `&self` instead. This change
then allows us to move from Buffer to service factories for the query
planner, execution and subgraph services.

**Services are now created on the fly at session creation, so if any state must be shared
between executions, it should be stored in an `Arc<Mutex<_>>` in the plugin and cloned
into the new service in the `Plugin::*_service()` methods**.

By [@Geal](https://github.com/Geal) in https://github.com/apollographql/router/pull/1340 https://github.com/apollographql/router/pull/1289

## 🚀 Features

### Add support to add custom resources on metrics. ([PR #1354](https://github.com/apollographql/router/pull/1354))

Resources are almost like attributes but more global. They are directly configured on the metrics exporter which means you'll always have these resources on each of your metrics.  This functionality can be used to, for example,
apply a `service.name` to metrics to make them easier to find in larger infrastructure, as demonstrated here:

```yaml
telemetry:
  metrics:
    common:
      resources:
        # Set the service name to easily find metrics related to the apollo-router in your metrics dashboards
        service.name: "apollo-router"
```

By [@bnjjj](https://github.com/bnjjj) in https://github.com/apollographql/router/pull/1354

## 🐛 Fixes

### Fix fragment on interface without typename ([PR #1371](https://github.com/apollographql/router/pull/1371))

When the subgraph doesn't return the `__typename` and the type condition of a fragment is an interface, we should return the values if the entity implements the interface

By [@bnjjj](https://github.com/bnjjj) in https://github.com/apollographql/router/pull/1371

### Fix detection of an introspection query ([PR #1370](https://github.com/apollographql/router/pull/1370))

A query that only contains `__typename` at the root will now special-cased as merely an introspection query and will bypass more complex query-planner execution (its value will just be `Query`).

By [@bnjjj](https://github.com/bnjjj) in https://github.com/apollographql/router/pull/1370

### Accept nullable list as input ([PR #1363](https://github.com/apollographql/router/pull/1363))

Do not throw a validation error when you give `null` for an input variable of type `[Int!]`.

By [@bnjjj](https://github.com/bnjjj) in https://github.com/apollographql/router/pull/1363

## 🛠 Maintenance

### Replace Buffers of tower services with service factories ([PR #1289](https://github.com/apollographql/router/pull/1289) [PR #1355](https://github.com/apollographql/router/pull/1355))

Tower services should be used by creating a new service instance for each new session
instead of going through a `Buffer`.

By [@Geal](https://github.com/Geal) in https://github.com/apollographql/router/pull/1289  https://github.com/apollographql/router/pull/1355

### Execute the query plan's first response directly ([PR #1357](https://github.com/apollographql/router/issues/1357))

The query plan was previously executed in a spawned task to prepare for the `@defer` implementation, but we can actually
generate the first response right inside the same future.

By [@Geal](https://github.com/Geal) in https://github.com/apollographql/router/pull/1357

### Remove deprecated `failure` crate from the dependency tree ([PR #1373](https://github.com/apollographql/router/pull/1373))

This should fix automated reports about [GHSA-jq66-xh47-j9f3](https://github.com/advisories/GHSA-jq66-xh47-j9f3).

By [@yanns](https://github.com/yanns) in https://github.com/apollographql/router/pull/1373

### Render embedded Sandbox instead of landing page ([PR #1369](https://github.com/apollographql/router/pull/1369))

Open the router URL in a browser and start querying the router from the Apollo Sandbox.

By [@mayakoneval](https://github.com/mayakoneval) in https://github.com/apollographql/router/pull/1369

## 📚 Documentation

### Various documentation edits ([PR #1329](https://github.com/apollographql/router/issues/1329))

By [@StephenBarlow](https://github.com/StephenBarlow) in https://github.com/apollographql/router/pull/1329


# [0.10.0] - 2022-07-05

## ❗ BREAKING ❗

### Change configuration for custom attributes for metrics in telemetry plugin ([PR #1300](https://github.com/apollographql/router/pull/1300)

To create a distinction between subgraph metrics and router metrics, a distiction has been made in the configuration.  Therefore, a new configuration section called `router` has been introduced and Router-specific properties are now listed there, as seen here:

```diff
telemetry:
  metrics:
    common:
      attributes:
-        static:
-          - name: "version"
-            value: "v1.0.0"
-        from_headers:
-          - named: "content-type"
-            rename: "payload_type"
-            default: "application/json"
-          - named: "x-custom-header-to-add"
+        router:
+          static:
+            - name: "version"
+              value: "v1.0.0"
+          request:
+            header:
+              - named: "content-type"
+                rename: "payload_type"
+                default: "application/json"
+              - named: "x-custom-header-to-add"
```

By [@bnjjj](https://github.com/bnjjj) in https://github.com/apollographql/router/pull/1300

### Rename `http_compat` to `http_ext` ([PR #1291](https://github.com/apollographql/router/pull/1291))

The module provides extensions to the `http` crate which are specific to the way we use that crate in the router. This change also cleans up the provided extensions and fixes a few potential sources of error (by removing them)
such as the `Request::mock()` function.

By [@garypen](https://github.com/garypen) in https://github.com/apollographql/router/pull/1291

### Rework the entire public API structure ([PR #1216](https://github.com/apollographql/router/pull/1216),  [PR #1242](https://github.com/apollographql/router/pull/1242),  [PR #1267](https://github.com/apollographql/router/pull/1267),  [PR #1277](https://github.com/apollographql/router/pull/1277), [PR #1303](https://github.com/apollographql/router/pull/1303))

* Many items have been removed from the public API and made private.
  If you were relying on these previously-public methods and find that they are no longer available, please open an issue with your use case so we can consider how we want to re-introduce them.

* Many re-exports have been removed.
  Most notably from the crate root and all of the `prelude` modules.
  These items now need to be imported from another location instead,
  most often the module that defines them.

* Some items have moved and need to be imported from a new location.

For example, here are the changes made to `examples/add-timestamp-header/src/main.rs`:

```diff
-use apollo_router::{plugin::utils, Plugin, RouterRequest, RouterResponse};
+use apollo_router::plugin::test;
+use apollo_router::plugin::Plugin;
+use apollo_router::services::{RouterRequest, RouterResponse};
```
```diff
-let mut mock = utils::test::MockRouterService::new();
+let mut mock = test::MockRouterService::new();
```
```diff
-if let apollo_router::ResponseBody::GraphQL(response) =
+if let apollo_router::services::ResponseBody::GraphQL(response) =
     service_response.next_response().await.unwrap()
 {
```

If you're unsure where a given item needs to be imported from when porting code,
unfold the listing below and use your browser's search function (CTRL+F or ⌘+F).

<details>
<summary>
  Output of <code>./scripts/public_items.sh</code> for 0.10.0
</summary>
<pre>
use apollo_router::ApolloRouter;
use apollo_router::Configuration;
use apollo_router::ConfigurationKind;
use apollo_router::Context;
use apollo_router::Error;
use apollo_router::Executable;
use apollo_router::Request;
use apollo_router::Response;
use apollo_router::Schema;
use apollo_router::SchemaKind;
use apollo_router::ShutdownKind;
use apollo_router::error::CacheResolverError;
use apollo_router::error::FetchError;
use apollo_router::error::JsonExtError;
use apollo_router::error::Location;
use apollo_router::error::ParseErrors;
use apollo_router::error::PlannerErrors;
use apollo_router::error::QueryPlannerError;
use apollo_router::error::SchemaError;
use apollo_router::error::ServiceBuildError;
use apollo_router::error::SpecError;
use apollo_router::graphql::Error;
use apollo_router::graphql::NewErrorBuilder;
use apollo_router::graphql::Request;
use apollo_router::graphql::Response;
use apollo_router::json_ext::Object;
use apollo_router::json_ext::Path;
use apollo_router::json_ext::PathElement;
use apollo_router::layers::ServiceBuilderExt;
use apollo_router::layers::ServiceExt;
use apollo_router::layers::async_checkpoint::AsyncCheckpointLayer;
use apollo_router::layers::async_checkpoint::AsyncCheckpointService;
use apollo_router::layers::cache::CachingLayer;
use apollo_router::layers::cache::CachingService;
use apollo_router::layers::instrument::InstrumentLayer;
use apollo_router::layers::instrument::InstrumentService;
use apollo_router::layers::map_future_with_context::MapFutureWithContextLayer;
use apollo_router::layers::map_future_with_context::MapFutureWithContextService;
use apollo_router::layers::sync_checkpoint::CheckpointLayer;
use apollo_router::layers::sync_checkpoint::CheckpointService;
use apollo_router::main;
use apollo_router::mock_service;
use apollo_router::plugin::DynPlugin;
use apollo_router::plugin::Handler;
use apollo_router::plugin::Plugin;
use apollo_router::plugin::PluginFactory;
use apollo_router::plugin::plugins;
use apollo_router::plugin::register_plugin;
use apollo_router::plugin::serde::deserialize_header_name;
use apollo_router::plugin::serde::deserialize_header_value;
use apollo_router::plugin::serde::deserialize_option_header_name;
use apollo_router::plugin::serde::deserialize_option_header_value;
use apollo_router::plugin::serde::deserialize_regex;
use apollo_router::plugin::test::IntoSchema;
use apollo_router::plugin::test::MockExecutionService;
use apollo_router::plugin::test::MockQueryPlanningService;
use apollo_router::plugin::test::MockRouterService;
use apollo_router::plugin::test::MockSubgraph;
use apollo_router::plugin::test::MockSubgraphService;
use apollo_router::plugin::test::NewPluginTestHarnessBuilder;
use apollo_router::plugin::test::PluginTestHarness;
use apollo_router::plugins::csrf::CSRFConfig;
use apollo_router::plugins::csrf::Csrf;
use apollo_router::plugins::rhai::Conf;
use apollo_router::plugins::rhai::Rhai;
use apollo_router::plugins::telemetry::ROUTER_SPAN_NAME;
use apollo_router::plugins::telemetry::Telemetry;
use apollo_router::plugins::telemetry::apollo::Config;
use apollo_router::plugins::telemetry::config::AttributeArray;
use apollo_router::plugins::telemetry::config::AttributeValue;
use apollo_router::plugins::telemetry::config::Conf;
use apollo_router::plugins::telemetry::config::GenericWith;
use apollo_router::plugins::telemetry::config::Metrics;
use apollo_router::plugins::telemetry::config::MetricsCommon;
use apollo_router::plugins::telemetry::config::Propagation;
use apollo_router::plugins::telemetry::config::Sampler;
use apollo_router::plugins::telemetry::config::SamplerOption;
use apollo_router::plugins::telemetry::config::Trace;
use apollo_router::plugins::telemetry::config::Tracing;
use apollo_router::query_planner::OperationKind;
use apollo_router::query_planner::QueryPlan;
use apollo_router::query_planner::QueryPlanOptions;
use apollo_router::register_plugin;
use apollo_router::services::ErrorNewExecutionResponseBuilder;
use apollo_router::services::ErrorNewQueryPlannerResponseBuilder;
use apollo_router::services::ErrorNewRouterResponseBuilder;
use apollo_router::services::ErrorNewSubgraphResponseBuilder;
use apollo_router::services::ExecutionRequest;
use apollo_router::services::ExecutionResponse;
use apollo_router::services::ExecutionService;
use apollo_router::services::FakeNewExecutionRequestBuilder;
use apollo_router::services::FakeNewExecutionResponseBuilder;
use apollo_router::services::FakeNewRouterRequestBuilder;
use apollo_router::services::FakeNewRouterResponseBuilder;
use apollo_router::services::FakeNewSubgraphRequestBuilder;
use apollo_router::services::FakeNewSubgraphResponseBuilder;
use apollo_router::services::NewExecutionRequestBuilder;
use apollo_router::services::NewExecutionResponseBuilder;
use apollo_router::services::NewExecutionServiceBuilder;
use apollo_router::services::NewQueryPlannerRequestBuilder;
use apollo_router::services::NewQueryPlannerResponseBuilder;
use apollo_router::services::NewRouterRequestBuilder;
use apollo_router::services::NewRouterResponseBuilder;
use apollo_router::services::NewRouterServiceBuilder;
use apollo_router::services::NewSubgraphRequestBuilder;
use apollo_router::services::NewSubgraphResponseBuilder;
use apollo_router::services::PluggableRouterServiceBuilder;
use apollo_router::services::QueryPlannerContent;
use apollo_router::services::QueryPlannerRequest;
use apollo_router::services::QueryPlannerResponse;
use apollo_router::services::ResponseBody;
use apollo_router::services::RouterRequest;
use apollo_router::services::RouterResponse;
use apollo_router::services::RouterService;
use apollo_router::services::SubgraphRequest;
use apollo_router::services::SubgraphResponse;
use apollo_router::services::SubgraphService;
use apollo_router::services::http_ext::FakeNewRequestBuilder;
use apollo_router::services::http_ext::IntoHeaderName;
use apollo_router::services::http_ext::IntoHeaderValue;
use apollo_router::services::http_ext::NewRequestBuilder;
use apollo_router::services::http_ext::Request;
use apollo_router::services::http_ext::Response;
use apollo_router::subscriber::RouterSubscriber;
use apollo_router::subscriber::is_global_subscriber_set;
use apollo_router::subscriber::replace_layer;
use apollo_router::subscriber::set_global_subscriber;
</pre>
</details>

By [@SimonSapin](https://github.com/SimonSapin)

### Entry point improvements ([PR #1227](https://github.com/apollographql/router/pull/1227)) ([PR #1234](https://github.com/apollographql/router/pull/1234)) ([PR #1239](https://github.com/apollographql/router/pull/1239)), [PR #1263](https://github.com/apollographql/router/pull/1263))

The interfaces around the entry point have been improved for naming consistency and to enable reuse when customization is required.
Most users will continue to use:
```rust
apollo_router::main()
```

However, if you want to specify extra customization to configuration/schema/shutdown then you may use `Executable::builder()` to override behavior.

```rust
use apollo_router::Executable;
Executable::builder()
  .router_builder_fn(|configuration, schema| ...) // Optional
  .start().await?
```

Migration tips:
* Calls to `ApolloRouterBuilder::default()` should be migrated to `ApolloRouter::builder`.
* `FederatedServerHandle` has been renamed to `ApolloRouterHandle`.
* The ability to supply your own `RouterServiceFactory` has been removed.
* `StateListener`. This made the internal state machine unnecessarily complex. `listen_address()` remains on `ApolloRouterHandle`.
* `FederatedServerHandle::shutdown()` has been removed. Instead, dropping `ApolloRouterHandle` will cause the router to shutdown.
* `FederatedServerHandle::ready()` has been renamed to `FederatedServerHandle::listen_address()`, it will return the address when the router is ready to serve requests.
* `FederatedServerError` has been renamed to `ApolloRouterError`.
* `main_rt` should be migrated to `Executable::builder()`

By [@bryncooke](https://github.com/bryncooke) in https://github.com/apollographql/router/pull/1227 https://github.com/apollographql/router/pull/1234 https://github.com/apollographql/router/pull/1239 https://github.com/apollographql/router/pull/1263

### Non-GraphQL response body variants removed from `RouterResponse` ([PR #1307](https://github.com/apollographql/router/pull/1307), [PR #1328](https://github.com/apollographql/router/pull/1328))

The `ResponseBody` enum has been removed.
It had variants for GraphQL and non-GraphQL responses.

It was used:

* In `RouterResponse` which now uses `apollo_router::graphql::Response` instead
* In `Handler` for plugin custom endpoints which now uses `bytes::Bytes` instead

Various type signatures will need changes such as:

```diff
- RouterResponse<BoxStream<'static, ResponseBody>>
+ RouterResponse<BoxStream<'static, graphql::Response>>
```

Necessary code changes might look like:

```diff
- return ResponseBody::GraphQL(response);
+ return response;
```
```diff
- if let ResponseBody::GraphQL(graphql_response) = res {
-     assert_eq!(&graphql_response.errors[0], expected_error);
- } else {
-     panic!("expected a graphql response");
- }
+ assert_eq!(&res.errors[0], expected_error);
```

By [@SimonSapin](https://github.com/SimonSapin)

### Fixed control flow in helm chart for volume mounts & environment variables ([PR #1283](https://github.com/apollographql/router/issues/1283))

You will now be able to actually use the helm chart without being on a managed graph.

By [@LockedThread](https://github.com/LockedThread) in https://github.com/apollographql/router/pull/1283

### Fail when unknown fields are encountered in configuration ([PR #1278](https://github.com/apollographql/router/pull/1278))

Now if you add an unknown configuration field at the root of your configuration file it will return an error, rather than silently continuing with un-recognized options.

By [@bnjjj](https://github.com/bnjjj) in https://github.com/apollographql/router/pull/1278

## 🚀 Features

### Allow custom subgraph-specific attributes to be added to emitted metrics ([PR #1300](https://github.com/apollographql/router/pull/1300))

Previously, it was only possible to add custom attributes from headers which the router received from the external GraphQL client. Now, you are able to add custom attributes coming from both the headers and the body of either the Router's or the Subgraph's router request or response. You also have the ability to add an attributes from the context. For example:

```yaml
telemetry:
  metrics:
    common:
      attributes:
        router:
          static:
            - name: "version"
              value: "v1.0.0"
          request:
            header:
              - named: "content-type"
                rename: "payload_type"
                default: "application/json"
              - named: "x-custom-header-to-add"
          response:
            body:
              # Take element from the Router's JSON response body router located at a specific path
              - path: .errors[0].extensions.status
                name: error_from_body
          context:
            # Take element from the context within plugin chains and add it in attributes
            - named: my_key
        subgraph:
          all:
            static:
              # Always insert this static value on all metrics for ALL Subgraphs
              - name: kind
                value: subgraph_request
          subgraphs:
            # Apply these only for the SPECIFIC subgraph named `my_subgraph_name`
            my_subgraph_name:
              request:
                header:
                  - named: "x-custom-header"
                body:
                  # Take element from the request body of the router located at this path (here it's the query)
                  - path: .query
                    name: query
                    default: UNKNOWN
```

By [@bnjjj](https://github.com/bnjjj) in https://github.com/apollographql/router/pull/1300

### Add support for modifying variables from a plugin ([PR #1257](https://github.com/apollographql/router/pull/1257))

Previously, it was not possible to modify variables in a `Request` from a plugin. This is now supported via both Rust and Rhai plugins.

By [@garypen](https://github.com/garypen) in https://github.com/apollographql/router/pull/1257

## 🐛 Fixes

### Extend fix for compression support to include the DIY Dockerfiles ([PR #1352](https://github.com/apollographql/router/pull/1352))

Compression support is now shown in the DIY Dockerfiles, as a followup to [PR #1279](https://github.com/apollographql/router/pull/1279).

By [@garypen](https://github.com/garypen) in https://github.com/apollographql/router/pull/1352

### Improve URL parsing in endpoint configuration ([PR #1341](https://github.com/apollographql/router/pull/1341))

Specifying an endpoint in this form '127.0.0.1:431' resulted in an error: 'relative URL without a base'. The fix enhances the URL parsing logic to check for these errors and re-parses with a default scheme 'http://' so that parsing succeeds.

By [@garypen](https://github.com/garypen) in https://github.com/apollographql/router/pull/1341

### Improve configuration validation and environment expansion ([PR #1331](https://github.com/apollographql/router/pull/1331))

Environment expansion now covers the entire configuration file, and supports non-string types.

This means that it is now possible to use environment variables in the `server` section of the YAML configuration, including numeric and boolean fields.

Environment variables will always be shown in their original form within error messages to prevent leakage of secrets.

These changes allow more of the configuration file to be validated via JSON-schema, as previously we just skipped errors where fields contained environment variables.

By [@bryncooke](https://github.com/bryncooke) in https://github.com/apollographql/router/pull/1331

### Fix input coercion for a list ([PR #1327](https://github.com/apollographql/router/pull/1327))

The router is now following coercion rules for lists in accordance with [the GraphQL specification](https://spec.graphql.org/June2018/#sec-Type-System.List). In particular, this fixes the case when an input type of `[Int]` with only `1` provided as a value will now be properly coerced to `[1]`.

By [@bnjjj](https://github.com/bnjjj) in https://github.com/apollographql/router/pull/1327

### Returns HTTP 400 Bad Request, rather than a 500, when hitting a query planning error ([PR #1321](https://github.com/apollographql/router/pull/1321))

A query planning error cannot be retried, so this error code more correctly matches the failure mode and indicates to the client that it should not be retried without changing the request.

By [@bnjjj](https://github.com/bnjjj) in https://github.com/apollographql/router/pull/1321

### Re-enable the subgraph error-redaction functionality ([PR #1317](https://github.com/apollographql/router/pull/1317))

In a re-factoring the `include_subgraph_errors` plugin was disabled. This meant that subgraph error handling was not working as intended. This change re-enables it and improves the functionality with additional logging. As part of the fix, the plugin initialization mechanism was improved to ensure that plugins start in the required sequence.

By [@garypen](https://github.com/garypen) in https://github.com/apollographql/router/pull/1317

### Restrict static introspection to only `__schema` and `__type` ([PR #1299](https://github.com/apollographql/router/pull/1299))
Queries with selected field names starting with `__` are recognized as introspection queries. This includes `__schema`, `__type` and `__typename`. However, `__typename` is introspection at query time which is different from `__schema` and `__type` because two of the later can be answered with queries with empty input variables. This change will restrict introspection to only `__schema` and `__type`.

By [@dingxiangfei2009](https://github.com/dingxiangfei2009) in https://github.com/apollographql/router/pull/1299

### Fix plugin scaffolding support ([PR #1293](https://github.com/apollographql/router/pull/1293))

By [@garypen](https://github.com/garypen) in https://github.com/apollographql/router/pull/1293

### Support introspection object types ([PR #1240](https://github.com/apollographql/router/pull/1240))

Introspection queries can use a set of object types defined in the specification. The query parsing code was not recognizing them, resulting in some introspection queries not working.

By [@Geal](https://github.com/Geal) in https://github.com/apollographql/router/pull/1240

### Update the scaffold template so it works with streams ([#1247](https://github.com/apollographql/router/issues/1247))

Release v0.9.4 changed the way we deal with `Response` objects, which can now be streams. The scaffold template now generates plugins that are compatible with this new Plugin API.

By [@o0Ignition0o](https://github.com/o0Ignition0o) in https://github.com/apollographql/router/pull/1248

### Fix fragment selection on interfaces ([PR #1295](https://github.com/apollographql/router/pull/1295))

Fragments type conditions were not being checked correctly on interfaces, resulting in invalid null fields added to the response or valid data being incorrectly `null`-ified.

By [@Geal](https://github.com/Geal) in https://github.com/apollographql/router/pull/1295

### Fix fragment selection on queries ([PR #1296](https://github.com/apollographql/router/pull/1296))

The schema object can specify objects for queries, mutations or subscriptions that are not named `Query`, `Mutation` or `Subscription`. Response formatting now supports it.

By [@Geal](https://github.com/Geal) in https://github.com/apollographql/router/pull/1296

### Fix fragment selection on unions ([PR #1346](https://github.com/apollographql/router/pull/1346))

Fragments type conditions were not checked correctly on unions, resulting in data being absent.

By [@Geal](https://github.com/Geal) in https://github.com/apollographql/router/pull/1346

### Reduce `poll_ready` calls in query deduplication ([PR #1350](https://github.com/apollographql/router/pull/1350))

The query deduplication service was making assumptions on the underlying service's behaviour, which could result in subgraph services panicking.

By [@Geal](https://github.com/Geal) in https://github.com/apollographql/router/pull/1350

## 🛠 Maintenance

### chore: Run scaffold tests in CI and xtask only ([PR #1345](https://github.com/apollographql/router/pull/1345))

Run the scaffold tests in CI and through xtask, to keep a steady feedback loop while developping against `cargo test`.

By [@o0Ignition0o](https://github.com/o0Ignition0o) in https://github.com/apollographql/router/pull/1345

### Update rhai to latest release (1.8.0)  ([PR #1337](https://github.com/apollographql/router/pull/1337)

We had been depending on a pinned git version which had a fix we required. This now updates to the latest release which includes the fix upstream.

By [@garypen](https://github.com/garypen) in https://github.com/apollographql/router/pull/1337

### Remove typed-builder ([PR #1218](https://github.com/apollographql/router/pull/1218))
Migrate all typed-builders code to `buildstructor`.

By [@bryncooke](https://github.com/bryncooke) in https://github.com/apollographql/router/pull/1218

# [0.9.5] - 2022-06-17
## ❗ BREAKING ❗

### Move `experimental.traffic_shaping` out of `experimental` [PR #1229](https://github.com/apollographql/router/pull/1229)
You will need to update your YAML configuration file to use the correct name for `traffic_shaping` plugin.

```diff
- plugins:
-   experimental.traffic_shaping:
-     variables_deduplication: true # Enable the variables deduplication optimization
-     all:
-       query_deduplication: true # Enable query deduplication for all subgraphs.
-     subgraphs:
-       products:
-         query_deduplication: false # Disable query deduplication for products.
+ traffic_shaping:
+   variables_deduplication: true # Enable the variables deduplication optimization
+   all:
+     query_deduplication: true # Enable query deduplication for all subgraphs.
+   subgraphs:
+     products:
+       query_deduplication: false # Disable query deduplication for products.
```

### Rhai plugin `request.sub_headers` renamed to `request.subgraph.headers` [PR #1261](https://github.com/apollographql/router/pull/1261)

Rhai scripts previously supported the `request.sub_headers` attribute so that subgraph request headers could be
accessed. This is now replaced with an extended interface for subgraph requests:

```
request.subgraph.headers
request.subgraph.body.query
request.subgraph.body.operation_name
request.subgraph.body.variables
request.subgraph.body.extensions
request.subgraph.uri.host
request.subgraph.uri.path
```

By [@garypen](https://github.com/garypen) in https://github.com/apollographql/router/pull/1261

## 🚀 Features

### Add support of compression [PR #1229](https://github.com/apollographql/router/pull/1229)
Add support of request and response compression for the router and all subgraphs. The router is now able to handle `Content-Encoding` and `Accept-Encoding` headers properly. Supported algorithms are `gzip`, `br`, `deflate`.
You can also enable compression on subgraphs requests and responses by updating the `traffic_shaping` configuration:

```yaml
traffic_shaping:
  all:
    compression: br # Enable brotli compression for all subgraphs
  subgraphs:
    products:
      compression: gzip # Enable gzip compression only for subgraph products
```

By [@bnjjj](https://github.com/bnjjj) in https://github.com/apollographql/router/pull/1229

### Add support of multiple uplink URLs [PR #1210](https://github.com/apollographql/router/pull/1210)
Add support of multiple uplink URLs with a comma-separated list in `APOLLO_UPLINK_ENDPOINTS` and for `--apollo-uplink-endpoints`

Example:
```bash
export APOLLO_UPLINK_ENDPOINTS="https://aws.uplink.api.apollographql.com/, https://uplink.api.apollographql.com/"
```

By [@bnjjj](https://github.com/bnjjj) in https://github.com/apollographql/router/pull/1210

### Add support for adding extra environment variables and volumes to helm chart [PR #1245](https://github.com/apollographql/router/pull/1245)
You can mount your `supergraph.yaml` into the helm deployment via configmap. Using [Kustomize](https://kustomize.io/) to generate your configmap from your supergraph.yaml is suggested.

Example configmap.yaml snippet:
```yaml
supergraph.yaml:
    server:
        listen: 0.0.0.0:80
```

Example helm config:
```yaml
extraEnvVars:
  - name: APOLLO_ROUTER_SUPERGRAPH_PATH
    value: /etc/apollo/supergraph.yaml
    # sets router log level to debug
  - name: APOLLO_ROUTER_LOG
    value: debug
extraEnvVarsCM: ''
extraEnvVarsSecret: ''

extraVolumes:
  - name: supergraph-volume
    configMap:
      name: some-configmap
extraVolumeMounts:
  - name: supergraph-volume
    mountPath: /etc/apollo
```

By [@LockedThread](https://github.com/LockedThread) in https://github.com/apollographql/router/pull/1245

## 🐛 Fixes

### Support introspection object types ([PR #1240](https://github.com/apollographql/router/pull/1240))
Introspection queries can use a set of object types defined in the specification. The query parsing code was not recognizing them,
resulting in some introspection queries not working.

By [@Geal](https://github.com/Geal) in https://github.com/apollographql/router/pull/1240

### Update the scaffold template so that it works with streams ([#1247](https://github.com/apollographql/router/issues/1247))
Release v0.9.4 changed the way we deal with `Response` objects, which can now be streams.
The scaffold template has been updated so that it generates plugins that are compatible with the new Plugin API.

By [@o0Ignition0o](https://github.com/o0Ignition0o) in https://github.com/apollographql/router/pull/1248

### Create the `ExecutionResponse` after the primary response was generated ([PR #1260](https://github.com/apollographql/router/pull/1260))
The `@defer` preliminary work had a surprising side effect: when using methods like `RouterResponse::map_response`, they were
executed before the subgraph responses were received, because they work on the stream of responses.
This PR goes back to the previous behaviour by awaiting the primary response before creating the `ExecutionResponse`.

By [@Geal](https://github.com/Geal) in https://github.com/apollographql/router/pull/1260

### Use the API schema to generate selections ([PR #1255](https://github.com/apollographql/router/pull/1255))
When parsing the schema to generate selections for response formatting, we should use the API schema instead of the supergraph schema.

By [@Geal](https://github.com/Geal) in https://github.com/apollographql/router/pull/1255

## 📚 Documentation

### Update README link to the configuration file  ([PR #1208](https://github.com/apollographql/router/pull/1208))
As the structure of the documentation has changed, the link should point to the `YAML config file` section of the overview.

By [@gscheibel](https://github.com/gscheibel in https://github.com/apollographql/router/pull/1208



# [0.9.4] - 2022-06-14

## ❗ BREAKING ❗


### Groundwork for `@defer` support ([PR #1175](https://github.com/apollographql/router/pull/1175)[PR #1206](https://github.com/apollographql/router/pull/1206))
To prepare for the implementation of the `@defer` directive, the `ExecutionResponse`  and `RouterResponse` types now carry a stream of responses instead of a unique response. For now that stream contains only one item, so there is no change in behaviour. However, the Plugin trait changed to accomodate this, so a couple of steps are required to migrate your plugin so that it is compatible with versions of the router >= v0.9.4:

- Add a dependency to futures in your Cargo.toml:

```diff
+futures = "0.3.21"
```

- Import `BoxStream`, and if your Plugin defines a `router_service` behavior, import `ResponseBody`:

```diff
+ use futures::stream::BoxStream;
+ use apollo_router::ResponseBody;
```

- Update the `router_service` and the `execution_service` sections of your Plugin (if applicable):

```diff
      fn router_service(
         &mut self,
-        service: BoxService<RouterRequest, RouterResponse, BoxError>,
-    ) -> BoxService<RouterRequest, RouterResponse, BoxError> {
+        service: BoxService<RouterRequest, RouterResponse<BoxStream<'static, ResponseBody>>, BoxError>,
+    ) -> BoxService<RouterRequest, RouterResponse<BoxStream<'static, ResponseBody>>, BoxError> {

[...]

     fn execution_service(
         &mut self,
-        service: BoxService<ExecutionRequest, ExecutionResponse, BoxError>,
-    ) -> BoxService<ExecutionRequest, ExecutionResponse, BoxError> {
+        service: BoxService<ExecutionRequest, ExecutionResponse<BoxStream<'static, Response>>, BoxError>,
+    ) -> BoxService<ExecutionRequest, ExecutionResponse<BoxStream<'static, Response>>, BoxError> {
```

We can now update our unit tests so they work on a stream of responses instead of a single one:

```diff
         // Send a request
-        let result = test_harness.call_canned().await?;
-        if let ResponseBody::GraphQL(graphql) = result.response.body() {
+        let mut result = test_harness.call_canned().await?;
+
+        let first_response = result
+            .next_response()
+            .await
+            .expect("couldn't get primary response");
+
+        if let ResponseBody::GraphQL(graphql) = first_response {
             assert!(graphql.data.is_some());
         } else {
             panic!("expected graphql response")
         }

+        // You could keep calling result.next_response() until it yields None if you are expexting more parts.
+        assert!(result.next_response().await.is_none());
         Ok(())
     }
```

By [@Geal](https://github.com/Geal) in https://github.com/apollographql/router/pull/1206
### The `apollo-router-core` crate has been merged into `apollo-router` ([PR #1189](https://github.com/apollographql/router/pull/1189))

To upgrade, remove any dependency on the `apollo-router-core` crate from your `Cargo.toml` files and change imports like so:

```diff
- use apollo_router_core::prelude::*;
+ use apollo_router::prelude::*;
```

By [@SimonSapin](https://github.com/SimonSapin) in https://github.com/apollographql/router/pull/1189


### Fix input validation rules ([PR #1211](https://github.com/apollographql/router/pull/1211))
The GraphQL specification provides two sets of coercion / validation rules, depending on whether we're dealing with inputs or outputs.
We have added validation rules for specified input validations which were not previously implemented.
This is a breaking change since slightly invalid input may have validated before but will now be guarded by newly-introduced validation rules.

By [@o0Ignition0o](https://github.com/o0Ignition0o) in https://github.com/apollographql/router/pull/1211

## 🚀 Features
### Add trace logs for parsing recursion consumption ([PR #1222](https://github.com/apollographql/router/pull/1222))
The `apollo-parser` package now implements recursion limits which can be examined after the parsing phase. The router logs these
out at `trace` level. You can see them in your logs by searching for "`recursion_limit`". For example, when using JSON logging
and using `jq` to filter the output:

```
router -s ../graphql/supergraph.graphql -c ./router.yaml --log trace | jq -c '. | select(.fields.message == "recursion limit data")'
{"timestamp":"2022-06-10T15:01:02.213447Z","level":"TRACE","fields":{"message":"recursion limit data","recursion_limit":"recursion limit: 4096, high: 0"},"target":"apollo_router::spec::schema"}
{"timestamp":"2022-06-10T15:01:02.261092Z","level":"TRACE","fields":{"message":"recursion limit data","recursion_limit":"recursion limit: 4096, high: 0"},"target":"apollo_router::spec::schema"}
{"timestamp":"2022-06-10T15:01:07.642977Z","level":"TRACE","fields":{"message":"recursion limit data","recursion_limit":"recursion limit: 4096, high: 4"},"target":"apollo_router::spec::query"}
```

This example output shows that the maximum recursion limit is 4096 and that the query we processed caused us to recurse 4 times.

By [@garypen](https://github.com/garypen) in https://github.com/apollographql/router/pull/1222

### Helm chart now has the option to use an existing secrets for API key [PR #1196](https://github.com/apollographql/router/pull/1196)

This change allows the use of an already existing secret for the graph API key.

To use existing secrets, update your own `values.yaml` file or specify the value on your `helm install` command line.  For example:

```
helm install --set router.managedFederation.existingSecret="my-secret-name" <etc...>`
```

By [@pellizzetti](https://github.com/pellizzetti) in https://github.com/apollographql/router/pull/1196

### Add iterators to `Context` ([PR #1202](https://github.com/apollographql/router/pull/1202))
Context can now be iterated over, with two new methods:

 - `iter()`
 - `iter_mut()`

These implementations lean heavily on an underlying [`DashMap`](https://docs.rs/dashmap/5.3.4/dashmap/struct.DashMap.html#method.iter) implemetation, so refer to its documentation for more usage details.

By [@garypen](https://github.com/garypen) in https://github.com/apollographql/router/pull/1202

### Add an experimental optimization to deduplicate variables in query planner ([PR #872](https://github.com/apollographql/router/pull/872))
Get rid of duplicated variables in requests and responses of the query planner. This optimization is disabled by default, if you want to enable it you just need override your configuration:

```yaml title="router.yaml"
plugins:
  experimental.traffic_shaping:
    variables_deduplication: true # Enable the variables deduplication optimization
```

By [@bnjjj](https://github.com/bnjjj) in https://github.com/apollographql/router/pull/872

### Add more customizable metrics ([PR #1159](https://github.com/apollographql/router/pull/1159))

Added the ability to apply custom attributes/labels to metrics which are derived from header values using the Router's configuration file.  For example:

```yaml
telemetry:
  metrics:
    common:
      attributes:
        static:
          - name: "version"
            value: "v1.0.0"
        from_headers:
          - named: "content-type"
            rename: "payload_type"
            default: "application/json"
          - named: "x-custom-header-to-add"
```

By [@bnjjj](https://github.com/bnjjj) in https://github.com/apollographql/router/pull/1159

### Allow to set a custom health check path ([PR #1164](https://github.com/apollographql/router/pull/1164))
Added the possibility to set a custom health check path
```yaml
server:
  # Default is /.well-known/apollo/server-health
  health_check_path: /health
```

By [@jcaromiq](https://github.com/jcaromiq) in https://github.com/apollographql/router/pull/1164

## 🐛 Fixes

### Pin `clap` dependency in `Cargo.toml` ([PR #1232](https://github.com/apollographql/router/pull/1232))

A minor release of `Clap` occured yesterday which introduced a breaking change.  This change might lead `cargo scaffold` users to hit a panic a runtime when the router tries to parse environment variables and arguments.

This patch pins the `clap` dependency to the version that was available before the release, until the root cause is found and fixed upstream.

By [@o0Ignition0o](https://github.com/o0Ignition0o) in https://github.com/apollographql/router/pull/1232

### Display better error message when on subgraph fetch errors ([PR #1201](https://github.com/apollographql/router/pull/1201))

Show a helpful error message when a subgraph does not return JSON or a bad status code

By [@bnjjj](https://github.com/bnjjj) in https://github.com/apollographql/router/pull/1201

### Fix CORS configuration to eliminate runtime panic on misconfiguration ([PR #1197](https://github.com/apollographql/router/pull/1197))

Previously, it was possible to specify a CORS configuration which was syntactically valid, but which could not be enforced at runtime.  For example, consider the following *invalid* configuration where the `allow_any_origin` and `allow_credentials` parameters are inherantly incompatible with each other (per the CORS specification):

```yaml
server:
  cors:
    allow_any_origin: true
    allow_credentials: true
```

Previously, this would result in a runtime panic. The router will now detect this kind of misconfiguration and report the error without panicking.

By [@garypen](https://github.com/garypen) in https://github.com/apollographql/router/pull/1197

## 🛠 Maintenance

### Fix a flappy test to test custom health check path ([PR #1176](https://github.com/apollographql/router/pull/1176))
Force the creation of `SocketAddr` to use a new unused port to avoid port collisions during testing.

By [@bnjjj](https://github.com/bnjjj) in https://github.com/apollographql/router/pull/1176

### Add static `@skip`/`@include` directive support ([PR #1185](https://github.com/apollographql/router/pull/1185))

- Rewrite the `InlineFragment` implementation
- Add support of static check for `@include` and `@skip` directives

By [@bnjjj](https://github.com/bnjjj) in https://github.com/apollographql/router/pull/1185

### Update `buildstructor` to 0.3 ([PR #1207](https://github.com/apollographql/router/pull/1207))

Update `buildstructor` to v0.3.

By [@bryncooke](https://github.com/bryncooke) in https://github.com/apollographql/router/pull/1207

# [0.9.3] - 2022-06-01

## ❗ BREAKING ❗

## 🚀 Features
### Scaffold custom binary support ([PR #1104](https://github.com/apollographql/router/pull/1104))

Added CLI support for scaffolding a new Router binary project. This provides a starting point for people who want to use the Router as a library and create their own plugins

By [@BrynCooke](https://github.com/BrynCooke) in https://github.com/apollographql/router/pull/1104

### rhai `Context::upsert()` supported with example ([Issue #648](https://github.com/apollographql/router/issues/648))

Rhai plugins can now interact with `Context::upsert()`. We provide an [example in `./examples/rhai-surrogate-cache-key`](https://github.com/apollographql/router/tree/main/examples/rhai-surrogate-cache-key) to illustrate its use.

By [@garypen](https://github.com/garypen) in https://github.com/apollographql/router/pull/1136

### Measure APQ cache hits and registers ([Issue #1014](https://github.com/apollographql/router/issues/1014))

The APQ layer will now report cache hits and misses to Apollo Studio if telemetry is configured

By [@Geal](https://github.com/Geal) in https://github.com/apollographql/router/pull/1117

### Add more information to the `subgraph_request` span ([PR #1119](https://github.com/apollographql/router/pull/1119))

Add a new span only for the subgraph request, with all HTTP and net information needed for the OpenTelemetry specs.

By [@bnjjj](https://github.com/bnjjj) in https://github.com/apollographql/router/pull/1119

## 🐛 Fixes

### Compute default port in span information ([Issue #1160](https://github.com/apollographql/router/pull/1160))

Compute default port in span information for `net.peer.port` regarding the scheme of the request URI.

By [@bnjjj](https://github.com/bnjjj) in https://github.com/apollographql/router/pull/1160

### Response `Content-Type` is, again, `application/json` ([Issue #636](https://github.com/apollographql/router/issues/636))

The router was not setting a `content-type` on client responses. This fix ensures that a `content-type` of `application/json` is set when returning a GraphQL response.

By [@bnjjj](https://github.com/bnjjj) in https://github.com/apollographql/router/pull/1154

### Prevent memory leaks when tasks are cancelled ([PR #767](https://github.com/apollographql/router/pull/767))

Cancelling a request could put the router in an unresponsive state where the deduplication layer or cache would make subgraph requests hang.

By [@Geal](https://github.com/Geal) in https://github.com/apollographql/router/pull/767

## 🛠 Maintenance

### Use subgraphs deployed on Fly.io in CI ([PR #1090](https://github.com/apollographql/router/pull/1090))

The CI needs some Node.js subgraphs for integration tests, which complicates its setup and increases the run time. By deploying, in advance, those subgraphs on Fly.io, we can simplify the CI run.

By [@Geal](https://github.com/Geal) in https://github.com/apollographql/router/pull/1090

### Unpin schemars version ([Issue #1074](https://github.com/apollographql/router/issues/1074))

[`schemars`](https://docs.rs/schemars/latest/schemars/) v0.8.9 caused compile errors due to it validating default types.  This change has, however, been rolled back upstream and we can now depend on `schemars` v0.8.10.

By [@o0Ignition0o](https://github.com/o0Ignition0o) in https://github.com/apollographql/router/pull/1135

### Update Moka to fix occasional panics on AMD hardware ([Issue #1137](https://github.com/apollographql/router/issues/1137))

Moka has a dependency on Quanta which had an issue with AMD hardware. This is now fixed via https://github.com/moka-rs/moka/issues/119

By [@BrynCooke](https://github.com/BrynCooke) in [`6b20dc85`](https://github.com/apollographql/router/commit/6b20dc8520ca03384a4eabac932747fc3a9358d3)

## 📚 Documentation

### rhai `Context::upsert()` supported with example ([Issue #648](https://github.com/apollographql/router/issues/648))

Rhai documentation now illustrates how to use `Context::upsert()` in rhai code.

By [@garypen](https://github.com/garypen) in https://github.com/apollographql/router/pull/1136

# [0.9.2] - 2022-05-20

## ❗ BREAKING ❗

### Simplify Context::upsert() [PR #1073](https://github.com/apollographql/router/pull/1073)
Removes the `default` parameter and requires inserted values to implement `Default`.

## 🚀 Features

### DIY docker images script [PR #1106](https://github.com/apollographql/router/pull/1106)
The `build_docker_image.sh` script shows how to build docker images from our GH release tarballs or from a commit hash/tag against the router repo.

## 🐛 Fixes

### Return top `__typename` field when it's not an introspection query [PR #1102](https://github.com/apollographql/router/pull/1102)
When `__typename` is used at the top of the query in combination with other fields it was not returned in the output.

### Fix the installation and releasing script for Windows [PR #1098](https://github.com/apollographql/router/pull/1098)
Do not put .exe for Windows in the name of the tarball when releasing new version

### Aggregate usage reports in streaming and set the timeout to 5 seconds [PR #1066](https://github.com/apollographql/router/pull/1066)
The metrics plugin was allocating chunks of usage reports to aggregate them right after, this was replaced by a streaming loop. The interval for sending the reports to spaceport was reduced from 10s to 5s.

### Fix the environment variable expansion for telemetry endpoints [PR #1092](https://github.com/apollographql/router/pull/1092)
Adds the ability to use environment variable expansion for the configuration of agent/collector endpoint for Jaeger, OTLP, Datadog.

### Fix the introspection query detection [PR #1100](https://github.com/apollographql/router/pull/1100)
Fix the introspection query detection, for example if you only have `__typename` in the query then it's an introspection query, if it's used with other fields (not prefixed by `__`) then it's not an introspection query.

## 🛠 Maintenance

### Add well known query to `PluginTestHarness` [PR #1114](https://github.com/apollographql/router/pull/1114)
Add `call_canned` on `PluginTestHarness`. It performs a well known query that will generate a valid response.

### Remove the batching and timeout from spaceport  [PR #1080](https://github.com/apollographql/router/pull/1080)
Apollo Router is already handling report aggregation and sends the report every 5s. Now spaceport will put the incoming reports in a bounded queue and send them in order, with backpressure.

## 📚 Documentation

### Add CORS documentation ([PR #1044](https://github.com/apollographql/router/pull/1044))
Updated the CORS documentation to reflect the recent [CORS and CSRF](https://github.com/apollographql/router/pull/1006) updates.


# [0.9.1] - 2022-05-17

## ❗ BREAKING ❗

### Remove command line options `--apollo-graph-key` and `--apollo-graph-ref` [PR #1069](https://github.com/apollographql/router/pull/1069)
Using these command lime options exposes sensitive data in the process list. Setting via environment variables is now the only way that these can be set.
In addition these setting have also been removed from the telemetry configuration in yaml.

## 🐛 Fixes
### Pin schemars version to 0.8.8 [PR #1075](https://github.com/apollographql/router/pull/1075)
The Schemars 0.8.9 causes compile errors due to it validating default types. Pin the version to 0.8.8.
See issue [#1074](https://github.com/apollographql/router/issues/1074)

### Fix infinite recursion on during parsing [PR #1078](https://github.com/apollographql/router/pull/1078)
During parsing of queries the use of `"` in a parameter value caused infinite recursion. This preliminary fix will be revisited shortly.
## 📚 Documentation

### Document available metrics in Prometheus [PR #1067](https://github.com/apollographql/router/pull/1067)
Add the list of metrics you can have using Prometheus

# [v0.9.0] - 2022-05-13

## 🎉 **The Apollo Router has graduated from _Preview_ to _General Availability (GA)_!** 🎉

We're so grateful for all the feedback we've received from our early Router adopters and we're excited to bring the Router to our General Availability (GA) release.

We hope you continue to report your experiences and bugs to our team as we continue to move things forward.  If you're having any problems adopting the Router or finding the right migration path from Apollo Gateway which isn't already covered [in our migration guide](https://www.apollographql.com/docs/router/migrating-from-gateway), please open an issue or discussion on this repository!

## ❗ BREAKING ❗

### Remove the agent endpoint configuration for Zipkin [PR #1025](https://github.com/apollographql/router/pull/1025)

Zipkin only supports `endpoint` URL configuration rather than `endpoint` within `collector`, this means Zipkin configuration changes from:

```yaml
telemetry:
  tracing:
    trace_config:
      service_name: router
    zipkin:
      collector:
        endpoint: default
```

to:

```yaml
telemetry:
  tracing:
    trace_config:
      service_name: router
    zipkin:
      endpoint: default
```

### CSRF Protection is enabled by default [PR #1006](https://github.com/apollographql/router/pull/1006)

A [Cross-Site Request Forgery (CSRF) protection plugin](https://developer.mozilla.org/en-US/docs/Glossary/CSRF) is now enabled by default.

This means [simple requests](https://developer.mozilla.org/en-US/docs/Web/HTTP/CORS#simple_requests) will be rejected from now on, since they represent security risks without the correct CSRF protections in place.

The plugin can be customized as explained in the [CORS and CSRF example](https://github.com/apollographql/router/tree/main/examples/cors-and-csrf/custom-headers.router.yaml).

### CORS default behavior update [PR #1006](https://github.com/apollographql/router/pull/1006)

The CORS `allow_headers` default behavior has changed from its previous configuration.

The Router will now _reflect_ the values received in the [`Access-Control-Request-Headers`](https://developer.mozilla.org/en-US/docs/Web/HTTP/Headers/Access-Control-Request-Headers) header, rather than only allowing `Content-Type`, `apollographql-client-name` and `apollographql-client-version` as it did previously.

This change loosens the CORS-related headers restrictions, so it shouldn't have any impact on your setup.

## 🚀 Features

### CSRF Protection [PR #1006](https://github.com/apollographql/router/pull/1006)
The router now embeds a CSRF protection plugin, which is enabled by default. Have a look at the [CORS and CSRF example](https://github.com/apollographql/router/tree/main/examples/cors-and-csrf/custom-headers.router.yaml) to learn how to customize it. [Documentation](https://www.apollographql.com/docs/router/configuration/cors/) will be updated soon!

### Helm chart now supports prometheus metrics [PR #1005](https://github.com/apollographql/router/pull/1005)
The router has supported exporting prometheus metrics for a while. This change updates our helm chart to enable router deployment prometheus metrics.

Configure by updating your values.yaml or by specifying the value on your helm install command line.

e.g.: helm install --set router.configuration.telemetry.metrics.prometheus.enabled=true <etc...>

> Note: Prometheus metrics are not enabled by default in the helm chart.

### Extend capabilities of rhai processing engine [PR #1021](https://github.com/apollographql/router/pull/1021)

- Rhai plugins can now interact more fully with responses, including **body and header manipulation** where available.
- Closures are now supported for callback processing.
- Subgraph services are now identified by name.

There is more documentation about how to use the various rhai interfaces to the Router and we now have _six_ [examples of rhai scripts](https://github.com/apollographql/router/tree/main/examples) (look for examples prefixed with `rhai-`) doing various request and response manipulations!

## 🐛 Fixes

### Remove the requirement on `jq` in our install script [PR #1034](https://github.com/apollographql/router/pull/1034)

We're now using `cut` command instead of `jq` which allows using our installer without installing `jq` first.  (Don't get us wrong, we love `jq`, but not everyone has it installed!).

### Configuration for Jaeger/Zipkin agent requires an URL instead of a socket address [PR #1018](https://github.com/apollographql/router/pull/1018)
The router now supports URLs for a Jaeger **or** Zipkin agent allowing configuration as follows in this `jaeger` example:

```yaml
telemetry:
  tracing:
    trace_config:
      service_name: router
    jaeger:
      agent:
        endpoint: jaeger:14268
```
### Fix a panic in Zipkin telemetry configuration [PR #1019](https://github.com/apollographql/router/pull/1019)
Using the `reqwest` blocking client feature was causing panicking due to an incompatible usage of an asynchronous runtime.

### Improvements to Apollo Studio reporting [PR #1020](https://github.com/apollographql/router/pull/1020), [PR #1037](https://github.com/apollographql/router/pull/1037)

This architectural change, which moves the location that we do aggregations internally in the Router, allows us to move towards full reporting functionality.  It shouldn't affect most users.

### Field usage reporting is now reported against the correct schema [PR #1043](https://github.com/apollographql/router/pull/1043)

When using Managed Federation, we now report usage identified by the schema it was processed on, improving reporting in Apollo Studio.

### Check that an object's `__typename` is part of the schema [PR #1033](https://github.com/apollographql/router/pull/1033)

In case a subgraph returns an object with a `__typename` field referring to a type that is not in the API schema, as is the case when using the `@inaccessible` directive on object types, the requested object tree is now replaced with a `null` value in order to conform with the API schema.  This improves our behavior with the recently launched Contracts feature from Apollo Studio.

## 🛠 Maintenance

### OpenTracing examples [PR #1015](https://github.com/apollographql/router/pull/1015)

We now have complete examples of OpenTracing usage with Datadog, Jaeger and Zipkin, that can be started with docker-compose.

## 📚 Documentation
### Add documentation for the endpoint configuration in server ([PR #1000](https://github.com/apollographql/router/pull/1000))

Documentation about setting a custom endpoint path for GraphQL queries has been added.

Also, we reached issue / pull-request number ONE THOUSAND! (💯0)

# [v0.9.0-rc.0] - 2022-05-10

## 🎉 **The Apollo Router has graduated to its Release Candidate (RC) phase!** 🎉

We're so grateful for all the feedback we've received from our early Router adopters and we're excited to bring things even closer to our General Availability (GA) release.

We hope you continue to report your experiences and bugs to our team as we continue to move things forward.  If you're having any problems adopting the Router or finding the right migration path from Apollo Gateway which isn't already covered [in our migration guide](https://www.apollographql.com/docs/router/migrating-from-gateway), please open an issue or discussion on this repository!
## ❗ BREAKING ❗

### Renamed environment variables for consistency [PR #990](https://github.com/apollographql/router/pull/990) [PR #992](https://github.com/apollographql/router/pull/992)

We've adjusted the environment variables that the Router supports to be consistently prefixed with `APOLLO_` and to remove some inconsistencies in their previous naming.

You'll need to adjust to the new environment variable names, as follows:

- `RUST_LOG` -> `APOLLO_ROUTER_LOG`
- `CONFIGURATION_PATH` -> `APOLLO_ROUTER_CONFIG_PATH`
- `SUPERGRAPH_PATH` -> `APOLLO_ROUTER_SUPERGRAPH_PATH`
- `ROUTER_HOT_RELOAD` -> `APOLLO_ROUTER_HOT_RELOAD`
- `APOLLO_SCHEMA_CONFIG_DELIVERY_ENDPOINT` -> `APOLLO_UPLINK_ENDPOINTS`
- `APOLLO_SCHEMA_POLL_INTERVAL`-> `APOLLO_UPLINK_POLL_INTERVAL`

In addition, the following command line flags have changed:
- `--apollo-schema-config-delivery-endpoint` -> `--apollo-uplink-url`
- `--apollo-schema-poll-interval` -> `--apollo-uplink-poll-interval`

### Configurable URL request path [PR #976](https://github.com/apollographql/router/pull/976)

The default router endpoint is now `/` (previously, it was `/graphql`). It's now possible to customize that value by defining an `endpoint` in your Router configuration file's `server` section:

```yaml
server:
  # The socket address and port to listen on
  # Defaults to 127.0.0.1:4000
  listen: 127.0.0.1:4000
  # Default is /
  endpoint: /graphql
```

If you necessitated the previous behavior (using `/graphql`), you should use the above configuration.

### Do even more with rhai scripts  [PR #971](https://github.com/apollographql/router/pull/971)

The rhai scripting support in the Router has been re-worked to bring its capabilities closer to that native Rust plugin.  This includes full participation in the service plugin lifecycle and new capabilities like logging support!

See our [`examples`](https://github.com/apollographql/router/tree/main/examples/) directory and [the documentation](https://www.apollographql.com/docs/router/customizations/rhai) for updated examples of how to use the new capabilities.

## 🚀 Features

### Did we already mention doing more with rhai?

It's listed as a breaking change above because it is, but it's worth highlighting that it's now possible to do even more using rhai scripting which previously necessitated writing native Rust plugins and compiling your own binary.

See our [`examples`](https://github.com/apollographql/router/tree/main/examples/) directory and [the documentation](https://www.apollographql.com/docs/router/customizations/rhai) for updated examples of how to use the new capabilities.

### Panics now output to the console [PR #1001](https://github.com/apollographql/router/pull/1001) [PR #1004](https://github.com/apollographql/router/pull/1004)
Previously, panics would get swallowed but are now output to the console/logs.  The use of the Rust-standard environment variables `RUST_BACKTRACE=1` (or `RUST_BACKTRACE=full`) will result in emitting the full backtrace.

### Apollo Studio Usage Reporting [PR #898](https://github.com/apollographql/router/pull/898)
If you have [enabled telemetry in the Router](https://www.apollographql.com/docs/router/configuration/apollo-telemetry#enabling-usage-reporting), you can now see field usage reporting for your queries by heading to the Fields page for your graph in Apollo Studio.

Learn more about our field usage reporting in the Studio [documentation for field usage](https://www.apollographql.com/docs/studio/metrics/field-usage).

### `PluginTestHarness` [PR #898](https://github.com/apollographql/router/pull/898)
Added a simple plugin test harness that can provide canned responses to queries. This harness is early in development and the functionality and APIs will probably change.
```rust
 let mut test_harness = PluginTestHarness::builder()
            .plugin(plugin)
            .schema(Canned)
            .build()
            .await?;

let _ = test_harness
    .call(
        RouterRequest::fake_builder()
            .header("name_header", "test_client")
            .header("version_header", "1.0-test")
            .query(query)
            .and_operation_name(operation_name)
            .and_context(context)
            .build()?,
    )
    .await;
```
## 🐛 Fixes

### Improve the diagnostics when encountering a configuration error [PR #963](https://github.com/apollographql/router/pull/963)
In the case of unrecognized properties in your Router's configuration, we will now point you directly to the unrecognized value.  Previously, we pointed to the parent property even if it wasn't the source of the misconfiguration.

### Only allow mutations on HTTP POST requests [PR #975](https://github.com/apollographql/router/pull/975)
Mutations are now only accepted when using the HTTP POST method.

### Fix incorrectly omitting content of interface's fragment [PR #949](https://github.com/apollographql/router/pull/949)
The Router now distinguishes between fragments on concrete types and interfaces.
If an interface is encountered and  `__typename` is being queried, we now check that the returned type implements the interface.

### Set the service name if not specified in config or environment [PR #960](https://github.com/apollographql/router/pull/960)
The router now sets `router` as the default service name in OpenTelemetry traces, along with `process.executable_name`.   This can be adjusted through the configuration file or environment variables.

### Accept an endpoint URL without scheme for telemetry [PR #964](https://github.com/apollographql/router/pull/964)

Endpoint configuration for Datadog and OTLP take a URL as argument, but was incorrectly recognizing addresses of the format "host:port" (i.e., without a scheme, like `grpc://`) as the wrong protocol.  This has been corrected!

### Stricter application of `@inaccessible` [PR #985](https://github.com/apollographql/router/pull/985)

The Router's query planner has been updated to v2.0.2 and stricter behavior for the `@inaccessible` directive.  This also fully supports the new [Apollo Studio Contracts](https://www.apollographql.com/docs/studio/contracts/) feature which just went generally available (GA).

### Impose recursion limits on selection processing [PR #995](https://github.com/apollographql/router/pull/995)

We now limit operations to a depth of 512 to prevent cycles.

## 🛠 Maintenance

### Use official SPDX license identifier for Elastic License v2 (ELv2) [Issue #418](https://github.com/apollographql/router/issues/418)

Rather than pointing to our `LICENSE` file, we now use the `Elastic-2.0` SPDX license identifier to indicate that a particular component is governed by the Elastic License 2.0 (ELv2).  This should facilitate automated compatibility with licensing tools which assist with compliance.

## 📚 Documentation

### Router startup messaging now includes version and license notice  [PR #986](https://github.com/apollographql/router/pull/986)

We now display the version of the Router at startup, along with clarity that the Router is licensed under [ELv2](https://go.apollo.dev/elv2).

# [v0.1.0-preview.7] - 2022-05-04
## ❗ BREAKING ❗

### Plugin utilities cleanup [PR #819](https://github.com/apollographql/router/pull/819), [PR #908](https://github.com/apollographql/router/pull/908)
Utilities around creating Request and Response structures have been migrated to builders.

Migration:
* `plugin_utils::RouterRequest::builder()`->`RouterRequest::fake_builder()`
* `plugin_utils::RouterResponse::builder()`->`RouterResponse::fake_builder()`

In addition, the `plugin_utils` module has been removed. Mock service functionality has been migrated to `plugin::utils::test`.

### Layer cleanup [PR #950](https://github.com/apollographql/router/pull/950)
Reusable layers have all been moved to `apollo_router_core::layers`. In particular the `checkpoint_*` layers have been moved from the `plugins` module.
`async_checkpoint` has been renamed to `checkpoint_async` for consistency with Tower.
Layers that were internal to our execution pipeline have been moved and made private to the crate.

### Plugin API changes [PR #855](https://github.com/apollographql/router/pull/855)
Previously the Plugin trait has three lifecycle hooks: new, startup, and shutdown.

Startup and shutdown are problematic because:
* Plugin construction happens in new and startup. This means creating in new and populating in startup.
* Startup and shutdown has to be explained to the user.
* Startup and shutdown ordering is delicate.

The lifecycle now looks like this:
1. `new`
2. `activate`
3. `drop`

Users can migrate their plugins using the following:
* `Plugin#startup`->`Plugin#new`
* `Plugin#shutdown`->`Drop#drop`

In addition, the `activate` lifecycle hook is now not marked as deprecated, and users are free to use it.

## 🚀 Features

### Add SpanKind and SpanStatusCode to follow the opentelemetry spec [PR #925](https://github.com/apollographql/router/pull/925)
Spans now contains [`otel.kind`](https://github.com/open-telemetry/opentelemetry-specification/blob/main/specification/trace/api.md#spankind) and [`otel.status_code`](https://github.com/open-telemetry/opentelemetry-specification/blob/main/specification/trace/api.md#set-status) attributes when needed to follow the opentelemtry spec .

###  Configurable client identification headers [PR #850](https://github.com/apollographql/router/pull/850)
The router uses the HTTP headers `apollographql-client-name` and `apollographql-client-version` to identify clients in Studio telemetry. Those headers can now be overriden in the configuration:
```yaml title="router.yaml"
telemetry:
  apollo:
    # Header identifying the client name. defaults to apollographql-client-name
    client_name_header: <custom_client_header_name>
    # Header identifying the client version. defaults to apollographql-client-version
    client_version_header: <custom_version_header_name>
```

## 🐛 Fixes
### Fields in the root selection set of a query are now correctly skipped and included [PR #931](https://github.com/apollographql/router/pull/931)
The `@skip` and `@include` directives are now executed for the fields in the root selection set.

### Configuration errors on hot-reload are output [PR #850](https://github.com/apollographql/router/pull/850)
If a configuration file had errors on reload these were silently swallowed. These are now added to the logs.

### Telemetry spans are no longer created for healthcheck requests [PR #938](https://github.com/apollographql/router/pull/938)
Telemetry spans where previously being created for the healthcheck requests which was creating noisy telemetry for users.

### Dockerfile now allows overriding of `CONFIGURATION_PATH` [PR #948](https://github.com/apollographql/router/pull/948)
Previously `CONFIGURATION_PATH` could not be used to override the config location as it was being passed by command line arg.

## 🛠 Maintenance
### Upgrade `test-span` to display more children spans in our snapshots [PR #942](https://github.com/apollographql/router/pull/942)
Previously in test-span before the fix [introduced here](https://github.com/apollographql/test-span/pull/13) we were filtering too aggressively. So if we wanted to snapshot all `DEBUG` level if we encountered a `TRACE` span which had `DEBUG` children then these children were not snapshotted. It's now fixed and it's more consistent with what we could have/see in jaeger.

### Finalize migration from Warp to Axum [PR #920](https://github.com/apollographql/router/pull/920)
Adding more tests to be more confident to definitely delete the `warp-server` feature and get rid of `warp`

### End to end integration tests for Jaeger [PR #850](https://github.com/apollographql/router/pull/850)
Jaeger tracing end to end test including client->router->subgraphs

### Router tracing span cleanup [PR #850](https://github.com/apollographql/router/pull/850)
Spans generated by the Router are now aligned with plugin services.

### Simplified CI for windows [PR #850](https://github.com/apollographql/router/pull/850)
All windows processes are spawned via xtask rather than a separate CircleCI stage.

### Enable default feature in graphql_client [PR #905](https://github.com/apollographql/router/pull/905)
Removing the default feature can cause build issues in plugins.

### Do not remove __typename from the aggregated response [PR #919](https://github.com/apollographql/router/pull/919)
If the client was explicitely requesting the `__typename` field, it was removed from the aggregated subgraph data, and so was not usable by fragment to check the type.

### Follow the GraphQL spec about Response format [PR #926](https://github.com/apollographql/router/pull/926)
The response's `data` field can be null or absent depending on conventions that are now followed by the router.

## Add client awareness headers to CORS allowed headers [PR #917](https://github.com/apollographql/router/pull/917)

The client awareness headers are now added by default to the list of CORS allowed headers, for easier integration of browser based applications. We also document how to override them and update the CORS configuration accordingly.

## Remove unnecessary box in instrumentation layer [PR #940](https://github.com/apollographql/router/pull/940)

Minor simplification of code to remove boxing during instrumentation.

## 📚 Documentation
### Enhanced rust docs ([PR #819](https://github.com/apollographql/router/pull/819))
Many more rust docs have been added.

### Federation version support page [PR #896](https://github.com/apollographql/router/pull/896)
Add Federation version support doc page detailing which versions of federation are compiled against versions of the router.

### Improve readme for embedded Router [PR #936](https://github.com/apollographql/router/pull/936)
Add more details about pros and cons so that users know what they're letting themselves in for.

### Document layers [PR #950](https://github.com/apollographql/router/pull/950)
Document the notable existing layers and add rust docs for custom layers including basic use cases.

# [v0.1.0-preview.6] - 2022-04-21
## 🐛 Fixes

### Restore the health check route [#883](https://github.com/apollographql/router/issues/883)
Axum rework caused the healthckeck route `/.well-known/apollo/server-health` to change. The route is now restored.

### Correctly flag incoming POST requests [#865](https://github.com/apollographql/router/issues/865)
A regression happened during our recent switch to Axum that would propagate incoming POST requests as GET requests. Fixed and added regression tests.

# [v0.1.0-preview.5] - 2022-04-20
## 🚀 Features
### Helm chart for the router [PR #861](https://github.com/apollographql/router/pull/861)

[Helm](https://helm.sh) support provided by @damienpontifex.

### Line precise error reporting [PR #830](https://github.com/apollographql/router/pull/782)
The router will make a best effort to give line precise error reporting if the configuration was invalid.
```yaml
1. /telemetry/tracing/trace_config/sampler

telemetry:
  tracing:
    trace_config:
      service_name: router3
      sampler: "0.3"
               ^----- "0.3" is not valid under any of the given schemas
```
### Install experience [PR #820](https://github.com/apollographql/router/pull/820)

Added an install script that will automatically download and unzip the router into the local directory.
For more info see the quickstart documentation.

## 🐛 Fixes

### Fix concurrent query planning [#846](https://github.com/apollographql/router/issues/846)
The query planner has been reworked to make sure concurrent plan requests will be dispatched to the relevant requester.

### Do not hang when tracing provider was not set as global [#849](https://github.com/apollographql/router/issues/847)
The telemetry plugin will now Drop cleanly when the Router service stack fails to build.

### Propagate error extensions originating from subgraphs [PR #839](https://github.com/apollographql/router/pull/839)
Extensions are now propagated following the configuration of the `include_subgraph_error` plugin.

### Telemetry configuration [PR #830](https://github.com/apollographql/router/pull/830)
Jaeger and Zipkin telemetry config produced JSON schema that was invalid.

### Return a better error when introspection is disabled [PR #751](https://github.com/apollographql/router/pull/751)
Instead of returning an error coming from the query planner, we are now returning a proper error explaining that the introspection has been disabled.

### Add operation name to subquery fetches [PR #840](https://github.com/apollographql/router/pull/840)
If present in the query plan fetch node, the operation name will be added to sub-fetches.

### Remove trailing slash from Datadog agent endpoint URL [PR #863](https://github.com/apollographql/router/pull/863)
Due to the way the endpoint URL is constructed in opentelemetry-datadog, we cannot set the agent endpoint to a URL with a trailing slash.

## 🛠 Maintenance
### Configuration files validated [PR #830](https://github.com/apollographql/router/pull/830)
Router configuration files within the project are now largely validated via unit test.

### Switch web server framework from `warp` to `axum` [PR #751](https://github.com/apollographql/router/pull/751)
The router is now running by default with an [axum](https://github.com/tokio-rs/axum/) web server instead of `warp`.

### Improve the way we handle Request with axum [PR #845](https://github.com/apollographql/router/pull/845) [PR #877](https://github.com/apollographql/router/pull/877)
Take advantages of new extractors given by `axum`.


# [v0.1.0-preview.4] - 2022-04-11
## ❗ BREAKING ❗
- **Telemetry simplification** [PR #782](https://github.com/apollographql/router/pull/782)

  Telemetry configuration has been reworked to focus exporters rather than OpenTelemetry. Users can focus on what they are trying to integrate with rather than the fact that OpenTelemetry is used in the Apollo Router under the hood.

  ```yaml
  telemetry:
    apollo:
      endpoint:
      apollo_graph_ref:
      apollo_key:
    metrics:
      prometheus:
        enabled: true
    tracing:
      propagation:
        # Propagation is automatically enabled for any exporters that are enabled,
        # but you can enable extras. This is mostly to support otlp and opentracing.
        zipkin: true
        datadog: false
        trace_context: false
        jaeger: false
        baggage: false

      otlp:
        endpoint: default
        protocol: grpc
        http:
          ..
        grpc:
          ..
      zipkin:
        agent:
          endpoint: default
      jaeger:
        agent:
          endpoint: default
      datadog:
        endpoint: default
  ```
## 🚀 Features
- **Datadog support** [PR #782](https://github.com/apollographql/router/pull/782)

  Datadog support has been added via `telemetry` yaml configuration.

- **Yaml env variable expansion** [PR #782](https://github.com/apollographql/router/pull/782)

  All values in the router configuration outside the `server` section may use environment variable expansion.
  Unix style expansion is used. Either:

  * `${ENV_VAR_NAME}`- Expands to the environment variable `ENV_VAR_NAME`.
  * `${ENV_VAR_NAME:some_default}` - Expands to `ENV_VAR_NAME` or `some_default` if the environment variable did not exist.

  Only values may be expanded (not keys):
  ```yaml {4,8} title="router.yaml"
  example:
    passord: "${MY_PASSWORD}"
  ```
## 🐛 Fixes

- **Accept arrays in keys for subgraph joins** [PR #822](https://github.com/apollographql/router/pull/822)

  The router is now accepting arrays as part of the key joining between subgraphs.


- **Fix value shape on empty subgraph queries** [PR #827](https://github.com/apollographql/router/pull/827)

  When selecting data for a federated query, if there is no data the router will not perform the subgraph query and will instead return a default value. This value had the wrong shape and was generating an object where the query would expect an array.

## 🛠 Maintenance

- **Apollo federation 2.0.0 compatible query planning** [PR#828](https://github.com/apollographql/router/pull/828)

  Now that Federation 2.0 is available, we have updated the query planner to use the latest release (@apollo/query-planner v2.0.0).


# [v0.1.0-preview.3] - 2022-04-08
## 🚀 Features
- **Add version flag to router** ([PR #805](https://github.com/apollographql/router/pull/805))

  You can now provider a `--version or -V` flag to the router. It will output version information and terminate.

- **New startup message** ([PR #780](https://github.com/apollographql/router/pull/780))

  The router startup message was updated with more links to documentation and version information.

- **Add better support of introspection queries** ([PR #802](https://github.com/apollographql/router/pull/802))

  Before this feature the Router didn't execute all the introspection queries, only a small number of the most common ones were executed. Now it detects if it's an introspection query, tries to fetch it from cache, if it's not in the cache we execute it and put the response in the cache.

- **Add an option to disable the landing page** ([PR #801](https://github.com/apollographql/router/pull/801))

  By default the router will display a landing page, which could be useful in development. If this is not
  desirable the router can be configured to not display this landing page:
  ```yaml
  server:
    landing_page: false
  ```

- **Add support of metrics in `apollo.telemetry` plugin** ([PR #738](https://github.com/apollographql/router/pull/738))

  The Router will now compute different metrics you can expose via Prometheus or OTLP exporter.

  Example of configuration to export an endpoint (configured with the path `/plugins/apollo.telemetry/metrics`) with metrics in `Prometheus` format:

  ```yaml
  telemetry:
    metrics:
      exporter:
        prometheus:
          # By setting this endpoint you enable the prometheus exporter
          # All our endpoints exposed by plugins are namespaced by the name of the plugin
          # Then to access to this prometheus endpoint, the full url path will be `/plugins/apollo.telemetry/metrics`
          endpoint: "/metrics"
    ```

- **Add experimental support of `custom_endpoint` method in `Plugin` trait** ([PR #738](https://github.com/apollographql/router/pull/738))

  The `custom_endpoint` method lets you declare a new endpoint exposed for your plugin. For now it's only accessible for official `apollo.` plugins and for `experimental.`. The return type of this method is a Tower [`Service`]().

- **configurable subgraph error redaction** ([PR #797](https://github.com/apollographql/router/issues/797))
  By default, subgraph errors are not propagated to the user. This experimental plugin allows messages to be propagated either for all subgraphs or on
  an individual subgraph basis. Individual subgraph configuration overrides the default (all) configuration. The configuration mechanism is similar
  to that used in the `headers` plugin:
  ```yaml
  plugins:
    experimental.include_subgraph_errors:
      all: true
  ```

- **Add a trace level log for subgraph queries** ([PR #808](https://github.com/apollographql/router/issues/808))

  To debug the query plan execution, we added log messages to print the query plan, and for each subgraph query,
  the operation, variables and response. It can be activated as follows:

  ```
  router -s supergraph.graphql --log info,apollo_router_core::query_planner::log=trace
  ```

## 🐛 Fixes
- **Eliminate memory leaks when tasks are cancelled** [PR #758](https://github.com/apollographql/router/pull/758)

  The deduplication layer could leak memory when queries were cancelled and never retried: leaks were previously cleaned up on the next similar query. Now the leaking data will be deleted right when the query is cancelled

- **Trim the query to better detect an empty query** ([PR #738](https://github.com/apollographql/router/pull/738))

  Before this fix, if you wrote a query with only whitespaces inside, it wasn't detected as an empty query.

- **Keep the original context in `RouterResponse` when returning an error** ([PR #738](https://github.com/apollographql/router/pull/738))

  This fix keeps the original http request in `RouterResponse` when there is an error.

- **add a user-agent header to the studio usage ingress submission** ([PR #773](https://github.com/apollographql/router/pull/773))

  Requests to Studio now identify the router and its version

## 🛠 Maintenance
- **A faster Query planner** ([PR #768](https://github.com/apollographql/router/pull/768))

  We reworked the way query plans are generated before being cached, which lead to a great performance improvement. Moreover, the router is able to make sure the schema is valid at startup and on schema update, before you query it.

- **Xtask improvements** ([PR #604](https://github.com/apollographql/router/pull/604))

  The command we run locally to make sure tests, lints and compliance-checks pass will now edit the license file and run cargo fmt so you can directly commit it before you open a Pull Request

- **Switch from reqwest to a Tower client for subgraph services** ([PR #769](https://github.com/apollographql/router/pull/769))

  It results in better performance due to less URL parsing, and now header propagation falls under the apollo_router_core log filter, making it harder to disable accidentally

- **Remove OpenSSL usage** ([PR #783](https://github.com/apollographql/router/pull/783) and [PR #810](https://github.com/apollographql/router/pull/810))

  OpenSSL is used for HTTPS clients when connecting to subgraphs or the Studio API. It is now replaced with rustls, which is faster to compile and link

- **Download the Studio protobuf schema during build** ([PR #776](https://github.com/apollographql/router/pull/776)

  The schema was vendored before, now it is downloaded dynamically during the build process

- **Fix broken benchmarks** ([PR #797](https://github.com/apollographql/router/issues/797))

  the `apollo-router-benchmarks` project was failing due to changes in the query planner. It is now fixed, and its subgraph mocking code is now available in `apollo-router-core`

## 📚 Documentation

- **Document the Plugin and DynPlugin trait** ([PR #800](https://github.com/apollographql/router/pull/800)

  Those traits are used to extend the router with Rust plugins

# [v0.1.0-preview.2] - 2022-04-01
## ❗ BREAKING ❗

- **CORS default Configuration** ([#40](https://github.com/apollographql/router/issues/40))

  The Router will allow only the https://studio.apollographql.com origin by default, instead of any origin.
  This behavior can still be tweaked in the [YAML configuration](https://www.apollographql.com/docs/router/configuration/cors)

- **Hot reload flag** ([766](https://github.com/apollographql/router/issues/766))
  The `--watch` (or `-w`) flag that enables hot reload was renamed to `--hr` or `--hot-reload`

## 🚀 Features

- **Hot reload via en environment variable** ([766](https://github.com/apollographql/router/issues/766))
  You can now use the `ROUTER_HOT_RELOAD=true` environment variable to have the router watch for configuration and schema changes and automatically reload.

- **Container images are now available** ([PR #764](https://github.com/apollographql/router/pull/764))

  We now build container images More details at:
    https://github.com/apollographql/router/pkgs/container/router

  You can use the images with docker, for example, as follows:
    e.g.: docker pull ghcr.io/apollographql/router:v0.1.0-preview.1

  The images are based on [distroless](https://github.com/GoogleContainerTools/distroless) which is a very constrained image, intended to be secure and small.

  We'll provide release and debug images for each release. The debug image has a busybox shell which can be accessed using (for instance) `--entrypoint=sh`.

  For more details about these images, see the docs.

- **Skip and Include directives in post processing** ([PR #626](https://github.com/apollographql/router/pull/626))

  The Router now understands the [@skip](https://spec.graphql.org/October2021/#sec--skip) and [@include](https://spec.graphql.org/October2021/#sec--include) directives in queries, to add or remove fields depending on variables. It works in post processing, by filtering fields after aggregating the subgraph responses.

- **Add an option to deactivate introspection** ([PR #749](https://github.com/apollographql/router/pull/749))

  While schema introspection is useful in development, we might not want to expose the entire schema in production,
  so the router can be configured to forbid introspection queries as follows:
  ```yaml
  server:
    introspection: false
  ```

## 🐛 Fixes
- **Move query dedup to an experimental `traffic_shaping` plugin** ([PR #753](https://github.com/apollographql/router/pull/753))

  The experimental `traffic_shaping` plugin will be a central location where we can add things such as rate limiting and retry.

- **Remove `hasNext` from our response objects** ([PR #733](https://github.com/apollographql/router/pull/733))

  `hasNext` is a field in the response that may be used in future to support features such as defer and stream. However, we are some way off supporting this and including it now may break clients. It has been removed.

- **Extend Apollo uplink configurability** ([PR #741](https://github.com/apollographql/router/pull/741))

  Uplink url and poll interval can now be configured via command line arg and env variable:
  ```bash
    --apollo-schema-config-delivery-endpoint <apollo-schema-config-delivery-endpoint>
      The endpoint polled to fetch the latest supergraph schema [env: APOLLO_SCHEMA_CONFIG_DELIVERY_ENDPOINT=]

    --apollo-schema-poll-interval <apollo-schema-poll-interval>
      The time between polls to Apollo uplink. Minimum 10s [env: APOLLO_SCHEMA_POLL_INTERVAL=]  [default: 10s]
  ```
  In addition, other existing uplink env variables are now also configurable via arg.

- **Make deduplication and caching more robust against cancellation** [PR #752](https://github.com/apollographql/router/pull/752) [PR #758](https://github.com/apollographql/router/pull/758)

  Cancelling a request could put the router in an unresponsive state where the deduplication layer or cache would make subgraph requests hang.

- **Relax variables selection for subgraph queries** ([PR #755](https://github.com/apollographql/router/pull/755))

  Federated subgraph queries relying on partial or invalid data from previous subgraph queries could result in response failures or empty subgraph queries. The router is now more flexible when selecting data from previous queries, while still keeping a correct form for the final response

## 🛠 Maintenance

## 📚 Documentation

# [v0.1.0-preview.1] - 2022-03-23

## 🎉 **The Apollo Router has graduated to its Preview phase!** 🎉
## ❗ BREAKING ❗

- **Improvements to telemetry attribute YAML ergonomics** ([PR #729](https://github.com/apollographql/router/pull/729))

  Trace config YAML ergonomics have been improved. To add additional attributes to your trace information, you can now use the following format:

  ```yaml
        trace_config:
          attributes:
            str: "a"
            int: 1
            float: 1.0
            bool: true
            str_arr:
              - "a"
              - "b"
            int_arr:
              - 1
              - 2
            float_arr:
              - 1.0
              - 2.0
            bool_arr:
              - true
              - false
  ```
## 🐛 Fixes

- **Log and error message formatting** ([PR #721](https://github.com/apollographql/router/pull/721))

  Logs and error messages now begin with lower case and do not have trailing punctuation, per Rust conventions.

- **OTLP default service.name and service.namespace** ([PR #722](https://github.com/apollographql/router/pull/722))

  While the Jaeger YAML configuration would default to `router` for the `service.name` and to `apollo` for the `service.namespace`, it was not the case when using a configuration that utilized OTLP. This lead to an `UNKNOWN_SERVICE` name span in zipkin traces, and difficult to find Jaeger traces.

# [v0.1.0-preview.0] - 2022-03-22

## 🎉 **The Apollo Router has graduated to its Preview phase!** 🎉

For more information on what's expected at this stage, please see our [release stages](https://www.apollographql.com/docs/resources/release-stages/#preview).

## 🐛 Fixes

- **Header propagation by `name` only fixed** ([PR #709](https://github.com/apollographql/router/pull/709))

  Previously `rename` and `default` values were required (even though they were correctly not flagged as required in the json schema).
  The following will now work:
  ```yaml
  headers:
    all:
    - propagate:
        named: test
  ```
- **Fix OTLP hang on reload** ([PR #711](https://github.com/apollographql/router/pull/711))

  Fixes hang when OTLP exporter is configured and configuration hot reloads.

# [v0.1.0-alpha.10] 2022-03-21

## ❗ BREAKING ❗

- **Header propagation `remove`'s `name` is now `named`** ([PR #674](https://github.com/apollographql/router/pull/674))

  This merely renames the `remove` options' `name` setting to be instead `named` to be a bit more intuitively named and consistent with its partner configuration, `propagate`.

  _Previous configuration_

  ```yaml
    # Remove a named header
    - remove:
      name: "Remove" # Was: "name"
  ```
  _New configuration_

  ```yaml
    # Remove a named header
    - remove:
      named: "Remove" # Now: "named"
  ```

- **Command-line flag vs Environment variable precedence changed** ([PR #693](https://github.com/apollographql/router/pull/693))

  For logging related verbosity overrides, the `RUST_LOG` environment variable no longer takes precedence over the command line argument.  The full order of precedence is now command-line argument overrides environment variable overrides the default setting.

## 🚀 Features

- **Forbid mutations plugin** ([PR #641](https://github.com/apollographql/router/pull/641))

  The forbid mutations plugin allows you to configure the router so that it disallows mutations.  Assuming none of your `query` requests are mutating data or changing state (they shouldn't!) this plugin can be used to effectively make your graph read-only. This can come in handy when testing the router, for example, if you are mirroring/shadowing traffic when trying to validate a Gateway to Router migration! 😸

- **⚠️ Add experimental Rhai plugin** ([PR #484](https://github.com/apollographql/router/pull/484))

  Add an _experimental_ core plugin to be able to extend Apollo Router functionality using [Rhai script](https://rhai.rs/). This allows users to write their own `*_service` function similar to how as you would with a native Rust plugin but without needing to compile a custom router. Rhai scripts have access to the request context and headers directly and can make simple manipulations on them.

  See our [Rhai script documentation](https://www.apollographql.com/docs/router/customizations/rhai) for examples and details!

## 🐛 Fixes

- **Correctly set the URL path of the HTTP request in `RouterRequest`** ([Issue #699](https://github.com/apollographql/router/issues/699))

  Previously, we were not setting the right HTTP path on the `RouterRequest` so when writing a plugin with `router_service` you always had an empty path `/` on `RouterRequest`.

## 📚 Documentation

- **We have incorporated a substantial amount of documentation** (via many, many PRs!)

  See our improved documentation [on our website](https://www.apollographql.com/docs/router/).

# [v0.1.0-alpha.9] 2022-03-16
## ❗ BREAKING ❗

- **Header propagation configuration changes** ([PR #599](https://github.com/apollographql/router/pull/599))

  Header manipulation configuration is now a core-plugin and configured at the _top-level_ of the Router's configuration file, rather than its previous location within service-level layers.  Some keys have also been renamed.  For example:

  **Previous configuration**

  ```yaml
  subgraphs:
    products:
      layers:
        - headers_propagate:
            matching:
              regex: .*
  ```

  **New configuration**

  ```yaml
  headers:
    subgraphs:
      products:
        - propagate:
          matching: ".*"
  ```

- **Move Apollo plugins to top-level configuration** ([PR #623](https://github.com/apollographql/router/pull/623))

  Previously plugins were all under the `plugins:` section of the YAML config.  However, these "core" plugins are now promoted to the top-level of the config. This reflects the fact that these plugins provide core functionality even though they are implemented as plugins under the hood and further reflects the fact that they receive special treatment in terms of initialization order (they are initialized first before members of `plugins`).

- **Remove configurable layers** ([PR #603](https://github.com/apollographql/router/pull/603))

  Having `plugins` _and_ `layers` as configurable items in YAML was creating confusion as to when it was appropriate to use a `layer` vs a `plugin`.  As the layer API is a subset of the plugin API, `plugins` has been kept, however the `layer` option has been dropped.

- **Plugin names have dropped the `com.apollographql` prefix** ([PR #602](https://github.com/apollographql/router/pull/600))

  Previously, core plugins were prefixed with `com.apollographql.`.  This is no longer the case and, when coupled with the above moving of the core plugins to the top-level, the prefixing is no longer present.  This means that, for example, `com.apollographql.telemetry` would now be just `telemetry`.

- **Use `ControlFlow` in checkpoints** ([PR #602](https://github.com/apollographql/router/pull/602))


- **Add Rhai plugin** ([PR #548](https://github.com/apollographql/router/pull/484))

  Both `checkpoint` and `async_checkpoint` now `use std::ops::ControlFlow` instead of the `Step` enum.  `ControlFlow` has two variants, `Continue` and `Break`.

- **The `reporting` configuration changes to `telemetry`** ([PR #651](https://github.com/apollographql/router/pull/651))

  All configuration that was previously under the `reporting` header is now under a `telemetry` key.
## :sparkles: Features

- **Header propagation now supports "all" subgraphs** ([PR #599](https://github.com/apollographql/router/pull/599))

  It is now possible to configure header propagation rules for *all* subgraphs without needing to explicitly name each subgraph.  You can accomplish this by using the `all` key, under the (now relocated; see above _breaking changes_) `headers` section.

  ```yaml
  headers:
    all:
    - propagate:
      matching: "aaa.*"
    - propagate:
      named: "bbb"
      default: "def"
      rename: "ccc"
    - insert:
      name: "ddd"
      value: "eee"
    - remove:
      matching: "fff.*"
    - remove:
      name: "ggg"
  ```

- **Update to latest query planner from Federation 2** ([PR #653](https://github.com/apollographql/router/pull/653))

  The Router now uses the `@apollo/query-planner@2.0.0-preview.5` query planner, bringing the most recent version of Federation 2.

## 🐛 Fixes

- **`Content-Type` of HTTP responses is now set to `application/json`** ([Issue #639](https://github.com/apollographql/router/issues/639))

  Previously, we were not setting a `content-type` on HTTP responses.  While plugins can still set a different `content-type` if they'd like, we now ensure that a `content-type` of `application/json` is set when one was not already provided.

- **GraphQL Enums in query parameters** ([Issue #612](https://github.com/apollographql/router/issues/612))

  Enums in query parameters were handled correctly in the response formatting, but not in query validation.  We now have a new test and a fix.

- **OTel trace propagation works again** ([PR #620](https://github.com/apollographql/router/pull/620))

  When we re-worked our OTel implementation to be a plugin, the ability to trace across processes (into subgraphs) was lost. This fix restores this capability.  We are working to improve our end-to-end testing of this to prevent further regressions.

- **Reporting plugin schema generation** ([PR #607](https://github.com/apollographql/router/pull/607))

  Previously our `reporting` plugin configuration was not able to participate in JSON Schema generation. This is now broadly correct and makes writing a syntactically-correct schema much easier.

  To generate a schema, you can still run the same command as before:

  ```
  router --schema > apollo_configuration_schema.json
  ```

  Then, follow the instructions for associating it with your development environment.

- **Input object validation** ([PR #658](https://github.com/apollographql/router/pull/658))

  Variable validation was incorrectly using output objects instead of input objects

# [v0.1.0-alpha.8] 2022-03-08

## :sparkles: Features

- **Request lifecycle checkpoints** ([PR #558](https://github.com/apollographql/router/pull/548) and [PR #580](https://github.com/apollographql/router/pull/548))

    Checkpoints in the request pipeline now allow plugin authors (which includes us!) to check conditions during a request's lifecycle and circumvent further execution if desired.

    Using `Step` return types within the checkpoint it's possible to influence what happens (including changing things like the HTTP status code, etc.).  A caching layer, for example, could return `Step::Return(response)` if a cache "hit" occurred and `Step::Continue(request)` (to allow normal processing to continue) in the event of a cache "miss".

    These can be either synchronous or asynchronous.  To see examples, see:

    - A [synchronous example](https://github.com/apollographql/router/tree/190afe181bf2c50be1761b522fcbdcc82b81d6ca/examples/forbid-anonymous-operations)
    - An [asynchronous example](https://github.com/apollographql/router/tree/190afe181bf2c50be1761b522fcbdcc82b81d6ca/examples/async-allow-client-id)

- **Contracts support** ([PR #573](https://github.com/apollographql/router/pull/573))

  The Apollo Router now supports [Apollo Studio Contracts](https://www.apollographql.com/docs/studio/contracts/)!

- **Add OpenTracing support** ([PR #548](https://github.com/apollographql/router/pull/548))

  OpenTracing support has been added into the reporting plugin.  You're now able to have span propagation (via headers) via two common formats supported by the `opentracing` crate: `zipkin_b3` and `jaeger`.


## :bug: Fixes

- **Configuration no longer requires `router_url`** ([PR #553](https://github.com/apollographql/router/pull/553))

  When using Managed Federation or directly providing a Supergraph file, it is no longer necessary to provide a `routing_url` value.  Instead, the values provided by the Supergraph or Studio will be used and the `routing_url` can be used only to override specific URLs for specific subgraphs.

- **Fix plugin ordering** ([PR #559](https://github.com/apollographql/router/issues/559))

  Plugins need to execute in sequence of declaration *except* for certain "core" plugins (e.g., reporting) which must execute early in the plugin sequence to make sure they are in place as soon as possible in the Router lifecycle. This change now ensures that the reporting plugin executes first and that all other plugins are executed in the order of declaration in configuration.

- **Propagate Router operation lifecycle errors** ([PR #537](https://github.com/apollographql/router/issues/537))

  Our recent extension rework was missing a key part: Error propagation and handling! This change makes sure errors that occurred during query planning and query execution will be displayed as GraphQL errors instead of an empty payload.


# [v0.1.0-alpha.7] 2022-02-25

## :sparkles: Features

- **Apollo Studio Explorer landing page** ([PR #526](https://github.com/apollographql/router/pull/526))

  We've replaced the _redirect_ to Apollo Studio with a statically rendered landing page.  This supersedes the previous redirect approach was merely introduced as a short-cut.  The experience now duplicates the user-experience which exists in Apollo Gateway today.

  It is also possible to _save_ the redirect preference and make the behavior sticky for future visits.  As a bonus, this also resolves the failure to preserve the correct HTTP scheme (e.g., `https://`) in the event that the Apollo Router was operating behind a TLS-terminating proxy, since the redirect is now handled client-side.

  Overall, this should be a more durable and more transparent experience for the user.

- **Display Apollo Router version on startup** ([PR #543](https://github.com/apollographql/router/pull/543))
  The Apollo Router displays its version on startup from now on, which will come in handy when debugging/observing how your application behaves.

## :bug: Fixes

- **Passing a `--supergraph` file supersedes Managed Federation** ([PR #535](https://github.com/apollographql/router/pull/535))

  The `--supergraph` flag will no longer be silently ignored when the Supergraph is already being provided through [Managed Federation](https://www.apollographql.com/docs/federation/managed-federation/overview) (i.e., when the `APOLLO_KEY` and `APOLLO_GRAPH_REF` environment variables are set).  This allows temporarily overriding the Supergraph schema that is fetched from Apollo Studio's Uplink endpoint, while still reporting metrics to Apollo Studio reporting ingress.

- **Anonymous operation names are now empty in tracing** ([PR #525](https://github.com/apollographql/router/pull/525))

  When GraphQL operation names are not necessary to execute an operation (i.e., when there is only a single operation in a GraphQL document) and the GraphQL operation is _not_ named (i.e., it is anonymous), the `operation_name` attribute on the trace spans that are associated with the request will no longer contain a single hyphen character (`-`) but will instead be an empty string.  This matches the way that these operations are represented during the GraphQL operation's life-cycle as well.

- **Resolved missing documentation in Apollo Explorer** ([PR #540](https://github.com/apollographql/router/pull/540))

   We've resolved a scenario that prevented Apollo Explorer from displaying documentation by adding support for a new introspection query which also queries for deprecation (i.e., `includeDeprecated`) on `input` arguments.

# [v0.1.0-alpha.6] 2022-02-18

## :sparkles: Features

- **Apollo Studio Managed Federation support** ([PR #498](https://github.com/apollographql/router/pull/498))

  [Managed Federation]: https://www.apollographql.com/docs/federation/managed-federation/overview/

  The Router can now automatically download and check for updates on its schema from Studio (via [Uplink])'s free, [Managed Federation] service.  This is configured in the same way as Apollo Gateway via the `APOLLO_KEY` and `APOLLO_GRAPH_REF` environment variables, in the same way as was true in Apollo Gateway ([seen here](https://www.apollographql.com/docs/federation/managed-federation/setup/#4-connect-the-gateway-to-studio)). This will also enable operation usage reporting.

  > **Note:** It is not yet possible to configure the Router with [`APOLLO_SCHEMA_CONFIG_DELIVERY_ENDPOINT`].  If you need this behavior, please open a feature request with your use case.

  [`APOLLO_SCHEMA_CONFIG_DELIVERY_ENDPOINT`]: https://www.apollographql.com/docs/federation/managed-federation/uplink/#environment-variable
  [Uplink]: https://www.apollographql.com/docs/federation/managed-federation/uplink/
  [operation usage reporting]: https://www.apollographql.com/docs/studio/metrics/usage-reporting/#pushing-metrics-from-apollo-server

- **Subgraph header configuration** ([PR #453](https://github.com/apollographql/router/pull/453))

  The Router now supports passing both client-originated and router-originated headers to specific subgraphs using YAML configuration.  Each subgraph which needs to receive headers can specify which headers (or header patterns) should be forwarded to which subgraph.

  More information can be found in our documentation on [subgraph header configuration].

  At the moment, when using using YAML configuration alone, router-originated headers can only be static strings (e.g., `sent-from-apollo-router: true`).  If you have use cases for deriving headers in the router dynamically, please open or find a feature request issue on the repository which explains the use case.

  [subgraph header configuration]: https://www.apollographql.com/docs/router/configuration/#configuring-headers-received-by-subgraphs

- **In-flight subgraph `query` de-duplication** ([PR #285](https://github.com/apollographql/router/pull/285))

  As a performance booster to both the Router and the subgraphs it communicates with, the Router will now _de-duplicate_ multiple _identical_ requests to subgraphs when there are multiple in-flight requests to the same subgraph with the same `query` (**never** `mutation`s), headers, and GraphQL `variables`.  Instead, a single request will be made to the subgraph and the many client requests will be served via that single response.

  There may be a substantial drop in number of requests observed by subgraphs with this release.

- **Operations can now be made via `GET` requests** ([PR #429](https://github.com/apollographql/router/pull/429))

  The Router now supports `GET` requests for `query` operations.  Previously, the Apollo Router only supported making requests via `POST` requests.  We've always intended on supporting `GET` support, but needed some additional support in place to make sure we could prevent allowing `mutation`s to happen over `GET` requests.

- **Automatic persisted queries (APQ) support** ([PR #433](https://github.com/apollographql/router/pull/433))

  The Router now handles [automatic persisted queries (APQ)] by default, as was previously the case in Apollo Gateway.  APQ support pairs really well with `GET` requests (which also landed in this release) since they allow read operations (e.g., `GET` requests) to be more easily cached by intermediary proxies and CDNs, which typically forbid caching `POST` requests by specification (even if they often are just reads in GraphQL).  Follow the link above to the documentation to test them out.

  [automatic persisted queries (APQ)]: https://www.apollographql.com/docs/apollo-server/performance/apq/

- **New internal Tower architecture and preparation for extensibility** ([PR #319](https://github.com/apollographql/router/pull/319))

  We've introduced new foundational primitives to the Router's request pipeline which facilitate the creation of composable _onion layers_.  For now, this is largely leveraged through a series of internal refactors and we'll need to document and expand on more of the details that facilitate developers building their own custom extensions.  To leverage existing art &mdash; and hopefully maximize compatibility and facilitate familiarity &mdash; we've leveraged the [Tokio Tower `Service`] pattern.

  This should facilitate a number of interesting extension opportunities and we're excited for what's in-store next.  We intend on improving and iterating on the API's ergonomics for common Graph Router behaviors over time, and we'd encourage you to open issues on the repository with use-cases you might think need consideration.

  [Tokio Tower `Service`]: https://docs.rs/tower/latest/tower/trait.Service.html

- **Support for Jaeger HTTP collector in OpenTelemetry** ([PR #479](https://github.com/apollographql/router/pull/479))

  It is now possible to configure Jaeger HTTP collector endpoints within the `opentelemetry` configuration.  Previously, Router only supported the UDP method.

  The [documentation] has also been updated to demonstrate how this can be configured.

  [documentation]: https://www.apollographql.com/docs/router/configuration/#using-jaeger

## :bug: Fixes

- **Studio agent collector now binds to localhost** [PR #486](https://github.com/apollographql/router/pulls/486)

  The Studio agent collector will bind to `127.0.0.1`.  It can be configured to bind to `0.0.0.0` if desired (e.g., if you're using the collector to collect centrally) by using the [`spaceport.listener` property] in the documentation.

  [`spaceport.listener` property]: https://www.apollographql.com/docs/router/configuration/#spaceport-configuration

# [v0.1.0-alpha.5] 2022-02-15

## :sparkles: Features

- **Apollo Studio usage reporting agent and operation-level reporting** ([PR #309](https://github.com/apollographql/router/pulls/309), [PR #420](https://github.com/apollographql/router/pulls/420))

  While there are several levels of Apollo Studio integration, the initial phase of our Apollo Studio reporting focuses on operation-level reporting.

  At a high-level, this will allow Apollo Studio to have visibility into some basic schema details, like graph ID and variant, and per-operation details, including:

  - Overall operation latency
  - The number of times the operation is executed
  - [Client awareness] reporting, which leverages the `apollographql-client-*` headers to give visibility into _which clients are making which operations_.

  This should enable several Apollo Studio features including the _Clients_ and _Checks_ pages as well as the _Checks_ tab on the _Operations_ page.

  > *Note:* As a current limitation, the _Fields_ page will not have detailed field-based metrics and on the _Operations_ page the _Errors_ tab, the _Traces_ tab and the _Error Percentage_ graph will not receive data.  We recommend configuring the Router's [OpenTelemetry tracing] with your APM provider and using distributed tracing to increase visibility into individual resolver performance.

  Overall, this marks a notable but still incremental progress toward more of the Studio integrations which are laid out in [#66](https://github.com/apollographql/router/issues/66).

  [Client awareness]: https://www.apollographql.com/docs/studio/metrics/client-awareness/
  [Schema checks]: https://www.apollographql.com/docs/studio/schema-checks/
  [OpenTelemetry tracing]: https://www.apollographql.com/docs/router/configuration/#tracing

- **Complete GraphQL validation** ([PR #471](https://github.com/apollographql/router/pull/471) via [federation-rs#37](https://github.com/apollographql/federation-rs/pull/37))

  We now apply all of the standard validations which are defined in the `graphql` (JavaScript) implementation's default set of "[specified rules]" during query planning.

  [specified rules]: https://github.com/graphql/graphql-js/blob/95dac43fd4bff037e06adaa7cfb44f497bca94a7/src/validation/specifiedRules.ts#L76-L103

## :bug: Fixes

- **No more double `http://http://` in logs** ([PR #448](https://github.com/apollographql/router/pulls/448))

  The server logs will no longer advertise the listening host and port with a doubled-up `http://` prefix.  You can once again click happily into Studio Explorer!

- **Improved handling of Federation 1 supergraphs** ([PR #446](https://github.com/apollographql/router/pull/446) via [federation#1511](https://github.com/apollographql/federation/pull/1511))

  Our partner team has improved the handling of Federation 1 supergraphs in the implementation of Federation 2 alpha (which the Router depends on and is meant to offer compatibility with Federation 1 in most cases).  We've updated our query planner implementation to the version with the fixes.

  This also was the first time that we've leveraged the new [`federation-rs`] repository to handle our bridge, bringing a huge developmental advantage to teams working across the various concerns!

  [`federation-rs`]: https://github.com/apollographql/federation-rs

- **Resolved incorrect subgraph ordering during merge** ([PR #460](https://github.com/apollographql/router/pull/460))

  A fix was applied to fix the behavior which was identified in [Issue #451] which was caused by a misconfigured filter which was being applied to field paths.

  [Issue #451]: https://github.com/apollographql/router/issues/451
# [v0.1.0-alpha.4] 2022-02-03

## :sparkles: Features

- **Unix socket support** via [#158](https://github.com/apollographql/router/issues/158)

  _...and via upstream [`tokios-rs/tokio#4385`](https://github.com/tokio-rs/tokio/pull/4385)_

  The Router can now listen on Unix domain sockets (i.e., IPC) in addition to the existing IP-based (port) listening.  This should bring further compatibility with upstream intermediaries who also allow support this form of communication!

  _(Thank you to [@cecton](https://github.com/cecton), both for the PR that landed this feature but also for contributing the upstream PR to `tokio`.)_

## :bug: Fixes

- **Resolved hangs occurring on Router reload when `jaeger` was configured** via [#337](https://github.com/apollographql/router/pull/337)

  Synchronous calls being made to [`opentelemetry::global::set_tracer_provider`] were causing the runtime to misbehave when the configuration (file) was adjusted (and thus, hot-reloaded) on account of the root context of that call being asynchronous.

  This change adjusts the call to be made from a new thread.  Since this only affected _potential_ runtime configuration changes (again, hot-reloads on a configuration change), the thread spawn is  a reasonable solution.

  [`opentelemetry::global::set_tracer_provider`]: https://docs.rs/opentelemetry/0.10.0/opentelemetry/global/fn.set_tracer_provider.html

## :nail_care: Improvements

> Most of the improvements this time are internal to the code-base but that doesn't mean we shouldn't talk about them.  A great developer experience matters both internally and externally! :smile_cat:

- **Store JSON strings in a `bytes::Bytes` instance** via [#284](https://github.com/apollographql/router/pull/284)

  The router does a a fair bit of deserialization, filtering, aggregation and re-serializing of JSON objects.  Since we currently operate on a dynamic schema, we've been relying on [`serde_json::Value`] to represent this data internally.

  After this change, that `Value` type is now replaced with an equivalent type from a new [`serde_json_bytes`], which acts as an envelope around an underlying `bytes::Bytes`.  This allows us to refer to the buffer that contained the JSON data while avoiding the allocation and copying costs on each string for values that are largely unused by the Router directly.

  This should offer future benefits when implementing &mdash; e.g., query de-duplication and caching &mdash; since a single buffer will be usable by multiple responses at the same time.

  [`serde_json::Value`]: https://docs.rs/serde_json/0.9.8/serde_json/enum.Value.html
  [`serde_json_bytes`]: https://crates.io/crates/serde_json_bytes
  [`bytes::Bytes`]: https://docs.rs/bytes/0.4.12/bytes/struct.Bytes.html

-  **Development workflow improvement** via [#367](https://github.com/apollographql/router/pull/367)

   Polished away some existing _Problems_ reported by `rust-analyzer` and added troubleshooting instructions to our documentation.

- **Removed unnecessary `Arc` from `PreparedQuery`'s `execute`** via [#328](https://github.com/apollographql/router/pull/328)

  _...and followed up with [#367](https://github.com/apollographql/router/pull/367)_

- **Bumped/upstream improvements to `test_span`** via [#359](https://github.com/apollographql/router/pull/359)

  _...and [`apollographql/test-span#11`](https://github.com/apollographql/test-span/pull/11) upstream_

  Internally, this is just a version bump to the Router, but it required upstream changes to the `test-span` crate.  The bump brings new filtering abilities and adjusts the verbosity of spans tracing levels, and removes non-determinism from tests.

# [v0.1.0-alpha.3] 2022-01-11

## :rocket::waxing_crescent_moon: Public alpha release

> An alpha or beta release is in volatile, active development. The release might not be feature-complete, and breaking API changes are possible between individual versions.

## :sparkles: Features

- Trace sampling [#228](https://github.com/apollographql/router/issues/228): Tracing each request can be expensive. The router now supports sampling, which allows us to only send a fraction of the received requests.

- Health check [#54](https://github.com/apollographql/router/issues/54)

## :bug: Fixes

- Schema parse errors [#136](https://github.com/apollographql/router/pull/136): The router wouldn't display what went wrong when parsing an invalid Schema. It now displays exactly where a the parsing error occured, and why.

- Various tracing and telemetry fixes [#237](https://github.com/apollographql/router/pull/237): The router wouldn't display what went wrong when parsing an invalid Schema. It now displays exactly where a the parsing error occured, and why.

- Query variables validation [#62](https://github.com/apollographql/router/issues/62): Now that we have a schema parsing feature, we can validate the variables and their types against the schemas and queries.


# [v0.1.0-alpha.2] 2021-12-03

## :rocket::waxing_crescent_moon: Public alpha release

> An alpha or beta release is in volatile, active development. The release might not be feature-complete, and breaking API changes are possible between individual versions.

## :sparkles: Features

- Add support for JSON Logging [#46](https://github.com/apollographql/router/issues/46)

## :bug: Fixes

- Fix Open Telemetry report errors when using Zipkin [#180](https://github.com/apollographql/router/issues/180)

# [v0.1.0-alpha.1] 2021-11-18

## :rocket::waxing_crescent_moon: Initial public alpha release

> An alpha or beta release is in volatile, active development. The release might not be feature-complete, and breaking API changes are possible between individual versions.

See our [release stages] for more information.

## :sparkles: Features

This release focuses on documentation and bug fixes, stay tuned for the next releases!

## :bug: Fixes

- Handle commas in the @join\_\_graph directive parameters [#101](https://github.com/apollographql/router/pull/101)

There are several accepted syntaxes to define @join\_\_graph parameters. While we did handle whitespace separated parameters such as `@join__graph(name: "accounts" url: "http://accounts/graphql")`for example, we discarded the url in`@join__graph(name: "accounts", url: "http://accounts/graphql")` (notice the comma). This pr fixes that.

- Invert subgraph URL override logic [#135](https://github.com/apollographql/router/pull/135)

Subservices endpoint URLs can both be defined in `supergraph.graphql` and in the subgraphs section of the `configuration.yml` file. The configuration now correctly overrides the supergraph endpoint definition when applicable.

- Parse OTLP endpoint address [#156](https://github.com/apollographql/router/pull/156)

The router OpenTelemetry configuration only supported full URLs (that contain a scheme) while OpenTelemtry collectors support full URLs and endpoints, defaulting to `https`. This pull request fixes that.

## :books: Documentation

A lot of configuration examples and links have been fixed ([#117](https://github.com/apollographql/router/pull/117), [#120](https://github.com/apollographql/router/pull/120), [#133](https://github.com/apollographql/router/pull/133))

## :pray: Thank you!

Special thanks to @sjungling, @hsblhsn, @martin-dd, @Mithras and @vvakame for being pioneers by trying out the router, opening issues and documentation fixes! :rocket:

# [v0.1.0-alpha.0] 2021-11-10

## :rocket::waxing_crescent_moon: Initial public alpha release

> An alpha or beta release is in volatile, active development. The release might not be feature-complete, and breaking API changes are possible between individual versions.

See our [release stages] for more information.

[release stages]: https://www.apollographql.com/docs/resources/release-stages/

## :sparkles: Features

- **Federation 2 alpha**

  The Apollo Router supports the new alpha features of [Apollo Federation 2], including its improved shared ownership model and enhanced type merging.  As new Federation 2 features are released, we will update the Router to bring in that new functionality.

  [Apollo Federation 2]: https://www.apollographql.com/blog/announcement/backend/announcing-federation-2/

- **Supergraph support**

  The Apollo Router supports supergraphs that are published to the Apollo Registry, or those that are composed locally.  Both options are enabled by using [Rover] to produce (`rover supergraph compose`) or fetch (`rover supergraph fetch`) the supergraph to a file.  This file is passed to the Apollo Router using the `--supergraph` flag.

  See the Rover documentation on [supergraphs] for more information!

  [Rover]: https://www.apollographql.com/rover/
  [supergraphs]: https://www.apollographql.com/docs/rover/supergraphs/

- **Query planning and execution**

  The Apollo Router supports Federation 2 query planning using the same implementation we use in Apollo Gateway for maximum compatibility.  In the future, we would like to migrate the query planner to Rust.  Query plans are cached in the Apollo Router for improved performance.

- **Performance**

  We've created benchmarks demonstrating the performance advantages of a Rust-based Apollo Router. Early results show a substantial performance improvement over our Node.js based Apollo Gateway, with the possibility of improving performance further for future releases.

  Additionally, we are making benchmarking an integrated part of our CI/CD pipeline to allow us to monitor the changes over time.  We hope to bring awareness of this into the public purview as we have new learnings.

  See our [blog post] for more.

  [blog post]: https://www.apollographql.com/blog/announcement/backend/apollo-router-our-graphql-federation-runtime-in-rust/

- **Apollo Sandbox Explorer**

  [Apollo Sandbox Explorer] is a powerful web-based IDE for creating, running, and managing GraphQL operations.  Visiting your Apollo Router endpoint will take you into the Apollo Sandbox Explorer, preconfigured to operate against your graph.

  [Apollo Sandbox Explorer]: https://www.apollographql.com/docs/studio/explorer/

- **Introspection support**

  Introspection support makes it possible to immediately explore the graph that's running on your Apollo Router using the Apollo Sandbox Explorer.  Introspection is currently enabled by default on the Apollo Router.  In the future, we'll support toggling this behavior.

- **OpenTelemetry tracing**

  For enabling observability with existing infrastructure and monitoring performance, we've added support using [OpenTelemetry] tracing. A number of configuration options can be seen in the [configuration][configuration 1] documentation under the `opentelemetry` property which allows enabling Jaeger or [OTLP].

  In the event that you'd like to send data to other tracing platforms, the [OpenTelemetry Collector] can be run an agent and can funnel tracing (and eventually, metrics) to a number of destinations which are implemented as [exporters].

  [configuration 1]: https://www.apollographql.com/docs/router/configuration/#configuration-file
  [OpenTelemetry]: https://opentelemetry.io/
  [OTLP]: https://github.com/open-telemetry/opentelemetry-specification/blob/main/specification/protocol/otlp.md
  [OpenTelemetry Collector]: https://github.com/open-telemetry/opentelemetry-collector
  [exporters]: https://github.com/open-telemetry/opentelemetry-collector-contrib/tree/main/exporter

- **CORS customizations**

  For a seamless getting started story, the Apollo Router has CORS support enabled by default with `Access-Control-Allow-Origin` set to `*`, allowing access to it from any browser environment.

  This configuration can be adjusted using the [CORS configuration] in the documentation.

  [CORS configuration]: https://www.apollographql.com/docs/router/configuration/#handling-cors

- **Subgraph routing URL overrides**

  Routing URLs are encoded in the supergraph, so specifying them explicitly isn't always necessary.

  In the event that you have dynamic subgraph URLs, or just want to quickly test something out locally, you can override subgraph URLs in the configuration.

  Changes to the configuration will be hot-reloaded by the running Apollo Router.

## 📚 Documentation

  The beginnings of the [Apollo Router's documentation] is now available in the Apollo documentation. We look forward to continually improving it!

- **Quickstart tutorial**

  The [quickstart tutorial] offers a quick way to try out the Apollo Router using a pre-deployed set of subgraphs we have running in the cloud.  No need to spin up local subgraphs!  You can of course run the Apollo Router with your own subgraphs too by providing a supergraph.

- **Configuration options**

  On our [configuration][configuration 2] page we have a set of descriptions for some common configuration options (e.g., supergraph and CORS) as well as a [full configuration] file example of the currently supported options.

  [quickstart tutorial]: https://www.apollographql.com/docs/router/quickstart/
  [configuration 2]: https://www.apollographql.com/docs/router/configuration/
  [full configuration]: https://www.apollographql.com/docs/router/configuration/#configuration-file

# [v0.1.0-prealpha.5] 2021-11-09

## :rocket: Features

- **An updated `CHANGELOG.md`!**

  As we build out the base functionality for the router, we haven't spent much time updating the `CHANGELOG`. We should probably get better at that!

  This release is the last one before reveal! 🎉

## :bug: Fixes

- **Potentially, many!**

  But the lack of clarity goes back to not having kept track of everything thus far! We can _fix_ our processes to keep track of these things! :smile_cat:

# [0.1.0] - TBA<|MERGE_RESOLUTION|>--- conflicted
+++ resolved
@@ -4,7 +4,6 @@
 
 This project adheres to [Semantic Versioning v2.0.0](https://semver.org/spec/v2.0.0.html).
 
-<<<<<<< HEAD
 # [1.24.0] - 2023-07-13
 
 ## 🚀 Features
@@ -113,10 +112,6 @@
 
 By [@Geal](https://github.com/Geal) in https://github.com/apollographql/router/pull/3386
 
-
-
-=======
->>>>>>> 13d53829
 # [1.23.0] - 2023-07-07
 
 ## 🚀 Features
