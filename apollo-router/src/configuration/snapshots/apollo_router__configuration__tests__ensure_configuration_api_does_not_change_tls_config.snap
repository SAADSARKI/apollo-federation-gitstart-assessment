---
source: apollo-router/src/configuration/mod.rs
<<<<<<< HEAD
assertion_line: 480
=======
assertion_line: 467
>>>>>>> 4f608726
expression: config

---
server:
  listen: "1.2.3.4:5"
  cors: ~
subgraphs:
  example:
    routing_url: "http://foo/"
    layers: []
opentelemetry:
  otlp:
    tracing:
      exporter:
        grpc:
          endpoint: ~
          metadata: ~
          protocol: ~
          timeout: ~
          tls_config:
            domain_name: ~
            ca:
              env: SECRET_STUFF
            cert:
              file: /foo
            key:
              file: /bar
      trace_config: ~
<<<<<<< HEAD
plugins: {}
=======
spaceport: ~
graph: ~
>>>>>>> 4f608726
<|MERGE_RESOLUTION|>--- conflicted
+++ resolved
@@ -1,10 +1,6 @@
 ---
 source: apollo-router/src/configuration/mod.rs
-<<<<<<< HEAD
-assertion_line: 480
-=======
-assertion_line: 467
->>>>>>> 4f608726
+assertion_line: 538
 expression: config
 
 ---
@@ -33,9 +29,6 @@
             key:
               file: /bar
       trace_config: ~
-<<<<<<< HEAD
 plugins: {}
-=======
 spaceport: ~
 graph: ~
->>>>>>> 4f608726
