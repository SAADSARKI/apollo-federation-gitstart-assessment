--- conflicted
+++ resolved
@@ -35,11 +35,8 @@
     pub(crate) implementers_map: apollo_compiler::collections::HashMap<Name, Implementers>,
     api_schema: ApiSchema,
     pub(crate) schema_id: Arc<String>,
-<<<<<<< HEAD
     pub(crate) connectors: Option<Connectors>,
-=======
     pub(crate) launch_id: Option<Arc<String>>,
->>>>>>> b42ead68
 }
 
 /// Wrapper type to distinguish from `Schema::definitions` for the supergraph schema
@@ -57,27 +54,31 @@
     ) -> Result<Self, SchemaError> {
         let start = Instant::now();
 
-        let expansion = expand_connectors(&raw_sdl).map_err(SchemaError::Connector)?;
+        let mut parser = apollo_compiler::parser::Parser::new();
+
+        let result = parser.parse_ast(&raw_sdl.sdl, "schema.graphql");
+
+        // Trace log recursion limit data
+        let recursion_limit = parser.recursion_reached();
+        tracing::trace!(?recursion_limit, "recursion limit data");
+
+        let expansion = expand_connectors(&raw_sdl.sdl).map_err(SchemaError::Connector)?;
+        let preserved_launch_id = raw_sdl.launch_id.clone();
         let (raw_sdl, api_schema, connectors) = match expansion {
             ExpansionResult::Expanded {
                 raw_sdl,
                 api_schema: api,
                 connectors,
             } => (
-                Arc::new(raw_sdl),
+                Arc::new(SchemaState {
+                    sdl: raw_sdl,
+                    launch_id: preserved_launch_id,
+                }),
                 Some(ValidFederationSchema::new(api).map_err(SchemaError::Connector)?),
                 Some(apply_config(config, connectors)),
             ),
             ExpansionResult::Unchanged => (raw_sdl, None, None),
         };
-
-        let mut parser = apollo_compiler::parser::Parser::new();
-        let result = parser.parse_ast(&raw_sdl.sdl, "schema.graphql");
-
-        // Trace log recursion limit data
-        let recursion_limit = parser.recursion_reached();
-        tracing::trace!(?recursion_limit, "recursion limit data");
-
         let definitions = result
             .map_err(|invalid| {
                 SchemaError::Parse(ParseErrors {
@@ -378,13 +379,9 @@
             subgraphs,
             implementers_map,
             api_schema: _, // skip
-<<<<<<< HEAD
             schema_id: _,
             connectors: _,
-=======
-            schema_id: _,  // skip
-            launch_id: _,  // skip
->>>>>>> b42ead68
+            launch_id: _, // skip
         } = self;
         f.debug_struct("Schema")
             .field("raw_sdl", raw_sdl)
