use std::fmt::Display;
use std::sync::Arc;

use apollo_compiler::ast;
use apollo_compiler::collections::HashMap;
use apollo_compiler::validation::Valid;
use apollo_compiler::ExecutableDocument;
use apollo_compiler::Name;
use indexmap::IndexSet;
use serde::Deserialize;
use serde::Serialize;
use serde_json_bytes::ByteString;
use serde_json_bytes::Map;
use tokio::sync::broadcast::Sender;
use tower::ServiceExt;
use tracing::instrument;
use tracing::Instrument;

use super::rewrites;
use super::selection::execute_selection_set;
use super::selection::Selection;
use super::subgraph_context::ContextualArguments;
use super::subgraph_context::SubgraphContext;
use crate::error::Error;
use crate::error::FetchError;
use crate::error::ValidationErrors;
use crate::graphql;
use crate::graphql::Request;
use crate::json_ext;
use crate::json_ext::Object;
use crate::json_ext::Path;
use crate::json_ext::Value;
use crate::json_ext::ValueExt;
use crate::plugins::authorization::AuthorizationPlugin;
use crate::plugins::authorization::CacheKeyMetadata;
use crate::services::fetch::ErrorMapping;
use crate::services::subgraph::BoxService;
use crate::services::SubgraphRequest;
use crate::spec::query::change::QueryHashVisitor;
use crate::spec::Schema;

/// GraphQL operation type.
#[derive(Copy, Clone, Debug, Default, PartialEq, Eq, Hash, Deserialize, Serialize)]
#[serde(rename_all = "camelCase")]
#[non_exhaustive]
#[cfg_attr(test, derive(schemars::JsonSchema))]
pub enum OperationKind {
    #[default]
    Query,
    Mutation,
    Subscription,
}

impl Display for OperationKind {
    fn fmt(&self, f: &mut std::fmt::Formatter<'_>) -> std::fmt::Result {
        write!(f, "{}", self.default_type_name())
    }
}

impl OperationKind {
    pub(crate) const fn default_type_name(&self) -> &'static str {
        match self {
            OperationKind::Query => "Query",
            OperationKind::Mutation => "Mutation",
            OperationKind::Subscription => "Subscription",
        }
    }

    /// Only for apollo studio exporter
    pub(crate) const fn as_apollo_operation_type(&self) -> &'static str {
        match self {
            OperationKind::Query => "query",
            OperationKind::Mutation => "mutation",
            OperationKind::Subscription => "subscription",
        }
    }
}

impl From<OperationKind> for ast::OperationType {
    fn from(value: OperationKind) -> Self {
        match value {
            OperationKind::Query => ast::OperationType::Query,
            OperationKind::Mutation => ast::OperationType::Mutation,
            OperationKind::Subscription => ast::OperationType::Subscription,
        }
    }
}

impl From<ast::OperationType> for OperationKind {
    fn from(value: ast::OperationType) -> Self {
        match value {
            ast::OperationType::Query => OperationKind::Query,
            ast::OperationType::Mutation => OperationKind::Mutation,
            ast::OperationType::Subscription => OperationKind::Subscription,
        }
    }
}

pub(crate) type SubgraphSchemas = HashMap<String, SubgraphSchema>;

pub(crate) struct SubgraphSchema {
    pub(crate) schema: Arc<Valid<apollo_compiler::Schema>>,
    pub(crate) implementers_map: HashMap<Name, apollo_compiler::schema::Implementers>,
}

/// A fetch node.
#[derive(Debug, Clone, PartialEq, Deserialize, Serialize)]
#[serde(rename_all = "camelCase")]
pub(crate) struct FetchNode {
    /// The name of the service or subgraph that the fetch is querying.
    pub(crate) service_name: Arc<str>,

    /// The data that is required for the subgraph fetch.
    #[serde(skip_serializing_if = "Vec::is_empty")]
    #[serde(default)]
    pub(crate) requires: Vec<Selection>,

    /// The variables that are used for the subgraph fetch.
    pub(crate) variable_usages: Vec<Arc<str>>,

    /// The GraphQL subquery that is used for the fetch.
    pub(crate) operation: SubgraphOperation,

    /// The GraphQL subquery operation name.
    pub(crate) operation_name: Option<Arc<str>>,

    /// The GraphQL operation kind that is used for the fetch.
    pub(crate) operation_kind: OperationKind,

    /// Optional id used by Deferred nodes
    pub(crate) id: Option<String>,

    // Optionally describes a number of "rewrites" that query plan executors should apply to the data that is sent as input of this fetch.
    pub(crate) input_rewrites: Option<Vec<rewrites::DataRewrite>>,

    // Optionally describes a number of "rewrites" to apply to the data that received from a fetch (and before it is applied to the current in-memory results).
    pub(crate) output_rewrites: Option<Vec<rewrites::DataRewrite>>,

    // Optionally describes a number of "rewrites" to apply to the data that has already been received further up the tree
    pub(crate) context_rewrites: Option<Vec<rewrites::DataRewrite>>,

    // hash for the query and relevant parts of the schema. if two different schemas provide the exact same types, fields and directives
    // affecting the query, then they will have the same hash
    #[serde(default)]
    pub(crate) schema_aware_hash: Arc<QueryHash>,

    // authorization metadata for the subgraph query
    #[serde(default)]
    pub(crate) authorization: Arc<CacheKeyMetadata>,
}

#[derive(Clone)]
pub(crate) struct SubgraphOperation {
    serialized: String,
    /// Ideally this would be always present, but we don’t have access to the subgraph schemas
    /// during `Deserialize`.
    parsed: Option<Arc<Valid<ExecutableDocument>>>,
}

impl SubgraphOperation {
    pub(crate) fn from_string(serialized: impl Into<String>) -> Self {
        Self {
            serialized: serialized.into(),
            parsed: None,
        }
    }

    pub(crate) fn from_parsed(parsed: impl Into<Arc<Valid<ExecutableDocument>>>) -> Self {
        let parsed = parsed.into();
        Self {
            serialized: parsed.serialize().no_indent().to_string(),
            parsed: Some(parsed),
        }
    }

    pub(crate) fn as_serialized(&self) -> &str {
        &self.serialized
    }

    pub(crate) fn init_parsed(
        &mut self,
        subgraph_schema: &Valid<apollo_compiler::Schema>,
    ) -> Result<&Arc<Valid<ExecutableDocument>>, ValidationErrors> {
        match &mut self.parsed {
            Some(parsed) => Ok(parsed),
            option => {
                let parsed = Arc::new(ExecutableDocument::parse_and_validate(
                    subgraph_schema,
                    &self.serialized,
                    "operation.graphql",
                )?);
                Ok(option.insert(parsed))
            }
        }
    }

    pub(crate) fn as_parsed(
        &self,
    ) -> Result<&Arc<Valid<ExecutableDocument>>, SubgraphOperationNotInitialized> {
        self.parsed.as_ref().ok_or(SubgraphOperationNotInitialized)
    }
}

/// Failed to call `SubgraphOperation::init_parsed` after creating a query plan
#[derive(Debug, displaydoc::Display, thiserror::Error)]
pub(crate) struct SubgraphOperationNotInitialized;

impl SubgraphOperationNotInitialized {
    pub(crate) fn into_graphql_errors(self) -> Vec<Error> {
        vec![graphql::Error::builder()
            .extension_code(self.code())
            .message(self.to_string())
            .build()]
    }

    pub(crate) fn code(&self) -> &'static str {
        "SUBGRAPH_OPERATION_NOT_INITIALIZED"
    }
}

impl Serialize for SubgraphOperation {
    fn serialize<S>(&self, serializer: S) -> Result<S::Ok, S::Error>
    where
        S: serde::Serializer,
    {
        self.as_serialized().serialize(serializer)
    }
}

impl<'de> Deserialize<'de> for SubgraphOperation {
    fn deserialize<D>(deserializer: D) -> Result<Self, D::Error>
    where
        D: serde::Deserializer<'de>,
    {
        Ok(Self::from_string(String::deserialize(deserializer)?))
    }
}

impl PartialEq for SubgraphOperation {
    fn eq(&self, other: &Self) -> bool {
        self.as_serialized() == other.as_serialized()
    }
}

impl std::fmt::Debug for SubgraphOperation {
    fn fmt(&self, f: &mut std::fmt::Formatter<'_>) -> std::fmt::Result {
        std::fmt::Debug::fmt(self.as_serialized(), f)
    }
}

impl std::fmt::Display for SubgraphOperation {
    fn fmt(&self, f: &mut std::fmt::Formatter<'_>) -> std::fmt::Result {
        std::fmt::Display::fmt(self.as_serialized(), f)
    }
}

#[derive(Clone, Default, Hash, PartialEq, Eq, Deserialize, Serialize)]
pub(crate) struct QueryHash(#[serde(with = "hex")] pub(crate) Vec<u8>);

impl std::fmt::Debug for QueryHash {
    fn fmt(&self, f: &mut std::fmt::Formatter<'_>) -> std::fmt::Result {
        f.debug_tuple("QueryHash")
            .field(&hex::encode(&self.0))
            .finish()
    }
}

impl Display for QueryHash {
    fn fmt(&self, f: &mut std::fmt::Formatter<'_>) -> std::fmt::Result {
        write!(f, "{}", hex::encode(&self.0))
    }
}

#[derive(Default)]
pub(crate) struct Variables {
    pub(crate) variables: Object,
    pub(crate) inverted_paths: Vec<Vec<Path>>,
    pub(crate) contextual_arguments: Option<ContextualArguments>,
}

impl Variables {
    #[instrument(skip_all, level = "debug", name = "make_variables")]
    #[allow(clippy::too_many_arguments)]
    pub(crate) fn new(
        requires: &[Selection],
        variable_usages: &[Arc<str>],
        data: &Value,
        current_dir: &Path,
        request: &Arc<http::Request<Request>>,
        schema: &Schema,
        input_rewrites: &Option<Vec<rewrites::DataRewrite>>,
        context_rewrites: &Option<Vec<rewrites::DataRewrite>>,
    ) -> Option<Variables> {
        let body = request.body();
        let mut subgraph_context = SubgraphContext::new(data, schema, context_rewrites);
        if !requires.is_empty() {
            let mut variables = Object::with_capacity(1 + variable_usages.len());

            variables.extend(variable_usages.iter().filter_map(|key| {
                body.variables
                    .get_key_value(key.as_ref())
                    .map(|(variable_key, value)| (variable_key.clone(), value.clone()))
            }));

            let mut inverted_paths: Vec<Vec<Path>> = Vec::new();
            let mut values: IndexSet<Value> = IndexSet::default();
            data.select_values_and_paths(schema, current_dir, |path, value| {
                // first get contextual values that are required
                if let Some(context) = subgraph_context.as_mut() {
                    context.execute_on_path(path);
                }

                let mut value = execute_selection_set(value, requires, schema, None);
                if value.as_object().map(|o| !o.is_empty()).unwrap_or(false) {
                    rewrites::apply_rewrites(schema, &mut value, input_rewrites);
                    match values.get_index_of(&value) {
                        Some(index) => {
                            inverted_paths[index].push(path.clone());
                        }
                        None => {
                            inverted_paths.push(vec![path.clone()]);
                            values.insert(value);
                            debug_assert!(inverted_paths.len() == values.len());
                        }
                    }
                }
            });

            if values.is_empty() {
                return None;
            }

            let representations = Value::Array(Vec::from_iter(values));
            let contextual_arguments = match subgraph_context.as_mut() {
                Some(context) => context.add_variables_and_get_args(&mut variables),
                None => None,
            };

            variables.insert("representations", representations);
            Some(Variables {
                variables,
                inverted_paths,
                contextual_arguments,
            })
        } else {
            // with nested operations (Query or Mutation has an operation returning a Query or Mutation),
            // when the first fetch fails, the query plan will still execute up until the second fetch,
            // where `requires` is empty (not a federated fetch), the current dir is not emmpty (child of
            // the previous operation field) and the data is null. In that case, we recognize that we
            // should not perform the next fetch
            if !current_dir.is_empty()
                && data
                    .get_path(schema, current_dir)
                    .map(|value| value.is_null())
                    .unwrap_or(true)
            {
                return None;
            }

            Some(Variables {
                variables: variable_usages
                    .iter()
                    .filter_map(|key| {
                        body.variables
                            .get_key_value(key.as_ref())
                            .map(|(variable_key, value)| (variable_key.clone(), value.clone()))
                    })
                    .collect::<Object>(),
                inverted_paths: Vec::new(),
                contextual_arguments: None,
            })
        }
    }
}

impl FetchNode {
    #[allow(clippy::too_many_arguments)]
    pub(crate) async fn subgraph_fetch(
        &self,
        service: BoxService,
        subgraph_request: SubgraphRequest,
        current_dir: &Path,
        schema: &Schema,
        paths: Vec<Vec<Path>>,
        operation_str: &str,
        variables: Map<ByteString, Value>,
    ) -> (Value, Vec<Error>) {
<<<<<<< HEAD
=======
        let FetchNode {
            operation,
            operation_kind,
            operation_name,
            service_name,
            ..
        } = self;

        let Variables {
            variables,
            inverted_paths: paths,
            contextual_arguments,
        } = match Variables::new(
            &self.requires,
            &self.variable_usages,
            data,
            current_dir,
            // Needs the original request here
            parameters.supergraph_request,
            parameters.schema,
            &self.input_rewrites,
            &self.context_rewrites,
        ) {
            Some(variables) => variables,
            None => {
                return (Value::Object(Object::default()), Vec::new());
            }
        };

        let alias_query_string; // this exists outside the if block to allow the as_str() to be longer lived
        let aliased_operation = if let Some(ctx_arg) = contextual_arguments {
            if let Some(subgraph_schema) =
                parameters.subgraph_schemas.get(&service_name.to_string())
            {
                match build_operation_with_aliasing(operation, &ctx_arg, &subgraph_schema.schema) {
                    Ok(op) => {
                        alias_query_string = op.serialize().no_indent().to_string();
                        alias_query_string.as_str()
                    }
                    Err(errors) => {
                        tracing::debug!(
                            "couldn't generate a valid executable document? {:?}",
                            errors
                        );
                        operation.as_serialized()
                    }
                }
            } else {
                tracing::debug!(
                    "couldn't find a subgraph schema for service {:?}",
                    &service_name
                );
                operation.as_serialized()
            }
        } else {
            operation.as_serialized()
        };

        let mut subgraph_request = SubgraphRequest::builder()
            .supergraph_request(parameters.supergraph_request.clone())
            .subgraph_request(
                http_ext::Request::builder()
                    .method(http::Method::POST)
                    .uri(
                        parameters
                            .schema
                            .subgraph_url(service_name)
                            .unwrap_or_else(|| {
                                panic!(
                                    "schema uri for subgraph '{service_name}' should already have been checked"
                                )
                            })
                            .clone(),
                    )
                    .body(
                        Request::builder()
                            .query(aliased_operation)
                            .and_operation_name(operation_name.as_ref().map(|n| n.to_string()))
                            .variables(variables.clone())
                            .build(),
                    )
                    .build()
                    .expect("it won't fail because the url is correct and already checked; qed"),
            )
            .subgraph_name(self.service_name.to_string())
            .operation_kind(*operation_kind)
            .context(parameters.context.clone())
            .build();
        subgraph_request.query_hash = self.schema_aware_hash.clone();
        subgraph_request.authorization = self.authorization.clone();

        let service = parameters
            .service_factory
            .create(service_name)
            .expect("we already checked that the service exists during planning; qed");

>>>>>>> 95501ca8
        let (_parts, response) = match service
            .oneshot(subgraph_request)
            .instrument(tracing::trace_span!("subfetch_stream"))
            .await
            .map_to_graphql_error(self.service_name.to_string(), current_dir)
        {
            Err(e) => {
                return (Value::default(), vec![e]);
            }
            Ok(res) => res.response.into_parts(),
        };

        super::log::trace_subfetch(&self.service_name, operation_str, &variables, &response);

        if !response.is_primary() {
            return (
                Value::default(),
                vec![FetchError::SubrequestUnexpectedPatchResponse {
                    service: self.service_name.to_string(),
                }
                .to_graphql_error(Some(current_dir.to_owned()))],
            );
        }

        let (value, errors) = self.response_at_path(schema, current_dir, paths, response);

        (value, errors)
    }

    pub(crate) fn deferred_fetches(
        current_dir: &Path,
        id: &Option<String>,
        deferred_fetches: &HashMap<String, Sender<(Value, Vec<Error>)>>,
        value: &Value,
        errors: &[Error],
    ) {
        if let Some(id) = id {
            if let Some(sender) = deferred_fetches.get(id.as_str()) {
                u64_counter!(
                    "apollo.router.operations.defer.fetch",
                    "Number of deferred responses fetched from subgraphs",
                    1
                );
                if let Err(e) = sender.clone().send((value.clone(), Vec::from(errors))) {
                    tracing::error!("error sending fetch result at path {} and id {:?} for deferred response building: {}", current_dir, id, e);
                }
            }
        }
    }

    #[instrument(skip_all, level = "debug", name = "response_insert")]
    pub(crate) fn response_at_path<'a>(
        &'a self,
        schema: &Schema,
        current_dir: &'a Path,
        inverted_paths: Vec<Vec<Path>>,
        response: graphql::Response,
    ) -> (Value, Vec<Error>) {
        if !self.requires.is_empty() {
            let entities_path = Path(vec![json_ext::PathElement::Key(
                "_entities".to_string(),
                None,
            )]);

            let mut errors: Vec<Error> = vec![];
            for mut error in response.errors {
                // the locations correspond to the subgraph query and cannot be linked to locations
                // in the client query, so we remove them
                error.locations = Vec::new();

                // errors with path should be updated to the path of the entity they target
                if let Some(ref path) = error.path {
                    if path.starts_with(&entities_path) {
                        // the error's path has the format '/_entities/1/other' so we ignore the
                        // first element and then get the index
                        match path.0.get(1) {
                            Some(json_ext::PathElement::Index(i)) => {
                                for values_path in
                                    inverted_paths.get(*i).iter().flat_map(|v| v.iter())
                                {
                                    errors.push(Error {
                                        locations: error.locations.clone(),
                                        // append to the entitiy's path the error's path without
                                        //`_entities` and the index
                                        path: Some(Path::from_iter(
                                            values_path.0.iter().chain(&path.0[2..]).cloned(),
                                        )),
                                        message: error.message.clone(),
                                        extensions: error.extensions.clone(),
                                    })
                                }
                            }
                            _ => {
                                error.path = Some(current_dir.clone());
                                errors.push(error)
                            }
                        }
                    } else {
                        error.path = Some(current_dir.clone());
                        errors.push(error);
                    }
                } else {
                    error.path = Some(current_dir.clone());
                    errors.push(error);
                }
            }

            // we have to nest conditions and do early returns here
            // because we need to take ownership of the inner value
            if let Some(Value::Object(mut map)) = response.data {
                if let Some(entities) = map.remove("_entities") {
                    tracing::trace!("received entities: {:?}", &entities);

                    if let Value::Array(array) = entities {
                        let mut value = Value::default();

                        for (index, mut entity) in array.into_iter().enumerate() {
                            rewrites::apply_rewrites(schema, &mut entity, &self.output_rewrites);

                            if let Some(paths) = inverted_paths.get(index) {
                                if paths.len() > 1 {
                                    for path in &paths[1..] {
                                        let _ = value.insert(path, entity.clone());
                                    }
                                }

                                if let Some(path) = paths.first() {
                                    let _ = value.insert(path, entity);
                                }
                            }
                        }
                        return (value, errors);
                    }
                }
            }

            // if we get here, it means that the response was missing the `_entities` key
            // This can happen if the subgraph failed during query execution e.g. for permissions checks.
            // In this case we should add an additional error because the subgraph should have returned an error that will be bubbled up to the client.
            // However, if they have not then print a warning to the logs.
            if errors.is_empty() {
                tracing::warn!(
                    "Subgraph response from '{}' was missing key `_entities` and had no errors. This is likely a bug in the subgraph.",
                    self.service_name
                );
            }

            (Value::Null, errors)
        } else {
            let current_slice =
                if matches!(current_dir.last(), Some(&json_ext::PathElement::Flatten(_))) {
                    &current_dir.0[..current_dir.0.len() - 1]
                } else {
                    &current_dir.0[..]
                };

            let errors: Vec<Error> = response
                .errors
                .into_iter()
                .map(|error| {
                    let path = error
                        .path
                        .as_ref()
                        .map(|path| {
                            Path::from_iter(current_slice.iter().chain(path.iter()).cloned())
                        })
                        .unwrap_or_else(|| current_dir.clone());

                    Error {
                        locations: error.locations,
                        path: Some(path),
                        message: error.message,
                        extensions: error.extensions,
                    }
                })
                .collect();
            let mut data = response.data.unwrap_or_default();
            rewrites::apply_rewrites(schema, &mut data, &self.output_rewrites);
            (Value::from_path(current_dir, data), errors)
        }
    }

    #[cfg(test)]
    pub(crate) fn service_name(&self) -> &str {
        &self.service_name
    }

    pub(crate) fn operation_kind(&self) -> &OperationKind {
        &self.operation_kind
    }

    pub(crate) fn init_parsed_operation(
        &mut self,
        subgraph_schemas: &SubgraphSchemas,
    ) -> Result<(), ValidationErrors> {
        let schema = &subgraph_schemas[self.service_name.as_ref()];
        self.operation.init_parsed(&schema.schema)?;
        Ok(())
    }

    pub(crate) fn init_parsed_operation_and_hash_subquery(
        &mut self,
        subgraph_schemas: &SubgraphSchemas,
        supergraph_schema_hash: &str,
    ) -> Result<(), ValidationErrors> {
        let schema = &subgraph_schemas[self.service_name.as_ref()];
        let doc = self.operation.init_parsed(&schema.schema)?;

        if let Ok(hash) = QueryHashVisitor::hash_query(
            &schema.schema,
            supergraph_schema_hash,
            &schema.implementers_map,
            doc,
            self.operation_name.as_deref(),
        ) {
            self.schema_aware_hash = Arc::new(QueryHash(hash));
        }
        Ok(())
    }

    pub(crate) fn extract_authorization_metadata(
        &mut self,
        schema: &Valid<apollo_compiler::Schema>,
        global_authorisation_cache_key: &CacheKeyMetadata,
    ) {
        let doc = ExecutableDocument::parse(
            schema,
            self.operation.as_serialized().to_string(),
            "query.graphql",
        )
        // Assume query planing creates a valid document: ignore parse errors
        .unwrap_or_else(|invalid| invalid.partial);
        let subgraph_query_cache_key = AuthorizationPlugin::generate_cache_metadata(
            &doc,
            self.operation_name.as_deref(),
            schema,
            !self.requires.is_empty(),
        );

        // we need to intersect the cache keys because the global key already takes into account
        // the scopes and policies from the client request
        self.authorization = Arc::new(AuthorizationPlugin::intersect_cache_keys_subgraph(
            global_authorisation_cache_key,
            &subgraph_query_cache_key,
        ));
    }
}<|MERGE_RESOLUTION|>--- conflicted
+++ resolved
@@ -385,105 +385,6 @@
         operation_str: &str,
         variables: Map<ByteString, Value>,
     ) -> (Value, Vec<Error>) {
-<<<<<<< HEAD
-=======
-        let FetchNode {
-            operation,
-            operation_kind,
-            operation_name,
-            service_name,
-            ..
-        } = self;
-
-        let Variables {
-            variables,
-            inverted_paths: paths,
-            contextual_arguments,
-        } = match Variables::new(
-            &self.requires,
-            &self.variable_usages,
-            data,
-            current_dir,
-            // Needs the original request here
-            parameters.supergraph_request,
-            parameters.schema,
-            &self.input_rewrites,
-            &self.context_rewrites,
-        ) {
-            Some(variables) => variables,
-            None => {
-                return (Value::Object(Object::default()), Vec::new());
-            }
-        };
-
-        let alias_query_string; // this exists outside the if block to allow the as_str() to be longer lived
-        let aliased_operation = if let Some(ctx_arg) = contextual_arguments {
-            if let Some(subgraph_schema) =
-                parameters.subgraph_schemas.get(&service_name.to_string())
-            {
-                match build_operation_with_aliasing(operation, &ctx_arg, &subgraph_schema.schema) {
-                    Ok(op) => {
-                        alias_query_string = op.serialize().no_indent().to_string();
-                        alias_query_string.as_str()
-                    }
-                    Err(errors) => {
-                        tracing::debug!(
-                            "couldn't generate a valid executable document? {:?}",
-                            errors
-                        );
-                        operation.as_serialized()
-                    }
-                }
-            } else {
-                tracing::debug!(
-                    "couldn't find a subgraph schema for service {:?}",
-                    &service_name
-                );
-                operation.as_serialized()
-            }
-        } else {
-            operation.as_serialized()
-        };
-
-        let mut subgraph_request = SubgraphRequest::builder()
-            .supergraph_request(parameters.supergraph_request.clone())
-            .subgraph_request(
-                http_ext::Request::builder()
-                    .method(http::Method::POST)
-                    .uri(
-                        parameters
-                            .schema
-                            .subgraph_url(service_name)
-                            .unwrap_or_else(|| {
-                                panic!(
-                                    "schema uri for subgraph '{service_name}' should already have been checked"
-                                )
-                            })
-                            .clone(),
-                    )
-                    .body(
-                        Request::builder()
-                            .query(aliased_operation)
-                            .and_operation_name(operation_name.as_ref().map(|n| n.to_string()))
-                            .variables(variables.clone())
-                            .build(),
-                    )
-                    .build()
-                    .expect("it won't fail because the url is correct and already checked; qed"),
-            )
-            .subgraph_name(self.service_name.to_string())
-            .operation_kind(*operation_kind)
-            .context(parameters.context.clone())
-            .build();
-        subgraph_request.query_hash = self.schema_aware_hash.clone();
-        subgraph_request.authorization = self.authorization.clone();
-
-        let service = parameters
-            .service_factory
-            .create(service_name)
-            .expect("we already checked that the service exists during planning; qed");
-
->>>>>>> 95501ca8
         let (_parts, response) = match service
             .oneshot(subgraph_request)
             .instrument(tracing::trace_span!("subfetch_stream"))
@@ -516,7 +417,7 @@
     pub(crate) fn deferred_fetches(
         current_dir: &Path,
         id: &Option<String>,
-        deferred_fetches: &HashMap<String, Sender<(Value, Vec<Error>)>>,
+        deferred_fetches: &std::collections::HashMap<String, Sender<(Value, Vec<Error>)>>,
         value: &Value,
         errors: &[Error],
     ) {
