--- conflicted
+++ resolved
@@ -403,8 +403,8 @@
             );
         }
 
-<<<<<<< HEAD
         let (value, errors) = self.response_at_path(schema, current_dir, paths, response);
+
         (value, errors)
     }
 
@@ -417,22 +417,13 @@
     ) {
         if let Some(id) = id {
             if let Some(sender) = deferred_fetches.get(id.as_str()) {
-                tracing::info!(monotonic_counter.apollo.router.operations.defer.fetch = 1u64);
-                if let Err(e) = sender.clone().send((value.clone(), Vec::from(errors))) {
-                    tracing::error!("error sending fetch result at path {} and id {:?} for deferred response building: {}", current_dir, id, e);
-=======
-        let (value, errors) =
-            self.response_at_path(parameters.schema, current_dir, paths, response);
-        if let Some(id) = &self.id {
-            if let Some(sender) = parameters.deferred_fetches.get(id.as_str()) {
                 u64_counter!(
                     "apollo.router.operations.defer.fetch",
                     "Number of deferred responses fetched from subgraphs",
                     1
                 );
-                if let Err(e) = sender.clone().send((value.clone(), errors.clone())) {
-                    tracing::error!("error sending fetch result at path {} and id {:?} for deferred response building: {}", current_dir, self.id, e);
->>>>>>> b42ead68
+                if let Err(e) = sender.clone().send((value.clone(), Vec::from(errors))) {
+                    tracing::error!("error sending fetch result at path {} and id {:?} for deferred response building: {}", current_dir, id, e);
                 }
             }
         }
