use std::env;
use std::env::consts::ARCH;
use std::env::consts::OS;
use std::sync::Arc;
use std::sync::Mutex;
use std::time::Duration;
use std::time::Instant;

use futures::StreamExt;
<<<<<<< HEAD
use http_body_util::BodyExt;
=======
use http_body::Body;
>>>>>>> e9f746d4
use opentelemetry::metrics::MeterProvider;
use opentelemetry_api::metrics::ObservableGauge;
use opentelemetry_api::metrics::Unit;
use opentelemetry_api::KeyValue;
use schemars::JsonSchema;
use serde::Deserialize;
use sysinfo::System;
use tower::util::BoxService;
use tower::BoxError;
use tower::ServiceExt as _;
use tracing::debug;

use crate::executable::APOLLO_TELEMETRY_DISABLED;
use crate::metrics::meter_provider;
use crate::plugin::PluginInit;
use crate::plugin::PluginPrivate;
use crate::services::http::HttpRequest;
use crate::services::http::HttpResponse;
use crate::services::router;

const REFRESH_INTERVAL: Duration = Duration::from_secs(60);
const COMPUTE_DETECTOR_THRESHOLD: u16 = 24576;
const OFFICIAL_HELM_CHART_VAR: &str = "APOLLO_ROUTER_OFFICIAL_HELM_CHART";

#[derive(Debug, Default, Deserialize, JsonSchema)]
struct Conf {}

#[derive(Debug)]
struct SystemGetter {
    system: System,
    start: Instant,
}

impl SystemGetter {
    fn new() -> Self {
        let mut system = System::new();
        system.refresh_all();
        Self {
            system,
            start: Instant::now(),
        }
    }

    fn get_system(&mut self) -> &System {
        if self.start.elapsed() >= REFRESH_INTERVAL {
            self.start = Instant::now();
            self.system.refresh_cpu_all();
            self.system.refresh_memory();
        }
        &self.system
    }
}

#[derive(Default)]
enum GaugeStore {
    #[default]
    Disabled,
    Pending,
    // This `Vec` is not used explicitly but is to be kept alive until the enum is dropped
    Active(#[allow(unused)] Vec<ObservableGauge<u64>>),
}

impl GaugeStore {
    fn active(opts: &GaugeOptions) -> GaugeStore {
        let system_getter = Arc::new(Mutex::new(SystemGetter::new()));
        let meter = meter_provider().meter("apollo/router");

        let mut gauges = Vec::new();
        // apollo.router.instance
        {
            let mut attributes = Vec::new();
            // CPU architecture
            attributes.push(KeyValue::new("host.arch", get_otel_arch()));
            // Operating System
            attributes.push(KeyValue::new("os.type", get_otel_os()));
            if OS == "linux" {
                attributes.push(KeyValue::new(
                    "linux.distribution",
                    System::distribution_id(),
                ));
            }
            // Compute Environment
            if let Some(env) = apollo_environment_detector::detect_one(COMPUTE_DETECTOR_THRESHOLD) {
                attributes.push(KeyValue::new("cloud.platform", env.platform_code()));
                if let Some(cloud_provider) = env.cloud_provider() {
                    attributes.push(KeyValue::new("cloud.provider", cloud_provider.code()));
                }
            }
            // Deployment type
            attributes.push(KeyValue::new("deployment.type", get_deployment_type()));
            gauges.push(
                meter
                    .u64_observable_gauge("apollo.router.instance")
                    .with_description("The number of instances the router is running on")
                    .with_callback(move |i| {
                        i.observe(1, &attributes);
                    })
                    .init(),
            );
        }
        // apollo.router.instance.cpu_freq
        {
            let system_getter = system_getter.clone();
            gauges.push(
                meter
                    .u64_observable_gauge("apollo.router.instance.cpu_freq")
                    .with_description(
                        "The CPU frequency of the underlying instance the router is deployed to",
                    )
                    .with_unit(Unit::new("Mhz"))
                    .with_callback(move |gauge| {
                        let local_system_getter = system_getter.clone();
                        let mut system_getter = local_system_getter.lock().unwrap();
                        let system = system_getter.get_system();
                        let cpus = system.cpus();
                        let cpu_freq =
                            cpus.iter().map(|cpu| cpu.frequency()).sum::<u64>() / cpus.len() as u64;
                        gauge.observe(cpu_freq, &[])
                    })
                    .init(),
            );
        }
        // apollo.router.instance.cpu_count
        {
            let system_getter = system_getter.clone();
            gauges.push(
                meter
                    .u64_observable_gauge("apollo.router.instance.cpu_count")
                    .with_description(
                        "The number of CPUs reported by the instance the router is running on",
                    )
                    .with_callback(move |gauge| {
                        let local_system_getter = system_getter.clone();
                        let mut system_getter = local_system_getter.lock().unwrap();
                        let system = system_getter.get_system();
                        let cpu_count = detect_cpu_count(system);
                        gauge.observe(cpu_count, &[KeyValue::new("host.arch", get_otel_arch())])
                    })
                    .init(),
            );
        }
        // apollo.router.instance.total_memory
        {
            let system_getter = system_getter.clone();
            gauges.push(
                meter
                    .u64_observable_gauge("apollo.router.instance.total_memory")
                    .with_description(
                        "The amount of memory reported by the instance the router is running on",
                    )
                    .with_callback(move |gauge| {
                        let local_system_getter = system_getter.clone();
                        let mut system_getter = local_system_getter.lock().unwrap();
                        let system = system_getter.get_system();
                        gauge.observe(
                            system.total_memory(),
                            &[KeyValue::new("host.arch", get_otel_arch())],
                        )
                    })
                    .with_unit(Unit::new("bytes"))
                    .init(),
            );
        }
        {
            let opts = opts.clone();
            gauges.push(
                meter
                    .u64_observable_gauge("apollo.router.instance.schema")
                    .with_description("Details about the current in-use schema")
                    .with_callback(move |gauge| {
                        // NOTE: this is a fixed gauge. We only care about observing the included
                        // attributes.
                        let mut attributes: Vec<KeyValue> = vec![KeyValue::new(
                            "schema_hash",
                            opts.supergraph_schema_hash.clone(),
                        )];
                        if let Some(launch_id) = opts.launch_id.as_ref() {
                            attributes.push(KeyValue::new("launch_id", launch_id.to_string()));
                        }
                        gauge.observe(1, attributes.as_slice())
                    })
                    .init(),
            )
        }
        GaugeStore::Active(gauges)
    }
}

#[derive(Clone, Default)]
struct GaugeOptions {
    supergraph_schema_hash: String,
    launch_id: Option<String>,
}

#[derive(Default)]
struct FleetDetector {
    enabled: bool,
    gauge_store: Mutex<GaugeStore>,

    // Options passed to the gauge_store during activation.
    gauge_options: GaugeOptions,
}

#[async_trait::async_trait]
impl PluginPrivate for FleetDetector {
    type Config = Conf;

    async fn new(plugin: PluginInit<Self::Config>) -> Result<Self, BoxError> {
        debug!("initialising fleet detection plugin");
        if let Ok(val) = env::var(APOLLO_TELEMETRY_DISABLED) {
            if val == "true" {
                debug!("fleet detection disabled, no telemetry will be sent");
                return Ok(FleetDetector::default());
            }
        }

        let gauge_options = GaugeOptions {
            supergraph_schema_hash: plugin.supergraph_schema_id.to_string(),
            launch_id: plugin.launch_id.map(|s| s.to_string()),
        };

        Ok(FleetDetector {
            enabled: true,
            gauge_store: Mutex::new(GaugeStore::Pending),
            gauge_options,
        })
    }

    fn activate(&self) {
        let mut store = self.gauge_store.lock().expect("lock poisoned");
        if matches!(*store, GaugeStore::Pending) {
            *store = GaugeStore::active(&self.gauge_options);
        }
    }

    fn router_service(&self, service: router::BoxService) -> router::BoxService {
        if !self.enabled {
            return service;
        }

        service
            // Count the number of request bytes from clients to the router
            .map_request(move |req: router::Request| router::Request {
                router_request: req.router_request.map(move |body| {
                    router::body::from_result_stream(body.into_data_stream().inspect(|res| {
                        if let Ok(bytes) = res {
                            u64_counter!(
                                "apollo.router.operations.request_size",
                                "Total number of request bytes from clients",
                                bytes.len() as u64
                            );
                        }
                    }))
                }),
                context: req.context,
            })
            // Count the number of response bytes from the router to clients
            .map_response(move |res: router::Response| router::Response {
                response: res.response.map(move |body| {
                    router::body::from_result_stream(body.into_data_stream().inspect(|res| {
                        if let Ok(bytes) = res {
                            u64_counter!(
                                "apollo.router.operations.response_size",
                                "Total number of response bytes to clients",
                                bytes.len() as u64
                            );
                        }
                    }))
                }),
                context: res.context,
            })
            .boxed()
    }

    fn http_client_service(
        &self,
        subgraph_name: &str,
        service: BoxService<HttpRequest, HttpResponse, BoxError>,
    ) -> BoxService<HttpRequest, HttpResponse, BoxError> {
        if !self.enabled {
            return service;
        }
        let sn_req = Arc::new(subgraph_name.to_string());
        let sn_res = sn_req.clone();
        service
            // Count the number of bytes per subgraph fetch request
            .map_request(move |req: HttpRequest| {
                let sn = sn_req.clone();
                HttpRequest {
                    http_request: req.http_request.map(move |body| {
                        let sn = sn.clone();
<<<<<<< HEAD
                        router::body::from_result_stream(body.into_data_stream().inspect(
                            move |res| {
                                if let Ok(bytes) = res {
                                    let sn = sn.clone();
                                    u64_counter!(
                                        "apollo.router.operations.fetch.request_size",
                                        "Total number of request bytes for subgraph fetches",
                                        bytes.len() as u64,
                                        subgraph.name = sn.to_string()
                                    );
                                }
                            },
                        ))
=======
                        let size_hint = body.size_hint();

                        // Short-circuit for complete bodies
                        //
                        // If the `SizeHint` gives us an exact value, we can use this for the
                        // metric and return without wrapping the request Body into a stream.
                        if let Some(size) = size_hint.exact() {
                            let sn = sn.clone();
                            u64_counter!(
                                "apollo.router.operations.fetch.request_size",
                                "Total number of request bytes for subgraph fetches",
                                size,
                                subgraph.name = sn.to_string()
                            );
                            return body;
                        }

                        // For streaming bodies, we need to wrap the stream and count bytes as we go
                        RouterBody::wrap_stream(body.inspect(move |res| {
                            if let Ok(bytes) = res {
                                let sn = sn.clone();
                                u64_counter!(
                                    "apollo.router.operations.fetch.request_size",
                                    "Total number of request bytes for subgraph fetches",
                                    bytes.len() as u64,
                                    subgraph.name = sn.to_string()
                                );
                            }
                        }))
>>>>>>> e9f746d4
                    }),
                    context: req.context,
                }
            })
            // Count the number of fetches, and the number of bytes per subgraph fetch response
            .map_result(move |res| {
                let sn = sn_res.clone();
                match res {
                    Ok(res) => {
                        u64_counter!(
                            "apollo.router.operations.fetch",
                            "Number of subgraph fetches",
                            1u64,
                            subgraph.name = sn.to_string(),
                            client_error = false,
                            http.response.status_code = res.http_response.status().as_u16() as i64
                        );
                        let sn = sn_res.clone();
                        Ok(HttpResponse {
                            http_response: res.http_response.map(move |body| {
                                let sn = sn.clone();
                                router::body::from_result_stream(body.into_data_stream().inspect(
                                    move |res| {
                                        if let Ok(bytes) = res {
                                            let sn = sn.clone();
                                            u64_counter!(
                                            "apollo.router.operations.fetch.response_size",
                                            "Total number of response bytes for subgraph fetches",
                                            bytes.len() as u64,
                                            subgraph.name = sn.to_string()
                                        );
                                        }
                                    },
                                ))
                            }),
                            context: res.context,
                        })
                    }
                    Err(err) => {
                        u64_counter!(
                            "apollo.router.operations.fetch",
                            "Number of subgraph fetches",
                            1u64,
                            subgraph.name = sn.to_string(),
                            client_error = true
                        );
                        Err(err)
                    }
                }
            })
            .boxed()
    }
}

#[cfg(not(target_os = "linux"))]
fn detect_cpu_count(system: &System) -> u64 {
    system.cpus().len() as u64
}

// Because Linux provides CGroups as a way of controlling the proportion of CPU time each
// process gets we can perform slightly more introspection here than simply appealing to the
// raw number of processors. Hence, the extra logic including below.
#[cfg(target_os = "linux")]
fn detect_cpu_count(system: &System) -> u64 {
    use std::collections::HashSet;
    use std::fs;

    let system_cpus = system.cpus().len() as u64;
    // Grab the contents of /proc/filesystems
    let fses: HashSet<String> = match fs::read_to_string("/proc/filesystems") {
        Ok(content) => content
            .lines()
            .map(|x| x.split_whitespace().next().unwrap_or("").to_string())
            .filter(|x| x.contains("cgroup"))
            .collect(),
        Err(_) => return system_cpus,
    };

    if fses.contains("cgroup2") {
        // If we're looking at cgroup2 then we need to look in `cpu.max`
        match fs::read_to_string("/sys/fs/cgroup/cpu.max") {
            Ok(readings) => {
                // The format of the file lists the quota first, followed by the period,
                // but the quota could also be max which would mean there are no restrictions.
                if readings.starts_with("max") {
                    system_cpus
                } else {
                    // If it's not max then divide the two to get an integer answer
                    match readings.split_once(' ') {
                        None => system_cpus,
                        Some((quota, period)) => {
                            calculate_cpu_count_with_default(system_cpus, quota, period)
                        }
                    }
                }
            }
            Err(_) => system_cpus,
        }
    } else if fses.contains("cgroup") {
        // If we're in cgroup v1 then we need to read from two separate files
        let quota = fs::read_to_string("/sys/fs/cgroup/cpu/cpu.cfs_quota_us")
            .map(|s| String::from(s.trim()))
            .ok();
        let period = fs::read_to_string("/sys/fs/cgroup/cpu/cpu.cfs_period_us")
            .map(|s| String::from(s.trim()))
            .ok();
        match (quota, period) {
            (Some(quota), Some(period)) => {
                // In v1 quota being -1 indicates no restrictions so return the maximum (all
                // system CPUs) otherwise divide the two.
                if quota == "-1" {
                    system_cpus
                } else {
                    calculate_cpu_count_with_default(system_cpus, &quota, &period)
                }
            }
            _ => system_cpus,
        }
    } else {
        system_cpus
    }
}

#[cfg(target_os = "linux")]
fn calculate_cpu_count_with_default(default: u64, quota: &str, period: &str) -> u64 {
    if let (Ok(q), Ok(p)) = (quota.parse::<u64>(), period.parse::<u64>()) {
        q / p
    } else {
        default
    }
}

fn get_otel_arch() -> &'static str {
    match ARCH {
        "x86_64" => "amd64",
        "aarch64" => "arm64",
        "arm" => "arm32",
        "powerpc" => "ppc32",
        "powerpc64" => "ppc64",
        a => a,
    }
}

fn get_otel_os() -> &'static str {
    match OS {
        "apple" => "darwin",
        "dragonfly" => "dragonflybsd",
        "macos" => "darwin",
        "ios" => "darwin",
        a => a,
    }
}

fn get_deployment_type() -> &'static str {
    // Official Apollo helm chart
    if std::env::var_os(OFFICIAL_HELM_CHART_VAR).is_some() {
        return "official_helm_chart";
    }
    "unknown"
}

register_private_plugin!("apollo", "fleet_detector", FleetDetector);

#[cfg(test)]
mod tests {
    use std::convert::Infallible;

    use http::StatusCode;
    use tower::Service as _;

    use super::*;
    use crate::metrics::collect_metrics;
    use crate::metrics::test_utils::MetricType;
    use crate::metrics::FutureMetricsExt as _;
    use crate::plugin::test::MockHttpClientService;
    use crate::plugin::test::MockRouterService;

    #[tokio::test]
    async fn test_disabled_router_service() {
        async {
            // WHEN the plugin is disabled
            let plugin = FleetDetector::default();

            // GIVEN a router service request
            let mut mock_bad_request_service = MockRouterService::new();
            mock_bad_request_service
                .expect_call()
                .times(1)
                .returning(|req: router::Request| {
                    Ok(router::Response {
                        context: req.context,
                        response: http::Response::builder()
                            .status(StatusCode::BAD_REQUEST)
                            .header("content-type", "application/json")
                            // making sure the request body is consumed
                            .body(req.router_request.into_body())
                            .unwrap(),
                    })
                });
            let mut bad_request_router_service =
                plugin.router_service(mock_bad_request_service.boxed());
            let router_req = router::Request::fake_builder()
                .body(router::body::from_bytes("request"))
                .build()
                .unwrap();
            let _router_response = bad_request_router_service
                .ready()
                .await
                .unwrap()
                .call(router_req)
                .await
                .unwrap()
                .next_response()
                .await
                .unwrap();

            // THEN operation size metrics shouldn't exist
            assert!(!collect_metrics().metric_exists::<u64>(
                "apollo.router.operations.request_size",
                MetricType::Counter,
                &[],
            ));
            assert!(!collect_metrics().metric_exists::<u64>(
                "apollo.router.operations.response_size",
                MetricType::Counter,
                &[],
            ));
        }
        .with_metrics()
        .await;
    }

    #[tokio::test]
    async fn test_enabled_router_service() {
        async {
            // WHEN the plugin is enabled
            let plugin = FleetDetector {
                enabled: true,
                ..Default::default()
            };

            // GIVEN a router service request
            let mut mock_bad_request_service = MockRouterService::new();
            mock_bad_request_service
                .expect_call()
                .times(1)
                .returning(|req: router::Request| {
                    Ok(router::Response {
                        context: req.context,
                        response: http::Response::builder()
                            .status(StatusCode::BAD_REQUEST)
                            .header("content-type", "application/json")
                            // making sure the request body is consumed
                            .body(req.router_request.into_body())
                            .unwrap(),
                    })
                });
            let mut bad_request_router_service =
                plugin.router_service(mock_bad_request_service.boxed());
            let router_req = router::Request::fake_builder()
                .body(router::body::from_bytes("request"))
                .build()
                .unwrap();
            let _router_response = bad_request_router_service
                .ready()
                .await
                .unwrap()
                .call(router_req)
                .await
                .unwrap()
                .next_response()
                .await
                .unwrap();

            // THEN operation size metrics should exist
            assert_counter!("apollo.router.operations.request_size", 7, &[]);
            assert_counter!("apollo.router.operations.response_size", 7, &[]);
        }
        .with_metrics()
        .await;
    }

    #[tokio::test]
    async fn test_disabled_http_client_service() {
        async {
            // WHEN the plugin is disabled
            let plugin = FleetDetector::default();

            // GIVEN an http client service request
            let mut mock_bad_request_service = MockHttpClientService::new();
            mock_bad_request_service
                .expect_call()
                .times(1)
                .returning(|req| {
                    Box::pin(async {
                        Ok(http::Response::builder()
                            .status(StatusCode::BAD_REQUEST)
                            .header("content-type", "application/json")
                            // making sure the request body is consumed
                            .body(req.into_body())
                            .unwrap())
                    })
                });
            let mut bad_request_http_client_service = plugin.http_client_service(
                "subgraph",
                mock_bad_request_service
                    .map_request(|req: HttpRequest| req.http_request)
                    .map_response(|res| HttpResponse {
                        http_response: res,
                        context: Default::default(),
                    })
                    .boxed(),
            );
            let http_client_req = HttpRequest {
                http_request: http::Request::builder()
                    .body(router::body::from_bytes("request"))
                    .unwrap(),
                context: Default::default(),
            };
            let http_client_response = bad_request_http_client_service
                .ready()
                .await
                .unwrap()
                .call(http_client_req)
                .await
                .unwrap();
            // making sure the response body is consumed
            let _data = http_client_response
                .http_response
                .into_body()
                .collect()
                .await
                .unwrap();

            // THEN fetch metrics shouldn't exist
            assert!(!collect_metrics().metric_exists::<u64>(
                "apollo.router.operations.fetch",
                MetricType::Counter,
                &[KeyValue::new("subgraph.name", "subgraph"),],
            ));
            assert!(!collect_metrics().metric_exists::<u64>(
                "apollo.router.operations.fetch.request_size",
                MetricType::Counter,
                &[KeyValue::new("subgraph.name", "subgraph"),],
            ));
            assert!(!collect_metrics().metric_exists::<u64>(
                "apollo.router.operations.fetch.response_size",
                MetricType::Counter,
                &[KeyValue::new("subgraph.name", "subgraph"),],
            ));
        }
        .with_metrics()
        .await;
    }

    #[tokio::test]
    async fn test_enabled_http_client_service_full() {
        async {
            // WHEN the plugin is enabled
            let plugin = FleetDetector {
                enabled: true,
                ..Default::default()
            };

            // GIVEN an http client service request with a complete body
            let mut mock_bad_request_service = MockHttpClientService::new();
            mock_bad_request_service
                .expect_call()
                .times(1)
                .returning(|req| {
                    Box::pin(async {
                        Ok(http::Response::builder()
                            .status(StatusCode::BAD_REQUEST)
                            .header("content-type", "application/json")
                            // making sure the request body is consumed
                            .body(req.into_body())
                            .unwrap())
                    })
                });
            let mut bad_request_http_client_service = plugin.http_client_service(
                "subgraph",
                mock_bad_request_service
                    .map_request(|req: HttpRequest| req.http_request)
                    .map_response(|res| HttpResponse {
                        http_response: res,
                        context: Default::default(),
                    })
                    .boxed(),
            );
            let http_client_req = HttpRequest {
                http_request: http::Request::builder()
                    .body(router::body::from_bytes("request"))
                    .unwrap(),
                context: Default::default(),
            };
            let http_client_response = bad_request_http_client_service
                .ready()
                .await
                .unwrap()
                .call(http_client_req)
                .await
                .unwrap();

            // making sure the response body is consumed
            let _data = http_client_response
                .http_response
                .into_body()
                .collect()
                .await
                .unwrap();

            // THEN fetch metrics should exist
            assert_counter!(
                "apollo.router.operations.fetch",
                1,
                &[
                    KeyValue::new("subgraph.name", "subgraph"),
                    KeyValue::new("http.response.status_code", 400),
                    KeyValue::new("client_error", false)
                ]
            );
            assert_counter!(
                "apollo.router.operations.fetch.request_size",
                7,
                &[KeyValue::new("subgraph.name", "subgraph"),]
            );
            assert_counter!(
                "apollo.router.operations.fetch.response_size",
                7,
                &[KeyValue::new("subgraph.name", "subgraph"),]
            );
        }
        .with_metrics()
        .await;
    }

    #[tokio::test]
    async fn test_enabled_http_client_service_stream() {
        async {
            // WHEN the plugin is enabled
            let plugin = FleetDetector {
                enabled: true,
                ..Default::default()
            };

            // GIVEN an http client service request with a streaming body
            let mut mock_bad_request_service = MockHttpClientService::new();
            mock_bad_request_service.expect_call().times(1).returning(
                |req: http::Request<Body>| {
                    Box::pin(async {
                        let data = hyper::body::to_bytes(req.into_body()).await?;
                        Ok(http::Response::builder()
                            .status(StatusCode::BAD_REQUEST)
                            .header("content-type", "application/json")
                            // making sure the request body is consumed
                            .body(Body::from(data))
                            .unwrap())
                    })
                },
            );
            let mut bad_request_http_client_service = plugin.http_client_service(
                "subgraph",
                mock_bad_request_service
                    .map_request(|req: HttpRequest| req.http_request.map(|body| body.into_inner()))
                    .map_response(|res: http::Response<Body>| HttpResponse {
                        http_response: res.map(RouterBody::from),
                        context: Default::default(),
                    })
                    .boxed(),
            );
            let http_client_req = HttpRequest {
                http_request: http::Request::builder()
                    .body(RouterBody::wrap_stream(futures::stream::once(async {
                        Ok::<_, Infallible>("request")
                    })))
                    .unwrap(),
                context: Default::default(),
            };
            let http_client_response = bad_request_http_client_service
                .ready()
                .await
                .unwrap()
                .call(http_client_req)
                .await
                .unwrap();

            // making sure the response body is consumed
            let _data = hyper::body::to_bytes(http_client_response.http_response.into_body())
                .await
                .unwrap();

            // THEN fetch metrics should exist
            assert_counter!(
                "apollo.router.operations.fetch",
                1,
                &[
                    KeyValue::new("subgraph.name", "subgraph"),
                    KeyValue::new("http.response.status_code", 400),
                    KeyValue::new("client_error", false)
                ]
            );
            assert_counter!(
                "apollo.router.operations.fetch.request_size",
                7,
                &[KeyValue::new("subgraph.name", "subgraph"),]
            );
            assert_counter!(
                "apollo.router.operations.fetch.response_size",
                7,
                &[KeyValue::new("subgraph.name", "subgraph"),]
            );
        }
        .with_metrics()
        .await;
    }
}<|MERGE_RESOLUTION|>--- conflicted
+++ resolved
@@ -7,11 +7,8 @@
 use std::time::Instant;
 
 use futures::StreamExt;
-<<<<<<< HEAD
-use http_body_util::BodyExt;
-=======
-use http_body::Body;
->>>>>>> e9f746d4
+use http_body::Body as _;
+use http_body_util::BodyExt as _;
 use opentelemetry::metrics::MeterProvider;
 use opentelemetry_api::metrics::ObservableGauge;
 use opentelemetry_api::metrics::Unit;
@@ -303,21 +300,6 @@
                 HttpRequest {
                     http_request: req.http_request.map(move |body| {
                         let sn = sn.clone();
-<<<<<<< HEAD
-                        router::body::from_result_stream(body.into_data_stream().inspect(
-                            move |res| {
-                                if let Ok(bytes) = res {
-                                    let sn = sn.clone();
-                                    u64_counter!(
-                                        "apollo.router.operations.fetch.request_size",
-                                        "Total number of request bytes for subgraph fetches",
-                                        bytes.len() as u64,
-                                        subgraph.name = sn.to_string()
-                                    );
-                                }
-                            },
-                        ))
-=======
                         let size_hint = body.size_hint();
 
                         // Short-circuit for complete bodies
@@ -336,18 +318,19 @@
                         }
 
                         // For streaming bodies, we need to wrap the stream and count bytes as we go
-                        RouterBody::wrap_stream(body.inspect(move |res| {
-                            if let Ok(bytes) = res {
-                                let sn = sn.clone();
-                                u64_counter!(
-                                    "apollo.router.operations.fetch.request_size",
-                                    "Total number of request bytes for subgraph fetches",
-                                    bytes.len() as u64,
-                                    subgraph.name = sn.to_string()
-                                );
-                            }
-                        }))
->>>>>>> e9f746d4
+                        router::body::from_result_stream(body.into_data_stream().inspect(
+                            move |res| {
+                                if let Ok(bytes) = res {
+                                    let sn = sn.clone();
+                                    u64_counter!(
+                                        "apollo.router.operations.fetch.request_size",
+                                        "Total number of request bytes for subgraph fetches",
+                                        bytes.len() as u64,
+                                        subgraph.name = sn.to_string()
+                                    );
+                                }
+                            },
+                        ))
                     }),
                     context: req.context,
                 }
@@ -524,6 +507,7 @@
     use crate::metrics::FutureMetricsExt as _;
     use crate::plugin::test::MockHttpClientService;
     use crate::plugin::test::MockRouterService;
+    use crate::services::router::Body;
 
     #[tokio::test]
     async fn test_disabled_router_service() {
@@ -798,12 +782,12 @@
             mock_bad_request_service.expect_call().times(1).returning(
                 |req: http::Request<Body>| {
                     Box::pin(async {
-                        let data = hyper::body::to_bytes(req.into_body()).await?;
+                        // making sure the request body is consumed
+                        let data = router::body::into_bytes(req.into_body()).await?;
                         Ok(http::Response::builder()
                             .status(StatusCode::BAD_REQUEST)
                             .header("content-type", "application/json")
-                            // making sure the request body is consumed
-                            .body(Body::from(data))
+                            .body(router::body::from_bytes(data))
                             .unwrap())
                     })
                 },
@@ -811,18 +795,18 @@
             let mut bad_request_http_client_service = plugin.http_client_service(
                 "subgraph",
                 mock_bad_request_service
-                    .map_request(|req: HttpRequest| req.http_request.map(|body| body.into_inner()))
+                    .map_request(|req: HttpRequest| req.http_request)
                     .map_response(|res: http::Response<Body>| HttpResponse {
-                        http_response: res.map(RouterBody::from),
+                        http_response: res.map(Body::from),
                         context: Default::default(),
                     })
                     .boxed(),
             );
             let http_client_req = HttpRequest {
                 http_request: http::Request::builder()
-                    .body(RouterBody::wrap_stream(futures::stream::once(async {
-                        Ok::<_, Infallible>("request")
-                    })))
+                    .body(router::body::from_result_stream(futures::stream::once(
+                        async { Ok::<_, Infallible>(bytes::Bytes::from("request")) },
+                    )))
                     .unwrap(),
                 context: Default::default(),
             };
@@ -835,7 +819,7 @@
                 .unwrap();
 
             // making sure the response body is consumed
-            let _data = hyper::body::to_bytes(http_client_response.http_response.into_body())
+            let _data = router::body::into_bytes(http_client_response.http_response.into_body())
                 .await
                 .unwrap();
 
