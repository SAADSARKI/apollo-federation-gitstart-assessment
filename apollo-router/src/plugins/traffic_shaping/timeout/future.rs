--- conflicted
+++ resolved
@@ -48,9 +48,6 @@
         // Now check the sleep
         match Pin::new(&mut this.sleep).poll(cx) {
             Poll::Pending => Poll::Pending,
-<<<<<<< HEAD
-            Poll::Ready(_) => Poll::Ready(Err(Elapsed::new().into())),
-=======
             Poll::Ready(_) => {
                 u64_counter!(
                     "apollo_router_timeout",
@@ -59,7 +56,6 @@
                 );
                 Poll::Ready(Err(Elapsed::new().into()))
             }
->>>>>>> b42ead68
         }
     }
 }