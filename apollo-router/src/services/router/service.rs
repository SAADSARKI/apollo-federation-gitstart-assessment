--- conflicted
+++ resolved
@@ -287,14 +287,6 @@
             .with_lock(|lock| lock.get().cloned())
             .unwrap_or_default();
 
-<<<<<<< HEAD
-=======
-        // XXX(@goto-bus-stop): I strongly suspect that it would be better to move this into its own layer.
-        let display_router_response = context
-            .extensions()
-            .with_lock(|lock| lock.get::<DisplayRouterResponse>().is_some());
-
->>>>>>> 5ab063b6
         let (mut parts, mut body) = response.into_parts();
 
         if context
@@ -347,10 +339,9 @@
                         });
                     let body = body?;
                     // XXX(@goto-bus-stop): I strongly suspect that it would be better to move this into its own layer.
-                    let display_router_response: DisplayRouterResponse = context
+                    let display_router_response = context
                         .extensions()
-                        .with_lock(|lock| lock.get().cloned())
-                        .unwrap_or_default();
+                        .with_lock(|lock| lock.get::<DisplayRouterResponse>().is_some());
 
                     let mut res = router::Response {
                         response: Response::from_parts(
@@ -360,15 +351,8 @@
                         context,
                     };
 
-<<<<<<< HEAD
                     if display_router_response.0 {
                         res.stash_the_body_in_extensions(body);
-=======
-                    if display_router_response {
-                        context.extensions().with_lock(|ext| {
-                            ext.insert(RouterResponseBodyExtensionType(body.clone()));
-                        });
->>>>>>> 5ab063b6
                     }
 
                     Ok(res)
