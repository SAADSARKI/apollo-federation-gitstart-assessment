//! Implements the router phase of the request lifecycle.

use std::sync::atomic::Ordering;
use std::sync::Arc;
use std::task::Poll;
use std::time::Instant;

use futures::future::BoxFuture;
use futures::stream::StreamExt;
use futures::TryFutureExt;
use http::StatusCode;
use indexmap::IndexMap;
use opentelemetry::Key;
use opentelemetry::KeyValue;
use router_bridge::planner::Planner;
use router_bridge::planner::UsageReporting;
use tokio::sync::mpsc;
use tokio::sync::mpsc::error::SendError;
use tokio_stream::wrappers::ReceiverStream;
use tower::BoxError;
use tower::Layer;
use tower::ServiceBuilder;
use tower::ServiceExt;
use tower_service::Service;
use tracing::field;
use tracing::Span;
use tracing_futures::Instrument;

use crate::batching::BatchQuery;
use crate::configuration::Batching;
use crate::configuration::PersistedQueriesPrewarmQueryPlanCache;
use crate::context::OPERATION_NAME;
use crate::error::CacheResolverError;
use crate::graphql;
use crate::graphql::IntoGraphQLErrors;
use crate::graphql::Response;
use crate::plugin::DynPlugin;
use crate::plugins::connectors::query_plans::store_connectors_context;
use crate::plugins::subscription::Subscription;
use crate::plugins::subscription::SubscriptionConfig;
use crate::plugins::subscription::APOLLO_SUBSCRIPTION_PLUGIN;
use crate::plugins::telemetry::config_new::events::log_event;
use crate::plugins::telemetry::config_new::events::SupergraphEventResponse;
use crate::plugins::telemetry::consts::QUERY_PLANNING_SPAN_NAME;
use crate::plugins::telemetry::tracing::apollo_telemetry::APOLLO_PRIVATE_DURATION_NS;
use crate::plugins::telemetry::Telemetry;
use crate::plugins::telemetry::LOGGING_DISPLAY_BODY;
use crate::plugins::traffic_shaping::TrafficShaping;
use crate::plugins::traffic_shaping::APOLLO_TRAFFIC_SHAPING;
use crate::query_planner::subscription::SubscriptionHandle;
use crate::query_planner::subscription::OPENED_SUBSCRIPTIONS;
use crate::query_planner::subscription::SUBSCRIPTION_EVENT_SPAN_NAME;
use crate::query_planner::BridgeQueryPlannerPool;
use crate::query_planner::CachingQueryPlanner;
use crate::query_planner::InMemoryCachePlanner;
use crate::query_planner::QueryPlanResult;
use crate::router_factory::create_http_services;
use crate::router_factory::create_plugins;
use crate::router_factory::create_subgraph_services;
use crate::services::connector_service::ConnectorServiceFactory;
use crate::services::execution::QueryPlan;
use crate::services::fetch_service::FetchServiceFactory;
use crate::services::http::HttpClientServiceFactory;
use crate::services::layers::allow_only_http_post_mutations::AllowOnlyHttpPostMutationsLayer;
use crate::services::layers::content_negotiation;
use crate::services::layers::persisted_queries::PersistedQueryLayer;
use crate::services::layers::query_analysis::QueryAnalysisLayer;
use crate::services::new_service::ServiceFactory;
use crate::services::query_planner;
use crate::services::router::ClientRequestAccepts;
use crate::services::subgraph::BoxGqlStream;
use crate::services::subgraph_service::MakeSubgraphService;
use crate::services::supergraph;
use crate::services::ExecutionRequest;
use crate::services::ExecutionResponse;
use crate::services::ExecutionServiceFactory;
use crate::services::QueryPlannerContent;
use crate::services::QueryPlannerResponse;
use crate::services::SubgraphServiceFactory;
use crate::services::SupergraphRequest;
use crate::services::SupergraphResponse;
use crate::spec::operation_limits::OperationLimits;
use crate::spec::Schema;
use crate::Configuration;
use crate::Context;
use crate::Notify;

pub(crate) const FIRST_EVENT_CONTEXT_KEY: &str = "apollo_router::supergraph::first_event";

/// An [`IndexMap`] of available plugins.
pub(crate) type Plugins = IndexMap<String, Box<dyn DynPlugin>>;

/// Containing [`Service`] in the request lifecyle.
#[derive(Clone)]
pub(crate) struct SupergraphService {
    execution_service_factory: ExecutionServiceFactory,
    query_planner_service: CachingQueryPlanner<BridgeQueryPlannerPool>,
    schema: Arc<Schema>,
    notify: Notify<String, graphql::Response>,
}

#[buildstructor::buildstructor]
impl SupergraphService {
    #[builder]
    pub(crate) fn new(
        query_planner_service: CachingQueryPlanner<BridgeQueryPlannerPool>,
        execution_service_factory: ExecutionServiceFactory,
        schema: Arc<Schema>,
        notify: Notify<String, graphql::Response>,
    ) -> Self {
        SupergraphService {
            query_planner_service,
            execution_service_factory,
            schema,
            notify,
        }
    }
}

impl Service<SupergraphRequest> for SupergraphService {
    type Response = SupergraphResponse;
    type Error = BoxError;
    type Future = BoxFuture<'static, Result<Self::Response, Self::Error>>;

    fn poll_ready(&mut self, cx: &mut std::task::Context<'_>) -> Poll<Result<(), Self::Error>> {
        self.query_planner_service
            .poll_ready(cx)
            .map_err(|err| err.into())
    }

    fn call(&mut self, req: SupergraphRequest) -> Self::Future {
        if let Some(connectors) = &self.schema.connectors {
            store_connectors_context(&req.context, connectors.labels_by_service_name.clone());
        }

        // Consume our cloned services and allow ownership to be transferred to the async block.
        let clone = self.query_planner_service.clone();

        let planning = std::mem::replace(&mut self.query_planner_service, clone);

        let schema = self.schema.clone();

        let context_cloned = req.context.clone();
        let fut = service_call(
            planning,
            self.execution_service_factory.clone(),
            schema,
            req,
            self.notify.clone(),
        )
        .or_else(|error: BoxError| async move {
            let errors = vec![crate::error::Error {
                message: error.to_string(),
                extensions: serde_json_bytes::json!({
                    "code": "INTERNAL_SERVER_ERROR",
                })
                .as_object()
                .unwrap()
                .to_owned(),
                ..Default::default()
            }];

            Ok(SupergraphResponse::infallible_builder()
                .errors(errors)
                .status_code(StatusCode::INTERNAL_SERVER_ERROR)
                .context(context_cloned)
                .build())
        });

        Box::pin(fut)
    }
}

async fn service_call(
    planning: CachingQueryPlanner<BridgeQueryPlannerPool>,
    execution_service_factory: ExecutionServiceFactory,
    schema: Arc<Schema>,
    req: SupergraphRequest,
    notify: Notify<String, graphql::Response>,
) -> Result<SupergraphResponse, BoxError> {
    let context = req.context;
    let body = req.supergraph_request.body();
    let variables = body.variables.clone();

    let QueryPlannerResponse {
        content,
        context,
        errors,
    } = match plan_query(
        planning,
        body.operation_name.clone(),
        context.clone(),
        schema.clone(),
        req.supergraph_request
            .body()
            .query
            .clone()
            .expect("query presence was checked before"),
    )
    .await
    {
        Ok(resp) => resp,
        Err(err) => match err.into_graphql_errors() {
            Ok(gql_errors) => {
                return Ok(SupergraphResponse::infallible_builder()
                    .context(context)
                    .errors(gql_errors)
                    .status_code(StatusCode::BAD_REQUEST) // If it's a graphql error we return a status code 400
                    .build());
            }
            Err(err) => return Err(err.into()),
        },
    };

    if !errors.is_empty() {
        return Ok(SupergraphResponse::infallible_builder()
            .context(context)
            .errors(errors)
            .status_code(StatusCode::BAD_REQUEST) // If it's a graphql error we return a status code 400
            .build());
    }

    match content {
        Some(QueryPlannerContent::Response { response }) => Ok(
            SupergraphResponse::new_from_graphql_response(*response, context),
        ),
        Some(QueryPlannerContent::IntrospectionDisabled) => {
            let mut response = SupergraphResponse::new_from_graphql_response(
                graphql::Response::builder()
                    .errors(vec![crate::error::Error::builder()
                        .message(String::from("introspection has been disabled"))
                        .extension_code("INTROSPECTION_DISABLED")
                        .build()])
                    .build(),
                context,
            );
            *response.response.status_mut() = StatusCode::BAD_REQUEST;
            Ok(response)
        }

        Some(QueryPlannerContent::Plan { plan }) => {
            let query_metrics = plan.query_metrics;
            context.extensions().with_lock(|mut lock| {
                let _ = lock.insert::<OperationLimits<u32>>(query_metrics);
            });

            let operation_name = body.operation_name.clone();
            let is_deferred = plan.is_deferred(operation_name.as_deref(), &variables);
            let is_subscription = plan.is_subscription(operation_name.as_deref());

            if let Some(batching) = context
                .extensions()
                .with_lock(|lock| lock.get::<Batching>().cloned())
            {
                if batching.enabled && (is_deferred || is_subscription) {
                    let message = if is_deferred {
                        "BATCHING_DEFER_UNSUPPORTED"
                    } else {
                        "BATCHING_SUBSCRIPTION_UNSUPPORTED"
                    };
                    let mut response = SupergraphResponse::new_from_graphql_response(
                            graphql::Response::builder()
                                .errors(vec![crate::error::Error::builder()
                                    .message(String::from(
                                        "Deferred responses and subscriptions aren't supported in batches",
                                    ))
                                    .extension_code(message)
                                    .build()])
                                .build(),
                            context.clone(),
                        );
                    *response.response.status_mut() = StatusCode::NOT_ACCEPTABLE;
                    return Ok(response);
                }
                // Now perform query batch analysis
                let batch_query_opt = context
                    .extensions()
                    .with_lock(|lock| lock.get::<BatchQuery>().cloned());
                if let Some(batch_query) = batch_query_opt {
                    let query_hashes =
                        plan.query_hashes(batching, operation_name.as_deref(), &variables)?;
                    batch_query
                        .set_query_hashes(query_hashes)
                        .await
                        .map_err(|e| CacheResolverError::BatchingError(e.to_string()))?;
                    tracing::debug!("batch registered: {}", batch_query);
                }
            }

            let ClientRequestAccepts {
                multipart_defer: accepts_multipart_defer,
                multipart_subscription: accepts_multipart_subscription,
                ..
            } = context
                .extensions()
                .with_lock(|lock| lock.get().cloned())
                .unwrap_or_default();
            let mut subscription_tx = None;
            if (is_deferred && !accepts_multipart_defer)
                || (is_subscription && !accepts_multipart_subscription)
            {
                let (error_message, error_code) = if is_deferred {
                    (String::from("the router received a query with the @defer directive but the client does not accept multipart/mixed HTTP responses. To enable @defer support, add the HTTP header 'Accept: multipart/mixed;deferSpec=20220824'"), "DEFER_BAD_HEADER")
                } else {
                    (String::from("the router received a query with a subscription but the client does not accept multipart/mixed HTTP responses. To enable subscription support, add the HTTP header 'Accept: multipart/mixed;subscriptionSpec=1.0'"), "SUBSCRIPTION_BAD_HEADER")
                };
                let mut response = SupergraphResponse::new_from_graphql_response(
                    graphql::Response::builder()
                        .errors(vec![crate::error::Error::builder()
                            .message(error_message)
                            .extension_code(error_code)
                            .build()])
                        .build(),
                    context,
                );
                *response.response.status_mut() = StatusCode::NOT_ACCEPTABLE;
                Ok(response)
            } else if let Some(err) = plan.query.validate_variables(body, &schema).err() {
                let mut res = SupergraphResponse::new_from_graphql_response(err, context);
                *res.response.status_mut() = StatusCode::BAD_REQUEST;
                Ok(res)
            } else {
                if is_subscription {
                    let ctx = context.clone();
                    let (subs_tx, subs_rx) = mpsc::channel(1);
                    let query_plan = plan.clone();
                    let execution_service_factory_cloned = execution_service_factory.clone();
                    let cloned_supergraph_req =
                        clone_supergraph_request(&req.supergraph_request, context.clone());
                    // Spawn task for subscription
                    tokio::spawn(async move {
                        subscription_task(
                            execution_service_factory_cloned,
                            ctx,
                            query_plan,
                            subs_rx,
                            notify,
                            cloned_supergraph_req,
                        )
                        .await;
                    });
                    subscription_tx = subs_tx.into();
                }

                let execution_response = execution_service_factory
                    .create()
                    .oneshot(
                        ExecutionRequest::internal_builder()
                            .supergraph_request(req.supergraph_request)
                            .query_plan(plan.clone())
                            .context(context)
                            .and_subscription_tx(subscription_tx)
                            .build()
                            .await,
                    )
                    .await?;

                let ExecutionResponse { response, context } = execution_response;

                let (parts, response_stream) = response.into_parts();

                let supergraph_response_event = context
                    .extensions()
                    .with_lock(|lock| lock.get::<SupergraphEventResponse>().cloned());
                let mut first_event = true;
                let mut inserted = false;
                let ctx = context.clone();
                let response_stream = response_stream.inspect(move |_| {
                    if first_event {
                        first_event = false;
                    } else if !inserted {
                        ctx.insert_json_value(
                            FIRST_EVENT_CONTEXT_KEY,
                            serde_json_bytes::Value::Bool(false),
                        );
                        inserted = true;
                    }
                });
                match supergraph_response_event {
                    Some(supergraph_response_event) => {
                        let mut attrs = Vec::with_capacity(4);
                        attrs.push(KeyValue::new(
                            Key::from_static_str("http.response.headers"),
                            opentelemetry::Value::String(format!("{:?}", parts.headers).into()),
                        ));
                        attrs.push(KeyValue::new(
                            Key::from_static_str("http.response.status"),
                            opentelemetry::Value::String(format!("{}", parts.status).into()),
                        ));
                        attrs.push(KeyValue::new(
                            Key::from_static_str("http.response.version"),
                            opentelemetry::Value::String(format!("{:?}", parts.version).into()),
                        ));
                        let ctx = context.clone();
                        let response_stream = Box::pin(response_stream.inspect(move |resp| {
                            if let Some(condition) = supergraph_response_event.0.condition() {
                                if !condition.lock().evaluate_event_response(resp, &ctx) {
                                    return;
                                }
                            }
                            attrs.push(KeyValue::new(
                                Key::from_static_str("http.response.body"),
                                opentelemetry::Value::String(
                                    serde_json::to_string(resp).unwrap_or_default().into(),
                                ),
                            ));
                            log_event(
                                supergraph_response_event.0.level(),
                                "supergraph.response",
                                attrs.clone(),
                                "",
                            );
                        }));

                        Ok(SupergraphResponse {
                            context,
                            response: http::Response::from_parts(parts, response_stream.boxed()),
                        })
                    }
                    None => Ok(SupergraphResponse {
                        context,
                        response: http::Response::from_parts(parts, response_stream.boxed()),
                    }),
                }
            }
        }
        // This should never happen because if we have an empty query plan we should have error in errors vec
        None => Err(BoxError::from("cannot compute a query plan")),
    }
}

pub struct SubscriptionTaskParams {
    pub(crate) client_sender: tokio::sync::mpsc::Sender<Response>,
    pub(crate) subscription_handle: SubscriptionHandle,
    pub(crate) subscription_config: SubscriptionConfig,
    pub(crate) stream_rx: ReceiverStream<BoxGqlStream>,
    pub(crate) service_name: String,
}

async fn subscription_task(
    mut execution_service_factory: ExecutionServiceFactory,
    context: Context,
    query_plan: Arc<QueryPlan>,
    mut rx: mpsc::Receiver<SubscriptionTaskParams>,
    notify: Notify<String, graphql::Response>,
    supergraph_req: SupergraphRequest,
) {
    let sub_params = match rx.recv().await {
        Some(sub_params) => sub_params,
        None => {
            return;
        }
    };
    let subscription_config = sub_params.subscription_config;
    let subscription_handle = sub_params.subscription_handle;
    let service_name = sub_params.service_name;
    let mut receiver = sub_params.stream_rx;
    let sender = sub_params.client_sender;

    // Get the rest of the query_plan to execute for subscription events
    let query_plan = match &*query_plan.root {
        crate::query_planner::PlanNode::Subscription { rest, .. } => rest.clone().map(|r| {
            Arc::new(QueryPlan {
                usage_reporting: query_plan.usage_reporting.clone(),
                root: Arc::new(*r),
                formatted_query_plan: query_plan.formatted_query_plan.clone(),
                query: query_plan.query.clone(),
                query_metrics: query_plan.query_metrics,
                estimated_size: Default::default(),
            })
        }),
        _ => {
            let _ = sender
                .send(
                    graphql::Response::builder()
                        .error(
                            graphql::Error::builder()
                                .message("cannot execute the subscription event")
                                .extension_code("SUBSCRIPTION_EXECUTION_ERROR")
                                .build(),
                        )
                        .build(),
                )
                .await;
            return;
        }
    };

    let limit_is_set = subscription_config.max_opened_subscriptions.is_some();
    let mut subscription_handle = subscription_handle.clone();
    let operation_signature = context
        .extensions()
        .with_lock(|lock| {
            lock.get::<Arc<UsageReporting>>()
                .map(|usage_reporting| usage_reporting.stats_report_key.clone())
        })
        .unwrap_or_default();

    let operation_name = context
        .get::<_, String>(OPERATION_NAME)
        .ok()
        .flatten()
        .unwrap_or_default();
    let display_body = context.contains_key(LOGGING_DISPLAY_BODY);

    let mut receiver = match receiver.next().await {
        Some(receiver) => receiver,
        None => {
            tracing::trace!("receiver channel closed");
            return;
        }
    };

    if limit_is_set {
        OPENED_SUBSCRIPTIONS.fetch_add(1, Ordering::Relaxed);
    }

    let mut configuration_updated_rx = notify.subscribe_configuration();
    let mut schema_updated_rx = notify.subscribe_schema();

    let expires_in = crate::plugins::authentication::jwt_expires_in(&supergraph_req.context);

    let mut timeout = Box::pin(tokio::time::sleep(expires_in));

    loop {
        tokio::select! {
            // We prefer to specify the order of checks within the select
            biased;
            _ = subscription_handle.closed_signal.recv() => {
                break;
            }
            _ = &mut timeout => {
                let response = Response::builder()
                    .subscribed(false)
                    .error(
                        crate::error::Error::builder()
                            .message("subscription closed because the JWT has expired")
                            .extension_code("SUBSCRIPTION_JWT_EXPIRED")
                            .build(),
                    )
                    .build();
                let _ = sender.send(response).await;
                break;
            },
            message = receiver.next() => {
                match message {
                    Some(mut val) => {
                        if display_body {
                            tracing::info!(http.request.body = ?val, apollo.subgraph.name = %service_name, "Subscription event body from subgraph {service_name:?}");
                        }
                        val.created_at = Some(Instant::now());
                        let res = dispatch_event(&supergraph_req, &execution_service_factory, query_plan.as_ref(), context.clone(), val, sender.clone())
                            .instrument(tracing::info_span!(SUBSCRIPTION_EVENT_SPAN_NAME,
                                graphql.operation.name = %operation_name,
                                otel.kind = "INTERNAL",
                                apollo_private.operation_signature = %operation_signature,
                                apollo_private.duration_ns = field::Empty,)
                            ).await;
                        if let Err(err) = res {
                                tracing::error!("cannot send the subscription to the client: {err:?}");
                            break;
                        }
                    }
                    None => break,
                }
            }
            Some(new_configuration) = configuration_updated_rx.next() => {
                // If the configuration was dropped in the meantime, we ignore this update and will
                // pick up the next one.
                if let Some(conf) = new_configuration.upgrade() {
                    let plugins = match create_plugins(&conf, &execution_service_factory.schema, execution_service_factory.subgraph_schemas.clone(), None, None).await {
                        Ok(plugins) => Arc::new(plugins),
                        Err(err) => {
                            tracing::error!("cannot re-create plugins with the new configuration (closing existing subscription): {err:?}");
                            break;
                        },
                    };
                    let http_service_factory = match create_http_services(&plugins, &execution_service_factory.schema, &conf).await {
                        Ok(http_service_factory) => http_service_factory,
                        Err(err) => {
                            tracing::error!("cannot re-create subgraph service with the new configuration (closing existing subscription): {err:?}");
                            break;
                        },                    };

                    let subgraph_services = match create_subgraph_services(&http_service_factory, &plugins, &conf).await {
                        Ok(subgraph_services) => subgraph_services,
                        Err(err) => {
                            tracing::error!("cannot re-create subgraph service with the new configuration (closing existing subscription): {err:?}");
                            break;
                        },
                    };


                    let subscription_plugin_conf = execution_service_factory
                        .plugins
                        .iter()
                        .find(|i| i.0.as_str() == APOLLO_SUBSCRIPTION_PLUGIN)
                        .and_then(|plugin| (*plugin.1).as_any().downcast_ref::<Subscription>())
                        .map(|p| p.config.clone());

                    let fetch_service_factory = Arc::new(FetchServiceFactory::new(
                        execution_service_factory.schema.clone(),
                                    execution_service_factory.subgraph_schemas.clone(),
                                    Arc::new(SubgraphServiceFactory::new(
                                        subgraph_services.into_iter().map(|(k, v)| (k, Arc::new(v) as Arc<dyn MakeSubgraphService>)).collect(),
                                        execution_service_factory.plugins.clone(),
                                    )),
                                    subscription_plugin_conf.clone(),
                                    // TODO: HTTP SERVICE + CONNECTORS
                                    Arc::new(ConnectorServiceFactory::new(
                                        execution_service_factory.schema.clone(),
                                        execution_service_factory.subgraph_schemas.clone(),
                                        Arc::new(http_service_factory),
                                        subscription_plugin_conf,
                                        execution_service_factory.schema
                                            .connectors.as_ref().map(|c| c.by_service_name.clone())
                                            .unwrap_or_default(),
                                    )),
                                 ),

                    );


                    execution_service_factory = ExecutionServiceFactory {
                        schema: execution_service_factory.schema.clone(),
                        subgraph_schemas: execution_service_factory.subgraph_schemas.clone(),
                        plugins: plugins.clone(),
                        fetch_service_factory,

                    };
                }
            }
            Some(new_schema) = schema_updated_rx.next() => {
                if new_schema.raw_sdl != execution_service_factory.schema.raw_sdl {
                    let _ = sender
                        .send(
                            Response::builder()
                                .subscribed(false)
                                .error(graphql::Error::builder().message("subscription has been closed due to a schema reload").extension_code("SUBSCRIPTION_SCHEMA_RELOAD").build())
                                .build(),
                        )
                        .await;

                    break;
                }
            }
        }
    }
    drop(sender);
    tracing::trace!("Leaving the task for subscription");
    if limit_is_set {
        OPENED_SUBSCRIPTIONS.fetch_sub(1, Ordering::Relaxed);
    }
}

async fn dispatch_event(
    supergraph_req: &SupergraphRequest,
    execution_service_factory: &ExecutionServiceFactory,
    query_plan: Option<&Arc<QueryPlan>>,
    context: Context,
    mut val: graphql::Response,
    sender: mpsc::Sender<Response>,
) -> Result<(), SendError<Response>> {
    let start = Instant::now();
    let span = Span::current();
    let res = match query_plan {
        Some(query_plan) => {
            let cloned_supergraph_req = clone_supergraph_request(
                &supergraph_req.supergraph_request,
                supergraph_req.context.clone(),
            );
            let execution_request = ExecutionRequest::internal_builder()
                .supergraph_request(cloned_supergraph_req.supergraph_request)
                .query_plan(query_plan.clone())
                .context(context)
                .source_stream_value(val.data.take().unwrap_or_default())
                .build()
                .await;

            let execution_service = execution_service_factory.create();
            let execution_response = execution_service.oneshot(execution_request).await;
            let next_response = match execution_response {
                Ok(mut execution_response) => execution_response.next_response().await,
                Err(err) => {
                    tracing::error!("cannot execute the subscription event: {err:?}");
                    let _ = sender
                        .send(
                            graphql::Response::builder()
                                .error(
                                    graphql::Error::builder()
                                        .message("cannot execute the subscription event")
                                        .extension_code("SUBSCRIPTION_EXECUTION_ERROR")
                                        .build(),
                                )
                                .build(),
                        )
                        .await;
                    return Ok(());
                }
            };

            if let Some(mut next_response) = next_response {
                next_response.created_at = val.created_at;
                next_response.subscribed = val.subscribed;
                val.errors.append(&mut next_response.errors);
                next_response.errors = val.errors;

                sender.send(next_response).await
            } else {
                Ok(())
            }
        }
        None => sender.send(val).await,
    };
    span.record(
        APOLLO_PRIVATE_DURATION_NS,
        start.elapsed().as_nanos() as i64,
    );

    res
}

async fn plan_query(
    mut planning: CachingQueryPlanner<BridgeQueryPlannerPool>,
    operation_name: Option<String>,
    context: Context,
    schema: Arc<Schema>,
    query_str: String,
) -> Result<QueryPlannerResponse, CacheResolverError> {
    // FIXME: we have about 80 tests creating a supergraph service and crafting a supergraph request for it
    // none of those tests create an executable document to put it in the context, and the document cannot be created
    // from inside the supergraph request fake builder, because it needs a schema matching the query.
    // So while we are updating the tests to create a document manually, this here will make sure current
    // tests will pass.
    // During a regular request, `ParsedDocument` is already populated during query analysis.
    // Some tests do populate the document, so we only do it if it's not already there.
    if !context.extensions().with_lock(|lock| {
        lock.contains_key::<crate::services::layers::query_analysis::ParsedDocument>()
    }) {
        let doc = crate::spec::Query::parse_document(
            &query_str,
            operation_name.as_deref(),
            &schema,
            &Configuration::default(),
        )
        .map_err(crate::error::QueryPlannerError::from)?;
        context.extensions().with_lock(|mut lock| {
            lock.insert::<crate::services::layers::query_analysis::ParsedDocument>(doc)
        });
    }

    let qpr = planning
        .call(
            query_planner::CachingRequest::builder()
                .query(query_str)
                .and_operation_name(operation_name)
                .context(context.clone())
                .build(),
        )
        .instrument(tracing::info_span!(
            QUERY_PLANNING_SPAN_NAME,
            "otel.kind" = "INTERNAL"
        ))
        .await?;

    Ok(qpr)
}

fn clone_supergraph_request(
    req: &http::Request<graphql::Request>,
    context: Context,
) -> SupergraphRequest {
    let mut cloned_supergraph_req = SupergraphRequest::builder()
        .extensions(req.body().extensions.clone())
        .and_query(req.body().query.clone())
        .context(context)
        .method(req.method().clone())
        .and_operation_name(req.body().operation_name.clone())
        .uri(req.uri().clone())
        .variables(req.body().variables.clone());

    for (header_name, header_value) in req.headers().clone() {
        if let Some(header_name) = header_name {
            cloned_supergraph_req = cloned_supergraph_req.header(header_name, header_value);
        }
    }

    cloned_supergraph_req
        .build()
        .expect("cloning an existing supergraph response should not fail")
}

/// Builder which generates a plugin pipeline.
///
/// This is at the heart of the delegation of responsibility model for the router. A schema,
/// collection of plugins, collection of subgraph services are assembled to generate a
/// [`tower::util::BoxCloneService`] capable of processing a router request
/// through the entire stack to return a response.
pub(crate) struct PluggableSupergraphServiceBuilder {
    plugins: Arc<Plugins>,
    subgraph_services: Vec<(String, Box<dyn MakeSubgraphService>)>,
    http_service_factory: IndexMap<String, HttpClientServiceFactory>,
    configuration: Option<Arc<Configuration>>,
    planner: BridgeQueryPlannerPool,
}

impl PluggableSupergraphServiceBuilder {
    pub(crate) fn new(planner: BridgeQueryPlannerPool) -> Self {
        Self {
            plugins: Arc::new(Default::default()),
            subgraph_services: Default::default(),
            http_service_factory: Default::default(),
            configuration: None,
            planner,
        }
    }

    pub(crate) fn with_plugins(
        mut self,
        plugins: Arc<Plugins>,
    ) -> PluggableSupergraphServiceBuilder {
        self.plugins = plugins;
        self
    }

    pub(crate) fn with_subgraph_service<S>(
        mut self,
        name: &str,
        service_maker: S,
    ) -> PluggableSupergraphServiceBuilder
    where
        S: MakeSubgraphService,
    {
        self.subgraph_services
            .push((name.to_string(), Box::new(service_maker)));
        self
    }

    pub(crate) fn with_http_service_factory(
        mut self,
        http_service_factory: IndexMap<String, HttpClientServiceFactory>,
    ) -> PluggableSupergraphServiceBuilder {
        self.http_service_factory = http_service_factory;
        self
    }

    pub(crate) fn with_configuration(
        mut self,
        configuration: Arc<Configuration>,
    ) -> PluggableSupergraphServiceBuilder {
        self.configuration = Some(configuration);
        self
    }

    pub(crate) async fn build(self) -> Result<SupergraphCreator, crate::error::ServiceBuildError> {
        let configuration = self.configuration.unwrap_or_default();

        let schema = self.planner.schema();
        let subgraph_schemas = self.planner.subgraph_schemas();

        let query_planner_service = CachingQueryPlanner::new(
            self.planner,
            schema.clone(),
            subgraph_schemas.clone(),
            &configuration,
            IndexMap::default(),
        )
        .await?;

        // Activate the telemetry plugin.
        // We must NOT fail to go live with the new router from this point as the telemetry plugin activate interacts with globals.
        for (_, plugin) in self.plugins.iter() {
            if let Some(telemetry) = plugin.as_any().downcast_ref::<Telemetry>() {
                telemetry.activate();
            }
        }

<<<<<<< HEAD
        let subscription_plugin_conf = self
            .plugins
            .iter()
            .find(|i| i.0.as_str() == APOLLO_SUBSCRIPTION_PLUGIN)
            .and_then(|plugin| (*plugin.1).as_any().downcast_ref::<Subscription>())
            .map(|p| p.config.clone());

        let fetch_service_factory = Arc::new(FetchServiceFactory::new(
            schema.clone(),
            subgraph_schemas.clone(),
            Arc::new(SubgraphServiceFactory::new(
                self.subgraph_services
                    .into_iter()
                    .map(|(name, service)| (name, service.into()))
                    .collect(),
                self.plugins.clone(),
            )),
            subscription_plugin_conf.clone(),
            // TODO: HTTP SERVICE + CONNECTORS
            Arc::new(ConnectorServiceFactory::new(
                schema.clone(),
                subgraph_schemas,
                Arc::new(self.http_service_factory),
                subscription_plugin_conf,
                schema
                    .connectors
                    .as_ref()
                    .map(|c| c.by_service_name.clone())
                    .unwrap_or_default(),
            )),
=======
        // We need a non-fallible hook so that once we know we are going live with a pipeline we do final initialization.
        // For now just shoe-horn something in, but if we ever reintroduce the query planner hook in plugins and activate then this can be made clean.
        query_planner_service.activate();

        let subgraph_service_factory = Arc::new(SubgraphServiceFactory::new(
            self.subgraph_services
                .into_iter()
                .map(|(name, service)| (name, service.into()))
                .collect(),
            self.plugins.clone(),
>>>>>>> 98b647af
        ));

        Ok(SupergraphCreator {
            query_planner_service,
            fetch_service_factory,
            schema,
            plugins: self.plugins,
            config: configuration,
        })
    }
}

/// A collection of services and data which may be used to create a "router".
#[derive(Clone)]
pub(crate) struct SupergraphCreator {
    query_planner_service: CachingQueryPlanner<BridgeQueryPlannerPool>,
    fetch_service_factory: Arc<FetchServiceFactory>,
    schema: Arc<Schema>,
    config: Arc<Configuration>,
    plugins: Arc<Plugins>,
}

pub(crate) trait HasPlugins {
    fn plugins(&self) -> Arc<Plugins>;
}

impl HasPlugins for SupergraphCreator {
    fn plugins(&self) -> Arc<Plugins> {
        self.plugins.clone()
    }
}

pub(crate) trait HasSchema {
    fn schema(&self) -> Arc<Schema>;
}

impl HasSchema for SupergraphCreator {
    fn schema(&self) -> Arc<Schema> {
        Arc::clone(&self.schema)
    }
}

pub(crate) trait HasConfig {
    fn config(&self) -> Arc<Configuration>;
}

impl HasConfig for SupergraphCreator {
    fn config(&self) -> Arc<Configuration> {
        Arc::clone(&self.config)
    }
}

impl ServiceFactory<supergraph::Request> for SupergraphCreator {
    type Service = supergraph::BoxService;
    fn create(&self) -> Self::Service {
        self.make().boxed()
    }
}

impl SupergraphCreator {
    pub(crate) fn make(
        &self,
    ) -> impl Service<
        supergraph::Request,
        Response = supergraph::Response,
        Error = BoxError,
        Future = BoxFuture<'static, supergraph::ServiceResult>,
    > + Send {
        let supergraph_service = SupergraphService::builder()
            .query_planner_service(self.query_planner_service.clone())
            .execution_service_factory(ExecutionServiceFactory {
                schema: self.schema.clone(),
                subgraph_schemas: self.query_planner_service.subgraph_schemas(),
                plugins: self.plugins.clone(),
                fetch_service_factory: self.fetch_service_factory.clone(),
            })
            .schema(self.schema.clone())
            .notify(self.config.notify.clone())
            .build();

        let shaping = self
            .plugins
            .iter()
            .find(|i| i.0.as_str() == APOLLO_TRAFFIC_SHAPING)
            .and_then(|plugin| plugin.1.as_any().downcast_ref::<TrafficShaping>())
            .expect("traffic shaping should always be part of the plugin list");

        let supergraph_service = AllowOnlyHttpPostMutationsLayer::default()
            .layer(shaping.supergraph_service_internal(supergraph_service));

        ServiceBuilder::new()
            .layer(content_negotiation::SupergraphLayer::default())
            .service(
                self.plugins
                    .iter()
                    .rev()
                    .fold(supergraph_service.boxed(), |acc, (_, e)| {
                        e.supergraph_service(acc)
                    }),
            )
    }

    pub(crate) fn previous_cache(&self) -> InMemoryCachePlanner {
        self.query_planner_service.previous_cache()
    }

    pub(crate) fn js_planners(&self) -> Vec<Arc<Planner<QueryPlanResult>>> {
        self.query_planner_service.js_planners()
    }

    pub(crate) async fn warm_up_query_planner(
        &mut self,
        query_parser: &QueryAnalysisLayer,
        persisted_query_layer: &PersistedQueryLayer,
        previous_cache: Option<InMemoryCachePlanner>,
        count: Option<usize>,
        experimental_reuse_query_plans: bool,
        experimental_pql_prewarm: &PersistedQueriesPrewarmQueryPlanCache,
    ) {
        self.query_planner_service
            .warm_up(
                query_parser,
                persisted_query_layer,
                previous_cache,
                count,
                experimental_reuse_query_plans,
                experimental_pql_prewarm,
            )
            .await
    }
}<|MERGE_RESOLUTION|>--- conflicted
+++ resolved
@@ -875,7 +875,10 @@
             }
         }
 
-<<<<<<< HEAD
+        // We need a non-fallible hook so that once we know we are going live with a pipeline we do final initialization.
+        // For now just shoe-horn something in, but if we ever reintroduce the query planner hook in plugins and activate then this can be made clean.
+        query_planner_service.activate();
+
         let subscription_plugin_conf = self
             .plugins
             .iter()
@@ -906,18 +909,6 @@
                     .map(|c| c.by_service_name.clone())
                     .unwrap_or_default(),
             )),
-=======
-        // We need a non-fallible hook so that once we know we are going live with a pipeline we do final initialization.
-        // For now just shoe-horn something in, but if we ever reintroduce the query planner hook in plugins and activate then this can be made clean.
-        query_planner_service.activate();
-
-        let subgraph_service_factory = Arc::new(SubgraphServiceFactory::new(
-            self.subgraph_services
-                .into_iter()
-                .map(|(name, service)| (name, service.into()))
-                .collect(),
-            self.plugins.clone(),
->>>>>>> 98b647af
         ));
 
         Ok(SupergraphCreator {
