[package]
name = "apollo-router"
version = "1.48.1"
authors = ["Apollo Graph, Inc. <packages@apollographql.com>"]
repository = "https://github.com/apollographql/router/"
documentation = "https://docs.rs/apollo-router"
description = "A configurable, high-performance routing runtime for Apollo Federation 🚀"
license = "Elastic-2.0"

# renovate-automation: rustc version
rust-version = "1.72.0"
edition = "2021"
build = "build/main.rs"

[[bin]]
name = "router"
path = "src/main.rs"
# Don’t recompile main.rs to run unit tests, there aren’t any there:
test = false

[lib]
# Disabled as they are low value compared to the pathological amount of time and RAM
# needed to link an executable for each individual doctest:
doctest = false

[features]
default = ["global-allocator"]

# Set the Rust global allocator on some platforms
# https://doc.rust-lang.org/std/alloc/index.html#the-global_allocator-attribute
# Enabled by default. Disable default features in library crates or to set it yourself:
# ```
# [dependencies]
# apollo-router = {version = "1.20", default-features = false}
# ```
global-allocator = []

# if you are doing heap profiling
dhat-heap = ["dhat"]
dhat-ad-hoc = ["dhat"]

# Prevents the query execution to continue if any error occurs while fetching
# the data of a subgraph. This is useful in development as you want to be
# alerted early when something is wrong instead of receiving an invalid result.
failfast = []

# Enables usage of tokio-console with the router
# tokio-console also requires at build time the environment variable
# RUSTFLAGS="--cfg tokio_unstable"
console = ["tokio/tracing", "console-subscriber"]

# "fake" feature to disable V8 usage when building on docs.rs
# See https://github.com/apollographql/federation-rs/pull/185
docs_rs = ["router-bridge/docs_rs"]

# Enables the use of new telemetry features that are under development
# and not yet ready for production use.
telemetry_next = []

# is set when ci builds take place. It allows us to disable some tests when CI is running on certain platforms.
ci = []

[package.metadata.docs.rs]
features = ["docs_rs"]

[dependencies]
askama = "0.12.1"
access-json = "0.1.0"
anyhow = "1.0.80"
apollo-compiler.workspace = true
<<<<<<< HEAD
apollo-federation = { path = "../apollo-federation", version = "=1.48.1" }
=======
apollo-federation = { path = "../apollo-federation", version = "=1.48.0" }
>>>>>>> 007f1d57
arc-swap = "1.6.0"
async-channel = "1.9.0"
async-compression = { version = "0.4.6", features = [
    "tokio",
    "brotli",
    "gzip",
    "deflate",
] }
async-trait.workspace = true
axum = { version = "0.6.20", features = ["headers", "json", "original-uri"] }
base64 = "0.21.7"
bloomfilter = "1.0.13"
buildstructor = "0.5.4"
bytes = "1.6.0"
clap = { version = "4.5.1", default-features = false, features = [
    "env",
    "derive",
    "std",
    "help",
] }
console-subscriber = { version = "0.2.0", optional = true }
cookie = { version = "0.18.0", default-features = false }
crossbeam-channel = "0.5"
ci_info = { version = "0.14.14", features = ["serde-1"] }
dashmap = { version = "5.5.3", features = ["serde"] }
derivative = "2.2.0"
derive_more = { version = "0.99.17", default-features = false, features = [
    "from",
    "display",
] }
dhat = { version = "0.3.3", optional = true }
diff = "0.1.13"
directories = "5.0.1"
displaydoc = "0.2"
flate2 = "1.0.28"
fred = { version = "7.1.2", features = ["enable-rustls"] }
futures = { version = "0.3.30", features = ["thread-pool"] }
graphql_client = "0.13.0"
hex.workspace = true
http.workspace = true
http-body = "0.4.6"
heck = "0.4.1"
humantime = "2.1.0"
humantime-serde = "1.1.1"
hyper = { version = "0.14.28", features = ["server", "client", "stream"] }
hyper-rustls = { version = "0.24.2", features = ["http1", "http2"] }
indexmap = { version = "2.2.3", features = ["serde"] }
itertools = "0.12.1"
jsonpath_lib = "0.3.0"
jsonpath-rust = "0.3.5"
jsonschema = { version = "0.17.1", default-features = false }
jsonwebtoken = "9.2.0"
lazy_static = "1.4.0"
libc = "0.2.153"
linkme = "0.3.23"
lru = "0.12.2"
maplit = "1.0.2"
mediatype = "0.19.18"
mockall = "0.11.4"
mime = "0.3.17"
multer = "2.1.0"
multimap = "0.9.1"
# To avoid tokio issues
notify = { version = "6.1.1", default-features = false, features = [
    "macos_kqueue",
] }
nu-ansi-term = "0.49"
once_cell = "1.19.0"

# Any package that starts with `opentelemetry` needs to be updated with care
# because it is tightly intertwined with the `tracing` packages on account of
# the `opentelemetry-tracing` package.
#
# We are constrained in our ability to update the `tracing` packages and that is
# tracked in https://github.com/apollographql/router/issues/1407.
#
# To codify this with code, a rule in our Renovate configuration constraints and
# groups `^tracing` and `^opentelemetry*` dependencies together as of
# https://github.com/apollographql/router/pull/1509.  A comment which exists
# there (and on `tracing` packages below) should be updated should this change.
opentelemetry = { version = "0.20.0", features = ["trace", "metrics"] }
opentelemetry_sdk = { version = "0.20.0", default-features = false, features = [
    "trace",
] }
opentelemetry_api = "0.20.0"
opentelemetry-aws = "0.8.0"
opentelemetry-datadog = { version = "0.8.0", features = ["reqwest-client"] }
opentelemetry-http = "0.9.0"
opentelemetry-jaeger = { version = "0.19.0", features = [
    "collector_client",
    "reqwest_collector_client",
    "rt-tokio",
] }
opentelemetry-otlp = { version = "0.13.0", default-features = false, features = [
    "grpc-tonic",
    "gzip-tonic",
    "tonic",
    "tls",
    "http-proto",
    "metrics",
    "reqwest-client",
    "trace"
] }
opentelemetry-semantic-conventions = "0.12.0"
opentelemetry-zipkin = { version = "0.18.0", default-features = false, features = [
    "reqwest-client",
    "reqwest-rustls",
] }
opentelemetry-prometheus = "0.13.0"
paste = "1.0.14"
pin-project-lite = "0.2.13"
prometheus = "0.13"
prost = "0.12.3"
prost-types = "0.12.3"
proteus = "0.5.0"
rand = "0.8.5"
rhai = { version = "=1.17.1", features = ["sync", "serde", "internals"] }
regex = "1.10.3"
reqwest.workspace = true

# note: this dependency should _always_ be pinned, prefix the version with an `=`
router-bridge = "=0.5.25+v2.8.0"

rust-embed = { version = "8.2.0", features = ["include-exclude"] }
rustls = "0.21.11"
rustls-native-certs = "0.6.3"
rustls-pemfile = "1.0.4"
schemars.workspace = true
shellexpand = "3.1.0"
sha2 = "0.10.8"
semver = "1.0.22"
serde.workspace = true
serde_derive_default = "0.1"
serde_json_bytes.workspace = true
serde_json.workspace = true
serde_urlencoded = "0.7.1"
serde_yaml = "0.8.26"
static_assertions = "1.1.0"
strum_macros = "0.25.3"
sys-info = "0.9.1"
thiserror = "1.0.57"
tokio.workspace = true
tokio-stream = { version = "0.1.14", features = ["sync", "net"] }
tokio-util = { version = "0.7.10", features = ["net", "codec", "time"] }
tonic = { version = "0.9.2", features = [
    "transport",
    "tls",
    "tls-roots",
    "gzip",
] }
tower.workspace = true
tower-http = { version = "0.4.4", features = [
    "add-extension",
    "trace",
    "cors",
    "compression-br",
    "compression-deflate",
    "compression-gzip",
    "decompression-br",
    "decompression-deflate",
    "decompression-gzip",
    "timeout",
] }
tower-service = "0.3.2"
tracing = "0.1.37"
tracing-core = "0.1.31"
tracing-futures = { version = "0.2.5", features = ["futures-03"] }
tracing-subscriber = { version = "0.3.18", features = ["env-filter", "json"] }
trust-dns-resolver = "0.23.2"
url = { version = "2.5.0", features = ["serde"] }
urlencoding = "2.1.3"
uuid = { version = "1.7.0", features = ["serde", "v4"] }
yaml-rust = "0.4.5"
wiremock = "0.5.22"
wsl = "0.1.0"
tokio-tungstenite = { version = "0.20.1", features = [
    "rustls-tls-native-roots",
] }
tokio-rustls = "0.24.1"
http-serde = "1.1.3"
hmac = "0.12.1"
parking_lot = { version = "0.12.1", features = ["serde"] }
memchr = "2.7.1"
brotli = "3.4.0"
zstd = "0.13.0"
zstd-safe = "7.0.0"
# note: AWS dependencies should always use the same version
aws-sigv4 = "1.1.6"
aws-credential-types = "1.1.6"
aws-config = "1.1.6"
aws-types = "1.1.6"
aws-smithy-runtime-api = { version = "1.1.6", features = ["client"] }
sha1.workspace = true
tracing-serde = "0.1.3"
time = { version = "0.3.34", features = ["serde"] }
similar = { version = "2.4.0", features = ["inline"] }
console = "0.15.8"
bytesize = { version = "1.3.0", features = ["serde"] }

[target.'cfg(macos)'.dependencies]
uname = "0.1.1"

[target.'cfg(unix)'.dependencies]
uname = "0.1.1"
hyperlocal = { version = "0.8.0", default-features = false, features = [
    "client",
] }

[target.'cfg(target_os = "linux")'.dependencies]
tikv-jemallocator = "0.5"

[dev-dependencies]
axum = { version = "0.6.20", features = [
    "headers",
    "json",
    "original-uri",
    "ws",
] }
ecdsa = { version = "0.16.9", features = ["signing", "pem", "pkcs8"] }
fred = { version = "7.1.2", features = ["enable-rustls", "mocks"] }
futures-test = "0.3.30"
insta.workspace = true
maplit = "1.0.2"
memchr = { version = "2.7.1", default-features = false }
mockall = "0.11.4"
num-traits = "0.2.18"
once_cell.workspace = true
opentelemetry-stdout = { version = "0.1.0", features = ["trace"] }
opentelemetry = { version = "0.20.0", features = ["testing"] }
opentelemetry-proto = { version = "0.5.0", features = [
    "metrics",
    "trace",
    "gen-tonic-messages",
    "with-serde",
] }
p256 = "0.13.2"
rand_core = "0.6.4"
reqwest = { version = "0.11.24", default-features = false, features = [
    "json",
    "multipart",
    "stream",
] }
rhai = { version = "1.17.1", features = [
    "sync",
    "serde",
    "internals",
    "testing-environ",
] }
serial_test = { version = "3.0.0" }
tempfile.workspace = true
test-log = { version = "0.2.14", default-features = false, features = [
    "trace",
] }
test-span = "0.7"
basic-toml = "0.1"
tower-test = "0.4.0"

# See note above in this file about `^tracing` packages which also applies to
# these dev dependencies.
tracing-subscriber = { version = "0.3", default-features = false, features = [
    "env-filter",
    "fmt",
] }
tracing-opentelemetry = "0.21.0"
tracing-test = "0.2.5"
walkdir = "2.4.0"
wiremock = "0.5.22"
libtest-mimic = "0.7.2"

[target.'cfg(target_os = "linux")'.dev-dependencies]
rstack = { version = "0.3.3", features = ["dw"], default-features = false }

[target.'cfg(unix)'.dev-dependencies]
hyperlocal = { version = "0.8.0", default-features = false, features = [
    "client",
    "server",
] }

[build-dependencies]
tonic-build = "0.9.2"
basic-toml = "0.1"
serde_json.workspace = true

[[test]]
name = "integration_tests"
path = "tests/integration_tests.rs"

[[test]]
name = "samples"
path = "tests/samples_tests.rs"
harness = false

[[bench]]
name = "huge_requests"
harness = false

[[bench]]
name = "deeply_nested"
harness = false

[[example]]
name = "planner"<|MERGE_RESOLUTION|>--- conflicted
+++ resolved
@@ -68,11 +68,7 @@
 access-json = "0.1.0"
 anyhow = "1.0.80"
 apollo-compiler.workspace = true
-<<<<<<< HEAD
 apollo-federation = { path = "../apollo-federation", version = "=1.48.1" }
-=======
-apollo-federation = { path = "../apollo-federation", version = "=1.48.0" }
->>>>>>> 007f1d57
 arc-swap = "1.6.0"
 async-channel = "1.9.0"
 async-compression = { version = "0.4.6", features = [
