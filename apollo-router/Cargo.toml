--- conflicted
+++ resolved
@@ -1,10 +1,6 @@
 [package]
 name = "apollo-router"
-<<<<<<< HEAD
 version = "2.0.0-preview.0"
-=======
-version = "1.57.0"
->>>>>>> b49acf3e
 authors = ["Apollo Graph, Inc. <packages@apollographql.com>"]
 repository = "https://github.com/apollographql/router/"
 documentation = "https://docs.rs/apollo-router"
@@ -67,12 +63,7 @@
 access-json = "0.1.0"
 anyhow = "1.0.86"
 apollo-compiler.workspace = true
-<<<<<<< HEAD
 apollo-federation = { path = "../apollo-federation", version = "=2.0.0-preview.0" }
-=======
-apollo-federation = { path = "../apollo-federation", version = "=1.57.0" }
-arc-swap = "1.6.0"
->>>>>>> b49acf3e
 async-channel = "1.9.0"
 async-compression = { version = "0.4.6", features = [
     "tokio",
