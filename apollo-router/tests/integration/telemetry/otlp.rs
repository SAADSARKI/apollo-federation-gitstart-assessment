extern crate core;

use std::collections::HashSet;
use std::ops::Deref;

use anyhow::anyhow;
use opentelemetry_api::trace::TraceId;
use opentelemetry_proto::tonic::collector::metrics::v1::ExportMetricsServiceResponse;
use opentelemetry_proto::tonic::collector::trace::v1::ExportTraceServiceResponse;
use prost::Message;
use serde_json::Value;
use tower::BoxError;
use wiremock::matchers::method;
use wiremock::matchers::path;
use wiremock::Mock;
use wiremock::MockServer;
use wiremock::ResponseTemplate;

use crate::integration::common::graph_os_enabled;
use crate::integration::common::Query;
use crate::integration::common::Telemetry;
use crate::integration::telemetry::verifier::Verifier;
use crate::integration::telemetry::DatadogId;
use crate::integration::telemetry::TraceSpec;
use crate::integration::IntegrationTest;
use crate::integration::ValueExt;

#[tokio::test(flavor = "multi_thread")]
async fn test_basic() -> Result<(), BoxError> {
    if !graph_os_enabled() {
        panic!("Error: test skipped because GraphOS is not enabled");
    }
    let mock_server = mock_otlp_server().await;
    let config = include_str!("fixtures/otlp.router.yaml")
        .replace("<otel-collector-endpoint>", &mock_server.uri());
    let mut router = IntegrationTest::builder()
        .telemetry(Telemetry::Otlp {
            endpoint: Some(format!("{}/v1/traces", mock_server.uri())),
        })
        .config(&config)
        .build()
        .await;

    router.start().await;
    router.assert_started().await;

    for _ in 0..2 {
        TraceSpec::builder()
            .operation_name("ExampleQuery")
            .services(["client", "router", "subgraph"].into())
            .span_names(
                [
                    "query_planning",
                    "client_request",
                    "ExampleQuery__products__0",
                    "fetch",
                    "execution",
                    "query ExampleQuery",
                    "subgraph server",
                    "parse_query",
                    "http_request",
                ]
                .into(),
            )
            .subgraph_sampled(true)
            .build()
            .validate_otlp_trace(&mut router, &mock_server, Query::default())
            .await?;
        TraceSpec::builder()
            .service("router")
            .build()
            .validate_otlp_metrics(&mock_server)
            .await?;
        router.touch_config().await;
        router.assert_reloaded().await;
    }
    router.graceful_shutdown().await;
    Ok(())
}

#[tokio::test(flavor = "multi_thread")]
async fn test_otlp_request_with_datadog_propagator() -> Result<(), BoxError> {
    if !graph_os_enabled() {
        panic!("Error: test skipped because GraphOS is not enabled");
    }
    let mock_server = mock_otlp_server().await;
    let config = include_str!("fixtures/otlp_datadog_propagation.router.yaml")
        .replace("<otel-collector-endpoint>", &mock_server.uri());
    let mut router = IntegrationTest::builder()
        .telemetry(Telemetry::Otlp {
            endpoint: Some(format!("{}/v1/traces", mock_server.uri())),
        })
        .extra_propagator(Telemetry::Datadog)
        .config(&config)
        .build()
        .await;

    router.start().await;
    router.assert_started().await;

    TraceSpec::builder()
        .services(["client", "router", "subgraph"].into())
        .priority_sampled("1")
        .subgraph_sampled(true)
        .build()
        .validate_otlp_trace(&mut router, &mock_server, Query::default())
        .await?;
    router.graceful_shutdown().await;
    Ok(())
}

#[tokio::test(flavor = "multi_thread")]
async fn test_otlp_request_with_datadog_propagator_no_agent() -> Result<(), BoxError> {
    if !graph_os_enabled() {
        panic!("Error: test skipped because GraphOS is not enabled");
    }
    let mock_server = mock_otlp_server().await;
    let config = include_str!("fixtures/otlp_datadog_propagation_no_agent.router.yaml")
        .replace("<otel-collector-endpoint>", &mock_server.uri());
    let mut router = IntegrationTest::builder()
        .telemetry(Telemetry::Otlp {
            endpoint: Some(format!("{}/v1/traces", mock_server.uri())),
        })
        .config(&config)
        .build()
        .await;

    router.start().await;
    router.assert_started().await;

    TraceSpec::builder()
        .services(["client", "router", "subgraph"].into())
        .subgraph_sampled(true)
        .build()
        .validate_otlp_trace(
            &mut router,
            &mock_server,
            Query::builder().traced(true).build(),
        )
        .await?;
<<<<<<< HEAD

        router.touch_config().await;
        router.assert_reloaded().await;
    }
=======
>>>>>>> a12d9888
    router.graceful_shutdown().await;
    Ok(())
}

#[tokio::test(flavor = "multi_thread")]
async fn test_otlp_request_with_zipkin_trace_context_propagator_with_datadog(
) -> Result<(), BoxError> {
    if !graph_os_enabled() {
        panic!("Error: test skipped because GraphOS is not enabled");
    }
    let mock_server = mock_otlp_server().await;
    let config = include_str!("fixtures/otlp_datadog_request_with_zipkin_propagator.router.yaml")
        .replace("<otel-collector-endpoint>", &mock_server.uri());
    let mut router = IntegrationTest::builder()
        .telemetry(Telemetry::Otlp {
            endpoint: Some(format!("{}/v1/traces", mock_server.uri())),
        })
        .extra_propagator(Telemetry::Datadog)
        .config(&config)
        .build()
        .await;

    router.start().await;
    router.assert_started().await;

    TraceSpec::builder()
        .services(["client", "router", "subgraph"].into())
        .priority_sampled("1")
        .subgraph_sampled(true)
        .build()
        .validate_otlp_trace(
            &mut router,
            &mock_server,
            Query::builder().traced(true).build(),
        )
        .await?;
    // ---------------------- zipkin propagator with unsampled trace
    // Testing for an unsampled trace, so it should be sent to the otlp exporter with sampling priority set 0
    // But it shouldn't send the trace to subgraph as the trace is originally not sampled, the main goal is to measure it at the DD agent level
    TraceSpec::builder()
        .services(["router"].into())
        .priority_sampled("0")
        .subgraph_sampled(false)
        .build()
        .validate_otlp_trace(
            &mut router,
            &mock_server,
            Query::builder()
                .traced(false)
                .header("X-B3-TraceId", "80f198ee56343ba864fe8b2a57d3eff7")
                .header("X-B3-ParentSpanId", "05e3ac9a4f6e3b90")
                .header("X-B3-SpanId", "e457b5a2e4d86bd1")
                .header("X-B3-Sampled", "0")
                .build(),
        )
        .await?;
    // ---------------------- trace context propagation
    // Testing for a trace containing the right tracestate with m and psr for DD and a sampled trace, so it should be sent to the otlp exporter with sampling priority set to 1
    // And it should also send the trace to subgraph as the trace is sampled
    TraceSpec::builder()
        .services(["client", "router", "subgraph"].into())
        .priority_sampled("1")
        .subgraph_sampled(true)
        .build()
        .validate_otlp_trace(
            &mut router,
            &mock_server,
            Query::builder()
                .traced(true)
                .header(
                    "traceparent",
                    "00-0af7651916cd43dd8448eb211c80319c-b7ad6b7169203331-01",
                )
                .header("tracestate", "m=1,psr=1")
                .build(),
        )
        .await?;
    // ----------------------
    // Testing for a trace containing the right tracestate with m and psr for DD and an unsampled trace, so it should be sent to the otlp exporter with sampling priority set to 0
    // But it shouldn't send the trace to subgraph as the trace is originally not sampled, the main goal is to measure it at the DD agent level
    TraceSpec::builder()
        .services(["router"].into())
        .priority_sampled("0")
        .subgraph_sampled(false)
        .build()
        .validate_otlp_trace(
            &mut router,
            &mock_server,
            Query::builder()
                .traced(false)
                .header(
                    "traceparent",
                    "00-0af7651916cd43dd8448eb211c80319c-b7ad6b7169203331-02",
                )
                .header("tracestate", "m=1,psr=0")
                .build(),
        )
        .await?;
    // ----------------------
    // Testing for a trace containing a tracestate m and psr with psr set to 1 for DD and an unsampled trace, so it should be sent to the otlp exporter with sampling priority set to 1
    // It should not send the trace to the subgraph as we didn't use the datadog propagator and therefore the trace will remain unsampled.
    TraceSpec::builder()
        .services(["router", "subgraph"].into())
        .priority_sampled("1")
        .subgraph_sampled(true)
        .build()
        .validate_otlp_trace(
            &mut router,
            &mock_server,
            Query::builder()
                .traced(false)
                .header(
                    "traceparent",
                    "00-0af7651916cd43dd8448eb211c80319c-b7ad6b7169203331-03",
                )
                .header("tracestate", "m=1,psr=1")
                .build(),
        )
        .await?;

    // Be careful if you add the same kind of test crafting your own trace id, make sure to increment the previous trace id by 1 if not you'll receive all the previous spans tested with the same trace id before
    router.graceful_shutdown().await;
    Ok(())
}

#[tokio::test(flavor = "multi_thread")]
async fn test_untraced_request_no_sample_datadog_agent() -> Result<(), BoxError> {
    if !graph_os_enabled() {
        panic!("Error: test skipped because GraphOS is not enabled");
    }
    let mock_server = mock_otlp_server().await;
    let config = include_str!("fixtures/otlp_datadog_agent_no_sample.router.yaml")
        .replace("<otel-collector-endpoint>", &mock_server.uri());
    let mut router = IntegrationTest::builder()
        .config(&config)
        .telemetry(Telemetry::Otlp {
            endpoint: Some(format!("{}/v1/traces", mock_server.uri())),
        })
        .extra_propagator(Telemetry::Datadog)
        .build()
        .await;

    router.start().await;
    router.assert_started().await;

    TraceSpec::builder()
        .services(["router"].into())
        .priority_sampled("0")
        .subgraph_sampled(false)
        .build()
        .validate_otlp_trace(
            &mut router,
            &mock_server,
            Query::builder().traced(false).build(),
        )
        .await?;
    router.graceful_shutdown().await;
    Ok(())
}

#[tokio::test(flavor = "multi_thread")]
async fn test_untraced_request_sample_datadog_agent() -> Result<(), BoxError> {
    if !graph_os_enabled() {
        panic!("Error: test skipped because GraphOS is not enabled");
    }
    let mock_server = mock_otlp_server().await;
    let config = include_str!("fixtures/otlp_datadog_agent_sample.router.yaml")
        .replace("<otel-collector-endpoint>", &mock_server.uri());
    let mut router = IntegrationTest::builder()
        .config(&config)
        .telemetry(Telemetry::Otlp {
            endpoint: Some(format!("{}/v1/traces", mock_server.uri())),
        })
        .extra_propagator(Telemetry::Datadog)
        .build()
        .await;

    router.start().await;
    router.assert_started().await;

    TraceSpec::builder()
        .services(["router", "subgraph"].into())
        .priority_sampled("1")
        .subgraph_sampled(true)
        .build()
        .validate_otlp_trace(
            &mut router,
            &mock_server,
            Query::builder().traced(false).build(),
        )
        .await?;
    router.graceful_shutdown().await;
    Ok(())
}

#[tokio::test(flavor = "multi_thread")]
async fn test_untraced_request_sample_datadog_agent_unsampled() -> Result<(), BoxError> {
    if !graph_os_enabled() {
        panic!("Error: test skipped because GraphOS is not enabled");
    }
    let mock_server = mock_otlp_server().await;
    let config = include_str!("fixtures/otlp_datadog_agent_sample_no_sample.router.yaml")
        .replace("<otel-collector-endpoint>", &mock_server.uri());
    let mut router = IntegrationTest::builder()
        .telemetry(Telemetry::Otlp {
            endpoint: Some(format!("{}/v1/traces", mock_server.uri())),
        })
        .extra_propagator(Telemetry::Datadog)
        .config(&config)
        .build()
        .await;

    router.start().await;
    router.assert_started().await;

    TraceSpec::builder()
        .services(["router"].into())
        .priority_sampled("0")
        .subgraph_sampled(false)
        .build()
        .validate_otlp_trace(
            &mut router,
            &mock_server,
            Query::builder().traced(false).build(),
        )
        .await?;
    router.graceful_shutdown().await;
    Ok(())
}

#[tokio::test(flavor = "multi_thread")]
async fn test_priority_sampling_propagated() -> Result<(), BoxError> {
    if !graph_os_enabled() {
        panic!("Error: test skipped because GraphOS is not enabled");
    }
    let mock_server = mock_otlp_server().await;
    let config = include_str!("fixtures/otlp_datadog_propagation.router.yaml")
        .replace("<otel-collector-endpoint>", &mock_server.uri());
    let mut router = IntegrationTest::builder()
        // We're using datadog propagation as this is what we are trying to test.
        .telemetry(Telemetry::Otlp {
            endpoint: Some(format!("{}/v1/traces", mock_server.uri())),
        })
        .extra_propagator(Telemetry::Datadog)
        .config(config)
        .build()
        .await;

    router.start().await;
    router.assert_started().await;

    // Parent based sampling. psr MUST be populated with the value that we pass in.
    TraceSpec::builder()
        .services(["client", "router"].into())
        .priority_sampled("-1")
        .subgraph_sampled(false)
        .build()
        .validate_otlp_trace(
            &mut router,
            &mock_server,
            Query::builder().traced(true).psr("-1").build(),
        )
        .await?;
    TraceSpec::builder()
        .services(["client", "router"].into())
        .priority_sampled("0")
        .subgraph_sampled(false)
        .build()
        .validate_otlp_trace(
            &mut router,
            &mock_server,
            Query::builder().traced(true).psr("0").build(),
        )
        .await?;
    TraceSpec::builder()
        .services(["client", "router", "subgraph"].into())
        .priority_sampled("1")
        .subgraph_sampled(true)
        .build()
        .validate_otlp_trace(
            &mut router,
            &mock_server,
            Query::builder().traced(true).psr("1").build(),
        )
        .await?;
    TraceSpec::builder()
        .services(["client", "router", "subgraph"].into())
        .priority_sampled("2")
        .subgraph_sampled(true)
        .build()
        .validate_otlp_trace(
            &mut router,
            &mock_server,
            Query::builder().traced(true).psr("2").build(),
        )
        .await?;

    // No psr was passed in the router is free to set it. This will be 1 as we are going to sample here.
    TraceSpec::builder()
        .services(["client", "router", "subgraph"].into())
        .priority_sampled("1")
        .subgraph_sampled(true)
        .build()
        .validate_otlp_trace(
            &mut router,
            &mock_server,
            Query::builder().traced(true).build(),
        )
        .await?;

    router.graceful_shutdown().await;

    Ok(())
}

#[tokio::test(flavor = "multi_thread")]
async fn test_priority_sampling_no_parent_propagated() -> Result<(), BoxError> {
    if !graph_os_enabled() {
        return Ok(());
    }
    let mock_server = mock_otlp_server().await;
    let config = include_str!("fixtures/otlp_datadog_propagation_no_parent_sampler.router.yaml")
        .replace("<otel-collector-endpoint>", &mock_server.uri());
    let mut router = IntegrationTest::builder()
        .telemetry(Telemetry::Otlp {
            endpoint: Some(format!("{}/v1/traces", mock_server.uri())),
        })
        .extra_propagator(Telemetry::Datadog)
        .config(config)
        .build()
        .await;

    router.start().await;
    router.assert_started().await;

    // The router will ignore the upstream PSR as parent based sampling is disabled.

    TraceSpec::builder()
        .services(["client", "router", "subgraph"].into())
        .priority_sampled("1")
        .subgraph_sampled(true)
        .build()
        .validate_otlp_trace(
            &mut router,
            &mock_server,
            Query::builder().traced(true).psr("-1").build(),
        )
        .await?;
    TraceSpec::builder()
        .services(["client", "router", "subgraph"].into())
        .priority_sampled("1")
        .subgraph_sampled(true)
        .build()
        .validate_otlp_trace(
            &mut router,
            &mock_server,
            Query::builder().traced(true).psr("0").build(),
        )
        .await?;
    TraceSpec::builder()
        .services(["client", "router", "subgraph"].into())
        .priority_sampled("1")
        .subgraph_sampled(true)
        .build()
        .validate_otlp_trace(
            &mut router,
            &mock_server,
            Query::builder().traced(true).psr("1").build(),
        )
        .await?;
    TraceSpec::builder()
        .services(["client", "router", "subgraph"].into())
        .priority_sampled("1")
        .subgraph_sampled(true)
        .build()
        .validate_otlp_trace(
            &mut router,
            &mock_server,
            Query::builder().traced(true).psr("2").build(),
        )
        .await?;

    TraceSpec::builder()
        .services(["client", "router", "subgraph"].into())
        .priority_sampled("1")
        .subgraph_sampled(true)
        .build()
        .validate_otlp_trace(
            &mut router,
            &mock_server,
            Query::builder().traced(true).build(),
        )
        .await?;

    router.graceful_shutdown().await;

    Ok(())
}

struct OtlpTraceSpec<'a> {
    trace_spec: TraceSpec,
    mock_server: &'a MockServer,
}
impl Deref for OtlpTraceSpec<'_> {
    type Target = TraceSpec;

    fn deref(&self) -> &Self::Target {
        &self.trace_spec
    }
}

impl Verifier for OtlpTraceSpec<'_> {
    fn verify_span_attributes(&self, _span: &Value) -> Result<(), BoxError> {
        // TODO
        Ok(())
    }
    fn spec(&self) -> &TraceSpec {
        &self.trace_spec
    }

    fn measured_span(&self, trace: &Value, name: &str) -> Result<bool, BoxError> {
        let binding1 = trace.select_path(&format!(
            "$..[?(@.meta.['otel.original_name'] == '{}')].metrics.['_dd.measured']",
            name
        ))?;
        let binding2 = trace.select_path(&format!(
            "$..[?(@.name == '{}')].metrics.['_dd.measured']",
            name
        ))?;
        Ok(binding1
            .first()
            .or(binding2.first())
            .and_then(|v| v.as_f64())
            .map(|v| v == 1.0)
            .unwrap_or_default())
    }

    async fn find_valid_metrics(&self) -> Result<(), BoxError> {
        let requests = self
            .mock_server
            .received_requests()
            .await
            .expect("Could not get otlp requests");
        if let Some(metrics) = requests.iter().find(|r| r.url.path().ends_with("/metrics")) {
            let metrics = opentelemetry_proto::tonic::collector::metrics::v1::ExportMetricsServiceRequest::decode(bytes::Bytes::copy_from_slice(&metrics.body))?;
            let json_metrics = serde_json::to_value(metrics)?;
            // For now just validate service name.
            self.verify_services(&json_metrics)?;

            Ok(())
        } else {
            Err(anyhow!("No metrics received").into())
        }
    }

    async fn get_trace(&self, trace_id: TraceId) -> Result<Value, axum::BoxError> {
        let requests = self.mock_server.received_requests().await;
        let trace = Value::Array(requests.unwrap_or_default().iter().filter(|r| r.url.path().ends_with("/traces"))
            .filter_map(|r| {
                match opentelemetry_proto::tonic::collector::trace::v1::ExportTraceServiceRequest::decode(
                    bytes::Bytes::copy_from_slice(&r.body),
                ) {
                    Ok(trace) => {
                        match serde_json::to_value(trace) {
                            Ok(trace) => {
                                Some(trace)
                            }
                            Err(_) => {
                                None
                            }
                        }
                    }
                    Err(_) => {
                        None
                    }
                }
            }).filter(|t| {
            let datadog_trace_id = TraceId::from_u128(trace_id.to_datadog() as u128);
            let trace_found1 = !t.select_path(&format!("$..[?(@.traceId == '{}')]", trace_id)).unwrap_or_default().is_empty();
            let trace_found2 = !t.select_path(&format!("$..[?(@.traceId == '{}')]", datadog_trace_id)).unwrap_or_default().is_empty();
            trace_found1 | trace_found2
        }).collect());
        Ok(trace)
    }

    fn verify_version(&self, trace: &Value) -> Result<(), BoxError> {
        if let Some(expected_version) = &self.version {
            let binding = trace.select_path("$..version")?;
            let version = binding.first();
            assert_eq!(
                version
                    .expect("version expected")
                    .as_str()
                    .expect("version must be a string"),
                expected_version
            );
        }
        Ok(())
    }

    fn verify_services(&self, trace: &Value) -> Result<(), axum::BoxError> {
        let actual_services: HashSet<String> = trace
            .select_path("$..resource.attributes..[?(@.key == 'service.name')].value.stringValue")?
            .into_iter()
            .filter_map(|service| service.as_string())
            .collect();
        tracing::debug!("found services {:?}", actual_services);
        let expected_services = self
            .services
            .iter()
            .map(|s| s.to_string())
            .collect::<HashSet<_>>();
        if actual_services != expected_services {
            return Err(BoxError::from(format!(
                "incomplete traces, got {actual_services:?} expected {expected_services:?}"
            )));
        }
        Ok(())
    }

    fn verify_spans_present(&self, trace: &Value) -> Result<(), BoxError> {
        let operation_names: HashSet<String> = trace
            .select_path("$..spans..name")?
            .into_iter()
            .filter_map(|span_name| span_name.as_string())
            .collect();
        let mut span_names: HashSet<&str> = self.span_names.clone();
        if self.services.contains(&"client") {
            span_names.insert("client_request");
        }
        tracing::debug!("found spans {:?}", operation_names);
        let missing_operation_names: Vec<_> = span_names
            .iter()
            .filter(|o| !operation_names.contains(**o))
            .collect();
        if !missing_operation_names.is_empty() {
            return Err(BoxError::from(format!(
                "spans did not match, got {operation_names:?}, missing {missing_operation_names:?}"
            )));
        }
        Ok(())
    }

    fn validate_span_kind(&self, trace: &Value, name: &str, kind: &str) -> Result<(), BoxError> {
        let kind = match kind {
            "internal" => 1,
            "client" => 3,
            "server" => 2,
            _ => panic!("unknown kind"),
        };
        let binding1 = trace.select_path(&format!(
            "$..spans..[?(@.kind == {})]..[?(@.key == 'otel.original_name')].value..[?(@ == '{}')]",
            kind, name
        ))?;
        let binding2 = trace.select_path(&format!(
            "$..spans..[?(@.kind == {} && @.name == '{}')]",
            kind, name
        ))?;
        let binding = binding1.first().or(binding2.first());

        if binding.is_none() {
            return Err(BoxError::from(format!(
                "span.kind missing or incorrect {}, {}",
                name, kind
            )));
        }
        Ok(())
    }

    fn verify_operation_name(&self, trace: &Value) -> Result<(), BoxError> {
        if let Some(expected_operation_name) = &self.operation_name {
            let binding =
                trace.select_path("$..[?(@.name == 'supergraph')]..[?(@.key == 'graphql.operation.name')].value.stringValue")?;
            let operation_name = binding.first();
            assert_eq!(
                operation_name
                    .expect("graphql.operation.name expected")
                    .as_str()
                    .expect("graphql.operation.name must be a string"),
                expected_operation_name
            );
        }
        Ok(())
    }

    fn verify_priority_sampled(&self, trace: &Value) -> Result<(), BoxError> {
        if let Some(psr) = self.priority_sampled {
            let binding = trace.select_path(
                "$..[?(@.name == 'execution')]..[?(@.key == 'sampling.priority')].value.intValue",
            )?;
            if binding.is_empty() {
                return Err(BoxError::from("missing sampling priority"));
            }
            for sampling_priority in binding {
                assert_eq!(
                    sampling_priority
                        .as_i64()
                        .expect("psr not an integer")
                        .to_string(),
                    psr
                );
            }
        } else {
            assert!(trace.select_path("$..[?(@.name == 'execution')]..[?(@.key == 'sampling.priority')].value.intValue")?.is_empty())
        }
        Ok(())
    }
}

async fn mock_otlp_server() -> MockServer {
    let mock_server = wiremock::MockServer::start().await;
    Mock::given(method("POST"))
        .and(path("/v1/traces"))
        .respond_with(ResponseTemplate::new(200).set_body_raw(
            ExportTraceServiceResponse::default().encode_to_vec(),
            "application/x-protobuf",
        ))
        .expect(1..)
        .mount(&mock_server)
        .await;
    Mock::given(method("POST"))
        .and(path("/metrics"))
        .respond_with(ResponseTemplate::new(200).set_body_raw(
            ExportMetricsServiceResponse::default().encode_to_vec(),
            "application/x-protobuf",
        ))
        .expect(1..)
        .mount(&mock_server)
        .await;
    mock_server
}

impl TraceSpec {
    async fn validate_otlp_trace(
        self,
        router: &mut IntegrationTest,
        mock_server: &MockServer,
        query: Query,
    ) -> Result<(), BoxError> {
        OtlpTraceSpec {
            trace_spec: self,
            mock_server,
        }
        .validate_trace(router, query)
        .await
    }
    async fn validate_otlp_metrics(self, mock_server: &MockServer) -> Result<(), BoxError> {
        OtlpTraceSpec {
            trace_spec: self,
            mock_server,
        }
        .validate_metrics()
        .await
    }
}<|MERGE_RESOLUTION|>--- conflicted
+++ resolved
@@ -138,13 +138,6 @@
             Query::builder().traced(true).build(),
         )
         .await?;
-<<<<<<< HEAD
-
-        router.touch_config().await;
-        router.assert_reloaded().await;
-    }
-=======
->>>>>>> a12d9888
     router.graceful_shutdown().await;
     Ok(())
 }
