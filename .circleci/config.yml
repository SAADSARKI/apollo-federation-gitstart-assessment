version: 2.1

# Cache key bump: 3

# These "CircleCI Orbs" are reusable bits of configuration that can be shared
# across projects.  See https://circleci.com/orbs/ for more information.
orbs:
  slack: circleci/slack@5.1.1
  secops: apollo/circleci-secops-orb@2.0.7

executors:
  amd_linux_build: &amd_linux_build_executor
    docker:
      - image: ghcr.io/apollographql/ci-utility-docker-images/apollo-rust-builder:0.8.0
    resource_class: xlarge
    environment:
      CARGO_BUILD_JOBS: 4
      RUST_TEST_THREADS: 6
      MISE_ENV: ci
  amd_linux_helm: &amd_linux_helm_executor
    docker:
      - image: ghcr.io/apollographql/ci-utility-docker-images/apollo-rust-builder:0.8.0
    resource_class: small
    environment:
      MISE_ENV: ci
  amd_linux_test: &amd_linux_test_executor
    docker:
      - image: ghcr.io/apollographql/ci-utility-docker-images/apollo-rust-builder:0.8.0
      - image: cimg/redis:7.4.3
      - image: openzipkin/zipkin:3.5.1
      - image: ghcr.io/datadog/dd-apm-test-agent/ddapm-test-agent:v1.23.1
    resource_class: 2xlarge
    environment:
      MISE_ENV: ci
      CARGO_BUILD_JOBS: 4
  arm_linux_build: &arm_linux_build_executor
    docker:
      - image: ghcr.io/apollographql/ci-utility-docker-images/apollo-rust-builder:0.8.0
    resource_class: arm.xlarge
    environment:
      MISE_ENV: ci
      CARGO_BUILD_JOBS: 8
  arm_linux_test: &arm_linux_test_executor
    docker:
      - image: ghcr.io/apollographql/ci-utility-docker-images/apollo-rust-builder:0.8.0
    resource_class: arm.xlarge
    environment:
      MISE_ENV: ci
      CARGO_BUILD_JOBS: 8
  macos_build: &macos_build_executor
    macos:
      # See https://circleci.com/docs/xcode-policy along with the support matrix
      # at https://circleci.com/docs/using-macos#supported-xcode-versions.
      # We use the major.minor notation to bring in compatible patches.
      xcode: "15.4.0"
    resource_class: macos.m1.large.gen1
    environment:
<<<<<<< HEAD
      MISE_ENV: ci
=======
      MISE_ENV: ci,ci-mac
>>>>>>> cc40c0ac
  macos_test: &macos_test_executor
    macos:
      # See https://circleci.com/docs/xcode-policy along with the support matrix
      # at https://circleci.com/docs/using-macos#supported-xcode-versions.
      # We use the major.minor notation to bring in compatible patches.
      xcode: "15.4.0"
    resource_class: macos.m1.large.gen1
    environment:
<<<<<<< HEAD
      MISE_ENV: ci
=======
      MISE_ENV: ci,ci-mac
>>>>>>> cc40c0ac
  windows_build: &windows_build_executor
    machine:
      image: "windows-server-2019-vs2019:2024.02.21"
    resource_class: windows.xlarge
    shell: bash.exe --login -eo pipefail
    environment:
      MISE_ENV: ci,windows
  windows_test: &windows_test_executor
    machine:
      image: "windows-server-2019-vs2019:2024.02.21"
    resource_class: windows.xlarge
    shell: bash.exe --login -eo pipefail
    environment:
      MISE_ENV: ci,windows

# We don't use {{ arch }} because on windows it is unstable https://discuss.circleci.com/t/value-of-arch-unstable-on-windows/40079
parameters:
  toolchain_version:
    type: string
    default: '{{ checksum ".circleci/config.yml" }}-v3-{{ checksum "~/.arch" }}-{{ checksum ".config/mise/config.toml" }}-{{ checksum "rust-toolchain.toml" }}-{{ checksum "~/.daily_version" }}'
  xtask_version:
    type: string
    default: '{{ checksum ".circleci/config.yml" }}-v3-{{ checksum "~/.arch" }}-{{ checksum ".config/mise/config.toml" }}-{{ checksum "rust-toolchain.toml" }}-{{ checksum "~/.xtask_version" }}'
  merge_version:
    type: string
    default: '{{ checksum ".circleci/config.yml" }}-v3-{{ checksum "~/.arch" }}-{{ checksum ".config/mise/config.toml" }}-{{ checksum "rust-toolchain.toml" }}-{{ checksum "~/.xtask_version" }}-{{ checksum "~/.merge_version" }}'
  nightly:
    type: boolean
    default: false
  # quick_nightly will skip testing and only build the release artifacts.
  quick_nightly:
    type: boolean
    default: false
  test_updated_cargo_deps:
    type: boolean
    default: false

# These are common environment variables that we want to set on on all jobs.
# While these could conceivably be set on the CircleCI project settings'
# as "Secrets", these are not really secrets, and its convenient to keep them in
# code.  Also, most of our secrets are not necessary for _most_ of our jobs, so this enables
# forks of the project to run their own tests on their own CircleCI deployments with no
# additional configuration.
common_job_environment: &common_job_environment
  CARGO_NET_GIT_FETCH_WITH_CLI: "true"
  RUST_BACKTRACE: full
  CARGO_INCREMENTAL: 0
commands:

  setup_environment:
    parameters:
      platform:
        type: executor
    steps:
      - unify_environment:
          platform: << parameters.platform >>
      - create_cache_keys
      - restore_cache:
          keys:
            - "<< pipeline.parameters.toolchain_version >>"
      - install_mise:
          platform: << parameters.platform >>
<<<<<<< HEAD
=======
      - fetch_dependencies
>>>>>>> cc40c0ac
      - save_cache:
          key: "<< pipeline.parameters.toolchain_version >>"
          paths:
            - ~/.cargo
            - ~/.rustup
            - ~/.local
      - install_xtask

  # Even though all executors use bash there are a number of differences that can be taken care of up front.
  # Windows shell commands are found on the path before the linux subsystem commands, so use aliases to override.
  # OSX doesn't seem to support aliases properly, so we use a symlink
  unify_environment:
    parameters:
      platform:
        type: executor
    steps:
      - run:
          name: Setup path
          command: echo 'export PATH="$HOME/.local/bin:$HOME/.local/aliases:$PATH"' >> "$BASH_ENV"
      - when:
          condition:
            or:
              - equal: [ *amd_linux_build_executor, << parameters.platform >> ]
              - equal: [ *amd_linux_test_executor, << parameters.platform >> ]
              - equal: [ *amd_linux_helm_executor, << parameters.platform >> ]
          steps:
            - run:
                name: Write arch
                command: |
                  echo 'amd_linux' >> ~/.arch
      - when:
          condition:
            or:
              - equal: [ *arm_linux_build_executor, << parameters.platform >> ]
              - equal: [ *arm_linux_test_executor, << parameters.platform >> ]
          steps:
            - run:
                name: Write arch
                command: |
                  echo 'arm_linux' >> ~/.arch
      - when:
          condition:
            or:
              - equal: [ *macos_build_executor, << parameters.platform >> ]
              - equal: [ *macos_test_executor, << parameters.platform >> ]
          steps:
            - run:
                name: Make link to md5
                command: |
                  mkdir -p ~/.local/aliases
                  ln -s /sbin/md5 ~/.local/aliases/md5sum
            - run:
                name: Write arch
                command: |
                  echo 'osx' >> ~/.arch
      - when:
          condition:
            or:
              - equal: [ *windows_build_executor, << parameters.platform >> ]
              - equal: [ *windows_test_executor, << parameters.platform >> ]
          steps:
            - run:
                name: Extend Bash profile for Windows
                command: |
                  echo 'alias find=/bin/find' >> "$BASH_ENV"
                  echo 'alias sort=/bin/sort' >> "$BASH_ENV"
                  echo 'export EXECUTABLE_SUFFIX=".exe"' >> "$BASH_ENV"
                  echo 'export PATH="$HOME/AppData/Local/mise/shims:$HOME/scoop/apps/mise/current/bin:$HOME/scoop/shims:$PATH"' >> "$BASH_ENV"
            - run:
                name: Write arch
                command: |
                  echo 'windows' >> ~/.arch

  # Create files that are useful for cache keys
  create_cache_keys:
    steps:
      - run:
          name: Create cache keys
          command: |
            # The Rust index takes time to download. Update this daily.
            date +%j > ~/.daily_version
            # The checksum of the xtask/src directory, so that when we make changes to xtask we cause a full rebuild
            find xtask/src -type f | while read name; do md5sum $name; done | sort -k 2 | md5sum > ~/.xtask_version
            # The closest common ancestor to the default branch, so that test jobs can take advantage previous compiles
            git remote set-head origin -a
            TARGET_BRANCH=$(git rev-parse --abbrev-ref origin/HEAD)
            echo "Target branch is ${TARGET_BRANCH}"
            COMMON_ANCESTOR_REF=$(git merge-base HEAD "${TARGET_BRANCH}")
            echo "Common ancestor is ${COMMON_ANCESTOR_REF}"
            echo "${CIRCLE_PROJECT_REPONAME}-${COMMON_ANCESTOR_REF}" > ~/.merge_version

  # Install mise for tool version management
  install_mise:
    parameters:
      platform:
        type: executor
    steps:
      - when:
          condition:
            or:
              - equal: [ *amd_linux_helm_executor, << parameters.platform >> ]
              - equal: [ *amd_linux_build_executor, << parameters.platform >> ]
              - equal: [ *amd_linux_test_executor, << parameters.platform >> ]
              - equal: [ *arm_linux_build_executor, << parameters.platform >> ]
              - equal: [ *arm_linux_test_executor, << parameters.platform >> ]
              - equal: [ *macos_build_executor, << parameters.platform >> ]
              - equal: [ *macos_test_executor, << parameters.platform >> ]
          steps:
            - run:
                name: Install mise
                command: |
                  curl https://mise.jdx.dev/install.sh | sh
                  mise activate bash >> "$BASH_ENV"
<<<<<<< HEAD
                  # --raw disables the terminal timer/progress bars, so if mise gets stuck,
                  # it will not continue to produce output preventing CCI from timing it out
                  mise install --yes --raw
=======
                  mise trust
                  mise install --yes
>>>>>>> cc40c0ac
      - when:
          condition:
            or:
              - equal: [ *windows_build_executor, << parameters.platform >> ]
              - equal: [ *windows_test_executor, << parameters.platform >> ]
          steps:
            - run:
                name: Install scoop
                shell: powershell.exe -ExecutionPolicy Bypass
                command: |
                  iex "& {$(irm get.scoop.sh)} -RunAsAdmin"
            - run:
                name: Install mise
                command: |
                  scoop install mise
<<<<<<< HEAD
                  # --raw disables the terminal timer/progress bars, so if mise gets stuck,
                  # it will not continue to produce output preventing CCI from timing it out
                  mise install --yes --raw
=======
                  mise trust
                  mise install --yes
>>>>>>> cc40c0ac
  fetch_dependencies:
    steps:
      - run:
          name: Fetch dependencies
          command: cargo fetch --locked

  install_xtask:
    steps:
      - restore_cache:
          keys:
            - "<< pipeline.parameters.xtask_version >>"
      - run:
          name: Install xtask
          command: |
            if [[ ! -f "$HOME/.cargo/bin/xtask$EXECUTABLE_SUFFIX" ]]; then
              cargo install --locked --path xtask
            fi
      - save_cache:
          key: "<< pipeline.parameters.xtask_version >>"
          paths:
            - ~/.cargo/bin/xtask
            - ~/.cargo/bin/xtask.exe

  xtask_lint:
    steps:
      - restore_cache:
          keys:
            - "<< pipeline.parameters.merge_version >>-lint"
      - run: $HOME/.cargo/bin/xtask$EXECUTABLE_SUFFIX lint
      - when:
          condition:
            equal: [ "dev", "<< pipeline.git.branch >>" ]
          steps:
            - save_cache:
                key: "<< pipeline.parameters.merge_version >>-lint"
                paths:
                  - target
  xtask_release_preverify:
    steps:
      - run: xtask release pre-verify

  xtask_check_helm:
    steps:
      - run:
          name: Validate helm manifests
          command: |
            # Create list of kube versions
            CURRENT_KUBE_VERSIONS=$(curl -s -L https://raw.githubusercontent.com/kubernetes/website/main/data/releases/schedule.yaml \
              | yq -o json '.' \
              | jq --raw-output '.schedules[] | select((now | strftime("%Y-%m-%dT00:00:00Z")) as $date | .releaseDate < $date and .endOfLifeDate > $date) | select(.previousPatches != null) | .previousPatches[].release')

            TEMPLATE_DIR=$(mktemp -d)
            MINOR_VERSION="${kube_version%.*}"
            SUCCEEDED=false

            # For each k8s minor version (e.g.: 1.28) we will try to validate against the most recent patch release (e.g. 1.28.3)
            # We use curl --head to check if support is available. If it isn't we then try the next most recent release.
            # As soon as we find an available release we try to use it. If we don't find an available release for a minor version, then we will ignore that silently
            for kube_version in ${CURRENT_KUBE_VERSIONS}; do
              if [[ "${kube_version%.*}" == "${MINOR_VERSION}" ]]; then
                if [[ ${SUCCEEDED} == true ]]; then
                  continue
                fi
              else
                MINOR_VERSION="${kube_version%.*}"
                SUCCEEDED=false
              fi

              # Sometimes the database has not been updated with schema details. If that happens, just skip the kubeconform checks until the database is updated"
              if ! curl --head --silent --output /dev/null  --fail "https://github.com/yannh/kubernetes-json-schema/tree/master/v${kube_version}"; then
                echo "Skipping validation for kubernetes version: ${kube_version} until the schema database is updated."
                continue
              fi

              echo "Validating against schema version: ${kube_version}"

              # Use helm to template our chart against kube_version
              helm template --kube-version "${kube_version}" router helm/chart/router --set autoscaling.enabled=true > "${TEMPLATE_DIR}/router-${kube_version}.yaml"

              # Execute kubeconform on our templated charts to ensure they are good
              kubeconform \
                --kubernetes-version "${kube_version}" \
                --strict \
                --schema-location default \
                --verbose \
                "${TEMPLATE_DIR}/router-${kube_version}.yaml"
              SUCCEEDED=true
            done

  xtask_check_compliance:
    steps:
      - restore_cache:
          keys:
            - "<< pipeline.parameters.merge_version >>-compliance"
      # cargo-deny fetches a rustsec advisory DB, which has to happen on github.com over https
      - run: git config --global --unset-all url.ssh://git@github.com.insteadof
      - run: $HOME/.cargo/bin/xtask$EXECUTABLE_SUFFIX check-compliance
      - when:
          condition:
            equal: [ "dev", "<< pipeline.git.branch >>" ]
          steps:
            - save_cache:
                key: "<< pipeline.parameters.merge_version >>-compliance"
                paths:
                  - target
  xtask_test:
    parameters:
      variant:
        type: string
        default: "default"
    steps:
      - restore_cache:
          keys:
            - "<< pipeline.parameters.merge_version >>-test-<< parameters.variant >>"
      - run:
          name: Run tests
          environment:
            # Use the settings from the "ci" profile in nextest configuration.
            NEXTEST_PROFILE: ci
            # Temporary disable lib backtrace since it crashing on MacOS
            # TODO: remove this workaround once we update to Xcode >= 15.1.0
            # See: https://github.com/apollographql/router/pull/5462
            RUST_LIB_BACKTRACE: 0
          command: $HOME/.cargo/bin/xtask$EXECUTABLE_SUFFIX test --workspace --locked --features ci,snapshot
      - run:
          name: Delete large files from cache
          command: |
            find target/debug/deps -type f -size +50M -delete
            rm target/debug/router*
      - when:
          condition:
            equal: [ "dev", "<< pipeline.git.branch >>" ]
          steps:
            - save_cache:
                key: "<< pipeline.parameters.merge_version >>-test-<< parameters.variant >>"
                paths:
                  - target
      - store_test_results:
          # The results from nextest that power the CircleCI Insights.
          path: ./target/nextest/ci/junit.xml
  fuzz_build:
    steps:
      - run: cargo +nightly fuzz build

jobs:
  lint:
    environment:
      <<: *common_job_environment
    parameters:
      platform:
        type: executor
    executor: << parameters.platform >>
    steps:
      - checkout
      - setup_environment:
          platform: << parameters.platform >>
      - xtask_lint

  check_helm:
    environment:
      <<: *common_job_environment
    parameters:
      platform:
        type: executor
    executor: << parameters.platform >>
    steps:
      - when:
          condition:
            equal: [ *amd_linux_helm_executor, << parameters.platform >> ]
          steps:
            - checkout
            - setup_environment:
                platform: << parameters.platform >>
            - xtask_check_helm

  check_compliance:
    environment:
      <<: *common_job_environment
    parameters:
      platform:
        type: executor
    executor: << parameters.platform >>
    steps:
      - checkout
      - setup_environment:
          platform: << parameters.platform >>
      - xtask_check_compliance

  test:
    environment:
      <<: *common_job_environment
    parameters:
      platform:
        type: executor
      fuzz:
        type: boolean
        default: false
    executor: << parameters.platform >>
    steps:
      - checkout
      - setup_environment:
          platform: << parameters.platform >>
      - xtask_test
      - when:
          condition:
            and:
              - equal: [ true, << parameters.fuzz >> ]
              - equal: [ *arm_linux_test_executor, << parameters.platform >> ]
          steps:
            - fuzz_build

  test_updated:
    environment:
      <<: *common_job_environment
    parameters:
      platform:
        type: executor
        default: amd_linux_test
      from_test_updated_cargo_deps_workflow:
        type: boolean
        default: false
    executor: << parameters.platform >>
    steps:
      - checkout
      - setup_environment:
          platform: << parameters.platform >>
      - run:
          name: Update all Rust dependencies
          command: |
            rm Cargo.lock
            cargo fetch
      - xtask_test:
          variant: "updated"

      - when:
          condition:
            equal: [ true, << parameters.from_test_updated_cargo_deps_workflow >> ]
          steps:
            - slack/notify:
                event: fail
                custom: |
                  {
                    "blocks": [
                      {
                        "type": "section",
                        "text": {
                          "type": "mrkdwn",
                          "text": ":x: The `test_updated_cargo_deps` workflow has **failed** for `${CIRCLE_JOB}` on `${CIRCLE_PROJECT_REPONAME}`'s `${CIRCLE_BRANCH}`!"
                        }
                      },
                      {
                        "type": "actions",
                        "elements": [
                          {
                            "type": "button",
                            "action_id": "success_tagged_deploy_view",
                            "text": {
                              "type": "plain_text",
                              "text": "View Job"
                            },
                            "url": "${CIRCLE_BUILD_URL}"
                          }
                        ]
                      }
                    ]
                  }
            - slack/notify:
                event: pass
                custom: |
                  {
                    "blocks": [
                      {
                        "type": "section",
                        "text": {
                          "type": "mrkdwn",
                          "text": ":white_check_mark: The `test_updated_cargo_deps` workflow has passed for `${CIRCLE_JOB}` on `${CIRCLE_PROJECT_REPONAME}`'s `${CIRCLE_BRANCH}`."
                        }
                      },
                      {
                        "type": "actions",
                        "elements": [
                          {
                            "type": "button",
                            "action_id": "success_tagged_deploy_view",
                            "text": {
                              "type": "plain_text",
                              "text": "View Job"
                            },
                            "url": "${CIRCLE_BUILD_URL}"
                          }
                        ]
                      }
                    ]
                  }
  pre_verify_release:
    environment:
      <<: *common_job_environment
    parameters:
      platform:
        type: executor
    executor: << parameters.platform >>
    steps:
      - checkout
      - setup_environment:
          platform: << parameters.platform >>
      - xtask_release_preverify

  build_release:
    parameters:
      platform:
        type: executor
      nightly:
        type: boolean
        default: false
    executor: << parameters.platform >>
    environment:
      <<: *common_job_environment
      RELEASE_BIN: router
      APPLE_TEAM_ID: "YQK948L752"
      APPLE_USERNAME: "opensource@apollographql.com"
      REPO_URL: << pipeline.project.git_url >>
    steps:
      - checkout
      - setup_environment:
          platform: << parameters.platform >>
      - when:
          condition:
            or:
              - equal: [ *macos_build_executor, << parameters.platform >> ]

          steps:
            - when:
                condition:
                  equal: [ true, << parameters.nightly >> ]
                steps:
                  - run: cargo xtask release prepare nightly
            - run:
                command: >
                  cargo xtask dist --target aarch64-apple-darwin
            - run:
                command: >
                  cargo xtask dist --target x86_64-apple-darwin
            - run:
                command: >
                  mkdir -p artifacts
            - run:
                command: >
                  cargo xtask package
                  --target aarch64-apple-darwin
                  --apple-team-id ${APPLE_TEAM_ID}
                  --apple-username ${APPLE_USERNAME}
                  --cert-bundle-base64 ${MACOS_CERT_BUNDLE_BASE64}
                  --cert-bundle-password ${MACOS_CERT_BUNDLE_PASSWORD}
                  --keychain-password ${MACOS_KEYCHAIN_PASSWORD}
                  --notarization-password ${MACOS_NOTARIZATION_PASSWORD}
                  --output artifacts/
            - run:
                command: >
                  cargo xtask package
                  --target x86_64-apple-darwin
                  --apple-team-id ${APPLE_TEAM_ID}
                  --apple-username ${APPLE_USERNAME}
                  --cert-bundle-base64 ${MACOS_CERT_BUNDLE_BASE64}
                  --cert-bundle-password ${MACOS_CERT_BUNDLE_PASSWORD}
                  --keychain-password ${MACOS_KEYCHAIN_PASSWORD}
                  --notarization-password ${MACOS_NOTARIZATION_PASSWORD}
                  --output artifacts/
      - when:
          condition:
            or:
              - equal: [ *amd_linux_build_executor, << parameters.platform >> ]
              - equal: [ *arm_linux_build_executor, << parameters.platform >> ]
              - equal: [ *windows_build_executor, << parameters.platform >> ]
          steps:
            # This will set the version to include current date and commit hash
            - when:
                condition:
                  equal: [ true, << parameters.nightly >> ]
                steps:
                  - run: cargo xtask release prepare nightly
            - run:
                command: >
                  cargo xtask dist
            - run:
                command: >
                  mkdir -p artifacts
            - run:
                command: >
                  cargo xtask package --output artifacts/
      - persist_to_workspace:
          root: artifacts
          paths:
            - "*"
      - store_artifacts:
          path: artifacts/
      - when:
          condition:
            and:
              - equal: [ *amd_linux_build_executor, << parameters.platform >> ]
              - equal: [ true, << parameters.nightly >> ]
              - matches:
                  pattern: "^https:\\/\\/github\\.com\\/apollographql\\/router.*$"
                  value: << pipeline.project.git_url >>
          steps:
            - setup_remote_docker:
                # CircleCI Image Policy
                #   https://circleci.com/docs/remote-docker-images-support-policy/
                version: docker23
                docker_layer_caching: true
            - run:
                name: Docker build
                command: |
                  # Source of the new image will be ser to the repo URL.
                  # This will have the effect of setting org.opencontainers.image.source and org.opencontainers.image.author to the originating pipeline
                  # Therefore the docker image will have the same permissions as the originating project.
                  # See: https://docs.github.com/en/packages/learn-github-packages/connecting-a-repository-to-a-package#connecting-a-repository-to-a-container-image-using-the-command-line

                  BASE_VERSION=$(cargo metadata --format-version=1 --no-deps | jq --raw-output '.packages[0].version')
                  ARTIFACT_URL="https://output.circle-artifacts.com/output/job/${CIRCLE_WORKFLOW_JOB_ID}/artifacts/0/artifacts/router-v${BASE_VERSION}-x86_64-unknown-linux-gnu.tar.gz"
                  VERSION="v$(echo "${BASE_VERSION}" | tr "+" "-")"
                  ROUTER_TAG=ghcr.io/apollographql/nightly/router

                  echo "REPO_URL: ${REPO_URL}"
                  echo "BASE_VERSION: ${BASE_VERSION}"
                  echo "ARTIFACT_URL: ${ARTIFACT_URL}"
                  echo "VERSION: ${VERSION}"
                  echo "ROUTER_TAG: ${ROUTER_TAG}"

                  # Create a multi-arch builder which works properly under qemu
                  docker run --rm --privileged multiarch/qemu-user-static --reset -p yes
                  docker context create buildx-build
                  docker buildx create --driver docker-container --use buildx-build
                  docker buildx inspect --bootstrap
                  # Note: GH Token owned by apollo-bot2, no expire
                  echo ${GITHUB_OCI_TOKEN} | docker login ghcr.io -u apollo-bot2 --password-stdin
                  # TODO: Can't figure out how to build multi-arch image from ARTIFACT_URL right now. Figure out later...
                  # Build and push debug image
                  docker buildx build --load --platform linux/amd64 --build-arg CIRCLE_TOKEN="${CIRCLE_TOKEN}" --build-arg REPO_URL="${REPO_URL}" --build-arg ARTIFACT_URL="${ARTIFACT_URL}" --build-arg DEBUG_IMAGE="true" --build-arg ROUTER_RELEASE=${VERSION} -f dockerfiles/Dockerfile.router -t ${ROUTER_TAG}:${VERSION}-debug .
                  docker push ${ROUTER_TAG}:${VERSION}-debug
                  # Build and push release image
                  docker buildx build --load --platform linux/amd64 --build-arg CIRCLE_TOKEN="${CIRCLE_TOKEN}" --build-arg REPO_URL="${REPO_URL}" --build-arg ARTIFACT_URL="${ARTIFACT_URL}" --build-arg ROUTER_RELEASE=${VERSION} -f dockerfiles/Dockerfile.router -t ${ROUTER_TAG}:${VERSION} .
                  docker push ${ROUTER_TAG}:${VERSION}
                  # save containers for analysis
                  mkdir built-containers
                  docker save -o built-containers/router_${VERSION}-debug.tar ${ROUTER_TAG}:${VERSION}-debug
                  docker save -o built-containers/router_${VERSION}.tar ${ROUTER_TAG}:${VERSION}

            - persist_to_workspace:
                root: .
                paths:
                  - "built-containers/*.tar"
            - run:
                name: Helm build
                command: |
                  # Package up the helm chart
                  helm package helm/chart/router
                  # Make sure we have the newest chart
                  CHART=$(ls -t router*.tgz| head -1)
                  # Note: GH Token owned by apollo-bot2, no expire
                  echo ${GITHUB_OCI_TOKEN} | helm registry login -u apollo-bot2 --password-stdin ghcr.io
                  # Push chart to repository
                  helm push ${CHART} oci://ghcr.io/apollographql/helm-charts-nightly
      - when:
          condition:
            equal: [ true, << parameters.nightly >> ]
          steps:
            - slack/notify:
                event: fail
                custom: |
                  {
                    "blocks": [
                      {
                        "type": "section",
                        "text": {
                          "type": "mrkdwn",
                          "text": ":x: A `nightly` release run has **failed** for `${CIRCLE_JOB}` on `${CIRCLE_PROJECT_REPONAME}`'s `${CIRCLE_BRANCH}`!"
                        }
                      },
                      {
                        "type": "actions",
                        "elements": [
                          {
                            "type": "button",
                            "action_id": "success_tagged_deploy_view",
                            "text": {
                              "type": "plain_text",
                              "text": "View Job"
                            },
                            "url": "${CIRCLE_BUILD_URL}"
                          }
                        ]
                      }
                    ]
                  }
            - slack/notify:
                event: pass
                custom: |
                  {
                    "blocks": [
                      {
                        "type": "section",
                        "text": {
                          "type": "mrkdwn",
                          "text": ":white_check_mark: A `nightly` build has completed for `${CIRCLE_JOB}` on `${CIRCLE_PROJECT_REPONAME}`'s `${CIRCLE_BRANCH}`."
                        }
                      },
                      {
                        "type": "actions",
                        "elements": [
                          {
                            "type": "button",
                            "action_id": "success_tagged_deploy_view",
                            "text": {
                              "type": "plain_text",
                              "text": "View Job"
                            },
                            "url": "${CIRCLE_BUILD_URL}"
                          }
                        ]
                      }
                    ]
                  }

  publish_github_release:
    docker:
      - image: ghcr.io/apollographql/ci-utility-docker-images/apollo-rust-builder:0.8.0
    resource_class: small
    environment:
      <<: *common_job_environment
      VERSION: << pipeline.git.tag >>
    steps:
      - when:
          condition:
            not:
              equal: [ "https://github.com/apollographql/router", << pipeline.project.git_url >> ]
          steps:
            - run:
                command: >
                  echo "Not publishing any github release."
      - when:
          condition:
            equal: [ "https://github.com/apollographql/router", << pipeline.project.git_url >> ]
          steps:
            - checkout
            - setup_environment:
                platform: amd_linux_build
            - setup_remote_docker:
                # CircleCI Image Policy
                #   https://circleci.com/docs/remote-docker-images-support-policy/
                version: 20.10.24
                docker_layer_caching: true
            - attach_workspace:
                at: artifacts
            - run:
                command: >
                  cd artifacts && sha256sum *.tar.gz > sha256sums.txt
            - run:
                command: >
                  cd artifacts && md5sum *.tar.gz > md5sums.txt
            - run:
                command: >
                  cd artifacts && sha1sum *.tar.gz > sha1sums.txt
            - run:
                name: Create GitHub Release
                command: >
                  case "$VERSION" in

                    # If the VERSION contains a dash, consider it a pre-release version.
                    # This is in-line with SemVer's expectations/designations!
                    *-*) gh release create $VERSION --prerelease --notes-file /dev/null --title $VERSION artifacts/* ;;

                    # In all other cases, publish it as the latest version.
                    *) gh release create $VERSION --notes-file /dev/null --title $VERSION artifacts/* ;;

                  esac
            - run:
                name: Docker build
                command: |
                  ROUTER_TAG=ghcr.io/apollographql/router
                  # Create a multi-arch builder which works properly under qemu
                  docker run --rm --privileged multiarch/qemu-user-static --reset -p yes
                  docker context create buildx-build
                  docker buildx create --driver docker-container --use buildx-build
                  docker buildx inspect --bootstrap
                  # Note: GH Token owned by apollo-bot2, no expire
                  echo ${GITHUB_OCI_TOKEN} | docker login ghcr.io -u apollo-bot2 --password-stdin
                  # To prevent overwrite, check to see if our images already exists
                  # If the manifest command succeeds, the images already exist
                  docker manifest inspect ${ROUTER_TAG}:${VERSION}  > /dev/null && exit 1
                  docker manifest inspect ${ROUTER_TAG}:${VERSION}-debug  > /dev/null && exit 1
                  # Build and push debug image
                  docker buildx build --platform linux/amd64,linux/arm64 --push --build-arg DEBUG_IMAGE="true" --build-arg ROUTER_RELEASE=${VERSION} -f dockerfiles/Dockerfile.router -t ${ROUTER_TAG}:${VERSION}-debug .
                  # Build and push release image
                  docker buildx build --platform linux/amd64,linux/arm64 --push --build-arg ROUTER_RELEASE=${VERSION} -f dockerfiles/Dockerfile.router -t ${ROUTER_TAG}:${VERSION} .
            - run:
                name: Helm build
                command: |
                  # Package up the helm chart
                  helm package helm/chart/router
                  # Make sure we have the newest chart
                  CHART=$(ls -t router*.tgz| head -1)
                  # Note: GH Token owned by apollo-bot2, no expire
                  echo ${GITHUB_OCI_TOKEN} | helm registry login -u apollo-bot2 --password-stdin ghcr.io
                  # To prevent overwrite, check to see if our chart already exists
                  # If the show all command succeeds, the chart already exists
                  VERSION=$(basename ${CHART} .tgz)
                  helm show all oci://ghcr.io/apollographql/helm-charts/router --version ${VERSION} > /dev/null && exit 1
                  # Push chart to repository
                  helm push ${CHART} oci://ghcr.io/apollographql/helm-charts

workflows:
  test_updated_cargo_deps:
    when: << pipeline.parameters.test_updated_cargo_deps >>
    jobs:
      - test_updated:
          platform: amd_linux_test
          from_test_updated_cargo_deps_workflow: true
  ci_checks:
    when:
      not:
        or:
          - << pipeline.parameters.nightly >>
          - << pipeline.parameters.quick_nightly >>
          - << pipeline.parameters.test_updated_cargo_deps >>
    jobs:
      - lint:
          matrix:
            parameters:
              platform: [ amd_linux_build ]
      - check_helm:
          matrix:
            parameters:
              platform: [ amd_linux_helm ]
      - check_compliance:
          matrix:
            parameters:
              platform: [ amd_linux_build ]

      - test:
          # this should be changed back to true on dev after release
          fuzz: false
          requires:
            - lint
            - check_helm
            - check_compliance
          matrix:
            parameters:
              platform:
                [ macos_test, windows_test, amd_linux_test, arm_linux_test ]

  quick-nightly:
    when: << pipeline.parameters.quick_nightly >>
    jobs:
      - build_release:
          nightly: true
          context:
            - router
            - orb-publishing
          matrix:
            parameters:
              platform:
                [ macos_build, windows_build, amd_linux_build, arm_linux_build ]
  nightly:
    when: << pipeline.parameters.nightly >>
    jobs:
      - lint:
          matrix:
            parameters:
              platform: [ amd_linux_build ]
      - check_helm:
          matrix:
            parameters:
              platform: [ amd_linux_helm ]
      - check_compliance:
          matrix:
            parameters:
              platform: [ amd_linux_build ]
      - test:
          requires:
            - lint
          matrix:
            parameters:
              platform:
                [ macos_test, windows_test, amd_linux_test, arm_linux_test ]
      - build_release:
          requires:
            - test
            - check_helm
            - check_compliance
          nightly: true
          context:
            - router
            - orb-publishing
          matrix:
            parameters:
              platform:
                [ macos_build, windows_build, amd_linux_build, arm_linux_build ]
      - secops/wiz-docker:
          context:
            - platform-docker-ro
            - wiz
            - github-orb
          requires:
            - build_release
          container-dir: /tmp/workspace/built-containers
          # Disables all PR comments from this job
          do-pr-comments: false
          # Scan job will return 1 if findings violating the Wiz policy are found.
          # Toggle off to prevent any CI failures OR
          # contact Apollo's Security team to adjust what violates the
          # Wiz policy used in this scan.
          fail-on-findings: true
          # Configure scan job to use a policy specific to apollo-router.
          # This allows us to tailor the policy applied during the scans to router.
          wiz-policies: Apollo-Router-Vulnerabilities-Policy


  release:
    when:
      not:
        or:
          - << pipeline.parameters.nightly >>
          - << pipeline.parameters.quick_nightly >>
          - << pipeline.parameters.test_updated_cargo_deps >>
    jobs:
      - pre_verify_release:
          matrix:
            parameters:
              platform: [ amd_linux_build ]
          filters:
            branches:
              ignore: /.*/
            tags:
              only: /v.*/
      - lint:
          matrix:
            parameters:
              platform: [ amd_linux_build ]
          filters:
            branches:
              ignore: /.*/
            tags:
              only: /v.*/
      - check_helm:
          matrix:
            parameters:
              platform: [ amd_linux_helm ]
          filters:
            branches:
              ignore: /.*/
            tags:
              only: /v.*/
      - check_compliance:
          matrix:
            parameters:
              platform: [ amd_linux_build ]
          filters:
            branches:
              ignore: /.*/
            tags:
              only: /v.*/
      - test:
          matrix:
            parameters:
              platform:
                [ macos_test, windows_test, amd_linux_test, arm_linux_test ]
          filters:
            branches:
              ignore: /.*/
            tags:
              only: /v.*/
      - build_release:
          matrix:
            parameters:
              platform:
                [ macos_build, windows_build, amd_linux_build, arm_linux_build ]
          filters:
            branches:
              ignore: /.*/
            tags:
              only: /v.*/
      - publish_github_release:
          requires:
            - build_release
            - lint
            - check_helm
            - check_compliance
            - pre_verify_release
            - test
          filters:
            branches:
              ignore: /.*/
            tags:
              only: /v.*/

  security-scans:
    when:
      not:
        or:
          - << pipeline.parameters.nightly >>
          - << pipeline.parameters.quick_nightly >>
          - << pipeline.parameters.test_updated_cargo_deps >>
    jobs:
      - secops/gitleaks:
          context:
            - secops-oidc
            - github-orb
          git-base-revision: <<#pipeline.git.base_revision>><<pipeline.git.base_revision>><</pipeline.git.base_revision >>
          git-revision: << pipeline.git.revision >>
      - secops/semgrep:
          context:
            - secops-oidc
            - github-orb
          git-base-revision: <<#pipeline.git.base_revision>><<pipeline.git.base_revision>><</pipeline.git.base_revision >>
          disabled-signatures: "rules.providers.semgrep.security.javascript.lang.security.detect-insecure-websocket"<|MERGE_RESOLUTION|>--- conflicted
+++ resolved
@@ -55,11 +55,7 @@
       xcode: "15.4.0"
     resource_class: macos.m1.large.gen1
     environment:
-<<<<<<< HEAD
-      MISE_ENV: ci
-=======
       MISE_ENV: ci,ci-mac
->>>>>>> cc40c0ac
   macos_test: &macos_test_executor
     macos:
       # See https://circleci.com/docs/xcode-policy along with the support matrix
@@ -68,11 +64,7 @@
       xcode: "15.4.0"
     resource_class: macos.m1.large.gen1
     environment:
-<<<<<<< HEAD
-      MISE_ENV: ci
-=======
       MISE_ENV: ci,ci-mac
->>>>>>> cc40c0ac
   windows_build: &windows_build_executor
     machine:
       image: "windows-server-2019-vs2019:2024.02.21"
@@ -135,10 +127,7 @@
             - "<< pipeline.parameters.toolchain_version >>"
       - install_mise:
           platform: << parameters.platform >>
-<<<<<<< HEAD
-=======
       - fetch_dependencies
->>>>>>> cc40c0ac
       - save_cache:
           key: "<< pipeline.parameters.toolchain_version >>"
           paths:
@@ -252,14 +241,9 @@
                 command: |
                   curl https://mise.jdx.dev/install.sh | sh
                   mise activate bash >> "$BASH_ENV"
-<<<<<<< HEAD
                   # --raw disables the terminal timer/progress bars, so if mise gets stuck,
                   # it will not continue to produce output preventing CCI from timing it out
                   mise install --yes --raw
-=======
-                  mise trust
-                  mise install --yes
->>>>>>> cc40c0ac
       - when:
           condition:
             or:
@@ -275,14 +259,9 @@
                 name: Install mise
                 command: |
                   scoop install mise
-<<<<<<< HEAD
                   # --raw disables the terminal timer/progress bars, so if mise gets stuck,
                   # it will not continue to produce output preventing CCI from timing it out
                   mise install --yes --raw
-=======
-                  mise trust
-                  mise install --yes
->>>>>>> cc40c0ac
   fetch_dependencies:
     steps:
       - run:
@@ -808,7 +787,7 @@
 
   publish_github_release:
     docker:
-      - image: ghcr.io/apollographql/ci-utility-docker-images/apollo-rust-builder:0.8.0
+      - image: ghcr.io/apollographql/ci-utility-docker-images/apollo-rust-builder:0.1.0
     resource_class: small
     environment:
       <<: *common_job_environment
@@ -836,6 +815,7 @@
                 docker_layer_caching: true
             - attach_workspace:
                 at: artifacts
+            - gh/setup
             - run:
                 command: >
                   cd artifacts && sha256sum *.tar.gz > sha256sums.txt
